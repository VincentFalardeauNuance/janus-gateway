--- conflicted
+++ resolved
@@ -469,40 +469,24 @@
 		json_object_set_new(info, "start_time", json_integer(session->start_time));
 		json_object_set_new(info, "filename", session->filename ? json_string(session->filename) : NULL);
 	}
-<<<<<<< HEAD
 	json_object_set_new(info, "hangingup", json_integer(g_atomic_int_get(&session->hangingup)));
 	json_object_set_new(info, "destroyed", json_integer(g_atomic_int_get(&session->destroyed)));
-	char *info_text = json_dumps(info, JSON_INDENT(3) | JSON_PRESERVE_ORDER);
-	json_decref(info);
 	janus_refcount_decrease(&session->ref);
-	return info_text;
-=======
-	json_object_set_new(info, "destroyed", json_integer(session->destroyed));
 	return info;
->>>>>>> 47df0af9
 }
 
 struct janus_plugin_result *janus_voicemail_handle_message(janus_plugin_session *handle, char *transaction, json_t *message, json_t *jsep) {
 	if(g_atomic_int_get(&stopping) || !g_atomic_int_get(&initialized))
-<<<<<<< HEAD
-		return janus_plugin_result_new(JANUS_PLUGIN_ERROR, g_atomic_int_get(&stopping) ? "Shutting down" : "Plugin not initialized");
+		return janus_plugin_result_new(JANUS_PLUGIN_ERROR, g_atomic_int_get(&stopping) ? "Shutting down" : "Plugin not initialized", NULL);
 	janus_voicemail_session *session = (janus_voicemail_session *)handle->plugin_handle;
 	if(!session)
-		return janus_plugin_result_new(JANUS_PLUGIN_ERROR, "No session associated with this handle");
+		return janus_plugin_result_new(JANUS_PLUGIN_ERROR, "No session associated with this handle", NULL);
 
 	janus_voicemail_message *msg = g_malloc0(sizeof(janus_voicemail_message));
-	if(msg == NULL) {
-		JANUS_LOG(LOG_FATAL, "Memory error!\n");
-		return janus_plugin_result_new(JANUS_PLUGIN_ERROR, "Memory error");
-	}
 
 	/* Increase the reference counter for this session: we'll decrease it after we handle the message */
 	janus_refcount_increase(&session->ref);
 
-=======
-		return janus_plugin_result_new(JANUS_PLUGIN_ERROR, g_atomic_int_get(&stopping) ? "Shutting down" : "Plugin not initialized", NULL);
-	janus_voicemail_message *msg = g_malloc0(sizeof(janus_voicemail_message));
->>>>>>> 47df0af9
 	msg->handle = handle;
 	msg->transaction = transaction;
 	msg->message = message;
@@ -549,14 +533,6 @@
 		/* FIXME Simulate a "stop" coming from the browser */
 		session->started = FALSE;
 		janus_voicemail_message *msg = g_malloc0(sizeof(janus_voicemail_message));
-<<<<<<< HEAD
-		if(msg == NULL) {
-			JANUS_LOG(LOG_FATAL, "Memory error!\n");
-			return;
-		}
-		janus_refcount_increase(&session->ref);
-=======
->>>>>>> 47df0af9
 		msg->handle = handle;
 		msg->message = json_pack("{ss}", "request", "stop");
 		msg->transaction = NULL;
