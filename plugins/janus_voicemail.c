/*! \file   janus_voicemail.c
 * \author Lorenzo Miniero <lorenzo@meetecho.com>
 * \copyright GNU General Public License v3
 * \brief  Janus VoiceMail plugin
 * \details  This is a plugin implementing a very simple VoiceMail service
 * for Janus, specifically recording Opus streams. This means that it replies
 * by providing in the SDP only support for Opus, and disabling video.
 * When a peer contacts the plugin, the plugin starts recording the audio
 * frames it receives and, after 10 seconds, it shuts the PeerConnection
 * down and returns an URL to the recorded file.
 * 
 * Since an URL is returned, the plugin allows you to configure where the
 * recordings whould be stored (e.g., a folder in your web server, writable
 * by the plugin) and the base path to use when returning URLs (e.g.,
 * /my/recordings/ or http://www.example.com/my/recordings).
 * 
 * By default the plugin saves the recordings in the \c html folder of
 * this project, meaning that it can work out of the box with the VoiceMail
 * demo we provide in the same folder.
 *
 * \section vmailapi VoiceMail API
 * 
 * The VoiceMail API supports just two requests, \c record and \c stop 
 * and they're both asynchronous, which means all responses (successes
 * and errors) will be delivered as events with the same transaction. 
 * 
 * \c record will instruct the plugin to start recording, while \c stop
 * will make the recording stop before the 10 seconds have passed.
 * Never send a JSEP offer with any of these requests: it's always the
 * VoiceMail plugin that originates a JSEP offer, in response to a
 * \c record request, which means your application will only have to
 * send a JSEP answer when that happens.
 * 
 * The \c record request has to be formatted as follows:
 *
\verbatim
{
	"request" : "record"
}
\endverbatim
 *
 * A successful request will result in an \c starting status event:
 * 
\verbatim
{
	"voicemail" : "event",
	"status": "starting"
}
\endverbatim
 * 
 * which will be followed by a \c started as soon as the associated
 * PeerConnection has been made available to the plugin: 
 * 
\verbatim
{
	"voicemail" : "event",
	"status": "started"
}
\endverbatim
 * 
 * An error instead would provide both an error code and a more verbose
 * description of the cause of the issue:
 * 
\verbatim
{
	"voicemail" : "event",
	"error_code" : <numeric ID, check Macros below>,
	"error" : "<error description as a string>"
}
\endverbatim
 * 
 * The \c stop request instead has to be formatted as follows:
 *
\verbatim
{
	"request" : "stop"
}
\endverbatim
 *
 * If the plugin detects a loss of the associated PeerConnection, whether
 * as a result of a \c stop request or because the 10 seconds passed, a
 * \c done status notification is triggered to inform the application
 * the recording session is over, together with the path to the
 * recording file itself:
 * 
\verbatim
{
	"voicemail" : "event",
	"status" : "done",
	"recording : "<path to the .opus file>"
}
\endverbatim
 *
 * \ingroup plugins
 * \ref plugins
 */

#include "plugin.h"

#include <jansson.h>
#include <sys/stat.h>
#include <sys/time.h>

#include <ogg/ogg.h>

#include "../debug.h"
#include "../apierror.h"
#include "../config.h"
#include "../mutex.h"
#include "../rtp.h"
#include "../utils.h"


/* Plugin information */
#define JANUS_VOICEMAIL_VERSION			7
#define JANUS_VOICEMAIL_VERSION_STRING	"0.0.7"
#define JANUS_VOICEMAIL_DESCRIPTION		"This is a plugin implementing a very simple VoiceMail service for Janus, recording Opus streams."
#define JANUS_VOICEMAIL_NAME			"JANUS VoiceMail plugin"
#define JANUS_VOICEMAIL_AUTHOR			"Meetecho s.r.l."
#define JANUS_VOICEMAIL_PACKAGE			"janus.plugin.voicemail"

/* Plugin methods */
janus_plugin *create(void);
int janus_voicemail_init(janus_callbacks *callback, const char *config_path);
void janus_voicemail_destroy(void);
int janus_voicemail_get_api_compatibility(void);
int janus_voicemail_get_version(void);
const char *janus_voicemail_get_version_string(void);
const char *janus_voicemail_get_description(void);
const char *janus_voicemail_get_name(void);
const char *janus_voicemail_get_author(void);
const char *janus_voicemail_get_package(void);
void janus_voicemail_create_session(janus_plugin_session *handle, int *error);
struct janus_plugin_result *janus_voicemail_handle_message(janus_plugin_session *handle, char *transaction, json_t *message, json_t *jsep);
void janus_voicemail_setup_media(janus_plugin_session *handle);
void janus_voicemail_incoming_rtp(janus_plugin_session *handle, int video, char *buf, int len);
void janus_voicemail_incoming_rtcp(janus_plugin_session *handle, int video, char *buf, int len);
void janus_voicemail_hangup_media(janus_plugin_session *handle);
void janus_voicemail_destroy_session(janus_plugin_session *handle, int *error);
json_t *janus_voicemail_query_session(janus_plugin_session *handle);

/* Plugin setup */
static janus_plugin janus_voicemail_plugin =
	JANUS_PLUGIN_INIT (
		.init = janus_voicemail_init,
		.destroy = janus_voicemail_destroy,

		.get_api_compatibility = janus_voicemail_get_api_compatibility,
		.get_version = janus_voicemail_get_version,
		.get_version_string = janus_voicemail_get_version_string,
		.get_description = janus_voicemail_get_description,
		.get_name = janus_voicemail_get_name,
		.get_author = janus_voicemail_get_author,
		.get_package = janus_voicemail_get_package,
		
		.create_session = janus_voicemail_create_session,
		.handle_message = janus_voicemail_handle_message,
		.setup_media = janus_voicemail_setup_media,
		.incoming_rtp = janus_voicemail_incoming_rtp,
		.incoming_rtcp = janus_voicemail_incoming_rtcp,
		.hangup_media = janus_voicemail_hangup_media,
		.destroy_session = janus_voicemail_destroy_session,
		.query_session = janus_voicemail_query_session,
	);

/* Plugin creator */
janus_plugin *create(void) {
	JANUS_LOG(LOG_VERB, "%s created!\n", JANUS_VOICEMAIL_NAME);
	return &janus_voicemail_plugin;
}

/* Parameter validation */
static struct janus_json_parameter request_parameters[] = {
	{"request", JSON_STRING, JANUS_JSON_PARAM_REQUIRED}
};

/* Useful stuff */
static volatile gint initialized = 0, stopping = 0;
static gboolean notify_events = TRUE;
static janus_callbacks *gateway = NULL;
static GThread *handler_thread;
static void *janus_voicemail_handler(void *data);
static void janus_voicemail_hangup_media_internal(janus_plugin_session *handle);

typedef struct janus_voicemail_message {
	janus_plugin_session *handle;
	char *transaction;
	json_t *message;
	json_t *jsep;
} janus_voicemail_message;
static GAsyncQueue *messages = NULL;
static janus_voicemail_message exit_message;


typedef struct janus_voicemail_session {
	janus_plugin_session *handle;
	guint64 recording_id;
	gint64 start_time;
	char *filename;
	FILE *file;
	ogg_stream_state *stream;
	int seq;
	gboolean started;
	gboolean stopping;
	volatile gint hangingup;
	volatile gint destroyed;
	janus_refcount ref;
} janus_voicemail_session;
static GHashTable *sessions;
static janus_mutex sessions_mutex = JANUS_MUTEX_INITIALIZER;

static void janus_voicemail_session_destroy(janus_voicemail_session *session) {
	if(session && g_atomic_int_compare_and_exchange(&session->destroyed, 0, 1))
		janus_refcount_decrease(&session->ref);
}

static void janus_voicemail_session_free(const janus_refcount *session_ref) {
	janus_voicemail_session *session = janus_refcount_containerof(session_ref, janus_voicemail_session, ref);
	/* Remove the reference to the core plugin session */
	janus_refcount_decrease(&session->handle->ref);
	/* This session can be destroyed, free all the resources */
	g_free(session);
}
static void janus_voicemail_message_free(janus_voicemail_message *msg) {
	if(!msg || msg == &exit_message)
		return;

	if(msg->handle && msg->handle->plugin_handle) {
		janus_voicemail_session *session = (janus_voicemail_session *)msg->handle->plugin_handle;
		janus_refcount_decrease(&session->ref);
	}
	msg->handle = NULL;

	g_free(msg->transaction);
	msg->transaction = NULL;
	if(msg->message)
		json_decref(msg->message);
	msg->message = NULL;
	if(msg->jsep)
		json_decref(msg->jsep);
	msg->jsep = NULL;

	g_free(msg);
}


static char *recordings_path = NULL;
static char *recordings_base = NULL;

/* SDP offer/answer template */
#define sdp_template \
		"v=0\r\n" \
		"o=- %"SCNu64" %"SCNu64" IN IP4 127.0.0.1\r\n"	/* We need current time here */ \
		"s=VoiceMail %"SCNu64"\r\n"						/* VoiceMail recording ID */ \
		"t=0 0\r\n" \
		"m=audio 1 RTP/SAVPF %d\r\n"		/* Opus payload type */ \
		"c=IN IP4 1.1.1.1\r\n" \
		"a=rtpmap:%d opus/48000/2\r\n"		/* Opus payload type */ \
		"a=recvonly\r\n"					/* This plugin doesn't send any frames */


/* OGG/Opus helpers */
void le32(unsigned char *p, int v);
void le16(unsigned char *p, int v);
ogg_packet *op_opushead(void);
ogg_packet *op_opustags(void);
ogg_packet *op_from_pkt(const unsigned char *pkt, int len);
void op_free(ogg_packet *op);
int ogg_write(janus_voicemail_session *session);
int ogg_flush(janus_voicemail_session *session);


/* Error codes */
#define JANUS_VOICEMAIL_ERROR_UNKNOWN_ERROR		499
#define JANUS_VOICEMAIL_ERROR_NO_MESSAGE		460
#define JANUS_VOICEMAIL_ERROR_INVALID_JSON		461
#define JANUS_VOICEMAIL_ERROR_INVALID_REQUEST	462
#define JANUS_VOICEMAIL_ERROR_MISSING_ELEMENT	463
#define JANUS_VOICEMAIL_ERROR_INVALID_ELEMENT	464
#define JANUS_VOICEMAIL_ERROR_ALREADY_RECORDING	465
#define JANUS_VOICEMAIL_ERROR_IO_ERROR			466
#define JANUS_VOICEMAIL_ERROR_LIBOGG_ERROR		467


/* Plugin implementation */
int janus_voicemail_init(janus_callbacks *callback, const char *config_path) {
	if(g_atomic_int_get(&stopping)) {
		/* Still stopping from before */
		return -1;
	}
	if(callback == NULL || config_path == NULL) {
		/* Invalid arguments */
		return -1;
	}

	/* Read configuration */
	char filename[255];
	g_snprintf(filename, 255, "%s/%s.cfg", config_path, JANUS_VOICEMAIL_PACKAGE);
	JANUS_LOG(LOG_VERB, "Configuration file: %s\n", filename);
	janus_config *config = janus_config_parse(filename);
	if(config != NULL)
		janus_config_print(config);
	
	sessions = g_hash_table_new_full(NULL, NULL, NULL, (GDestroyNotify)janus_voicemail_session_destroy);
	messages = g_async_queue_new_full((GDestroyNotify) janus_voicemail_message_free);
	/* This is the callback we'll need to invoke to contact the gateway */
	gateway = callback;

	/* Parse configuration */
	if(config != NULL) {
		janus_config_item *path = janus_config_get_item_drilldown(config, "general", "path");
		if(path && path->value)
			recordings_path = g_strdup(path->value);
		janus_config_item *base = janus_config_get_item_drilldown(config, "general", "base");
		if(base && base->value)
			recordings_base = g_strdup(base->value);
		janus_config_item *events = janus_config_get_item_drilldown(config, "general", "events");
		if(events != NULL && events->value != NULL)
			notify_events = janus_is_true(events->value);
		if(!notify_events && callback->events_is_enabled()) {
			JANUS_LOG(LOG_WARN, "Notification of events to handlers disabled for %s\n", JANUS_VOICEMAIL_NAME);
		}
		/* Done */
		janus_config_destroy(config);
		config = NULL;
	}
	if(recordings_path == NULL)
		recordings_path = g_strdup("./html/recordings/");
	if(recordings_base == NULL)
		recordings_base = g_strdup("/recordings/");
	JANUS_LOG(LOG_VERB, "Recordings path: %s\n", recordings_path);
	JANUS_LOG(LOG_VERB, "Recordings base: %s\n", recordings_base);
	/* Create the folder, if needed */
	struct stat st = {0};
	if(stat(recordings_path, &st) == -1) {
		int res = janus_mkdir(recordings_path, 0755);
		JANUS_LOG(LOG_VERB, "Creating folder: %d\n", res);
		if(res != 0) {
			JANUS_LOG(LOG_ERR, "%s", strerror(errno));
			return -1;	/* No point going on... */
		}
	}
	
	g_atomic_int_set(&initialized, 1);

	/* Launch the thread that will handle incoming messages */
	GError *error = NULL;
	handler_thread = g_thread_try_new("voicemail handler", janus_voicemail_handler, NULL, &error);
	if(error != NULL) {
		g_atomic_int_set(&initialized, 0);
		JANUS_LOG(LOG_ERR, "Got error %d (%s) trying to launch the VoiceMail handler thread...\n", error->code, error->message ? error->message : "??");
		return -1;
	}
	JANUS_LOG(LOG_INFO, "%s initialized!\n", JANUS_VOICEMAIL_NAME);
	return 0;
}

void janus_voicemail_destroy(void) {
	if(!g_atomic_int_get(&initialized))
		return;
	g_atomic_int_set(&stopping, 1);

	g_async_queue_push(messages, &exit_message);
	if(handler_thread != NULL) {
		g_thread_join(handler_thread);
		handler_thread = NULL;
	}
	/* FIXME We should destroy the sessions cleanly */
	janus_mutex_lock(&sessions_mutex);
	g_hash_table_destroy(sessions);
	janus_mutex_unlock(&sessions_mutex);
	g_async_queue_unref(messages);
	messages = NULL;
	sessions = NULL;
	g_atomic_int_set(&initialized, 0);
	g_atomic_int_set(&stopping, 0);
	JANUS_LOG(LOG_INFO, "%s destroyed!\n", JANUS_VOICEMAIL_NAME);
}

int janus_voicemail_get_api_compatibility(void) {
	/* Important! This is what your plugin MUST always return: don't lie here or bad things will happen */
	return JANUS_PLUGIN_API_VERSION;
}

int janus_voicemail_get_version(void) {
	return JANUS_VOICEMAIL_VERSION;
}

const char *janus_voicemail_get_version_string(void) {
	return JANUS_VOICEMAIL_VERSION_STRING;
}

const char *janus_voicemail_get_description(void) {
	return JANUS_VOICEMAIL_DESCRIPTION;
}

const char *janus_voicemail_get_name(void) {
	return JANUS_VOICEMAIL_NAME;
}

const char *janus_voicemail_get_author(void) {
	return JANUS_VOICEMAIL_AUTHOR;
}

const char *janus_voicemail_get_package(void) {
	return JANUS_VOICEMAIL_PACKAGE;
}

static janus_voicemail_session *janus_voicemail_lookup_session(janus_plugin_session *handle) {
	janus_voicemail_session *session = NULL;
	if (g_hash_table_contains(sessions, handle)) {
		session = (janus_voicemail_session *)handle->plugin_handle;
	}
	return session;
}

void janus_voicemail_create_session(janus_plugin_session *handle, int *error) {
	if(g_atomic_int_get(&stopping) || !g_atomic_int_get(&initialized)) {
		*error = -1;
		return;
	}	
	janus_voicemail_session *session = (janus_voicemail_session *)g_malloc0(sizeof(janus_voicemail_session));
	if(session == NULL) {
		JANUS_LOG(LOG_FATAL, "Memory error!\n");
		*error = -2;
		return;
	}
	session->handle = handle;
	session->recording_id = janus_random_uint64();
	session->start_time = 0;
	session->stream = NULL;
	char f[255];
	g_snprintf(f, 255, "%s/janus-voicemail-%"SCNu64".opus", recordings_path, session->recording_id);
	session->filename = g_strdup(f);
	session->file = NULL;
	session->seq = 0;
	session->started = FALSE;
	session->stopping = FALSE;
	g_atomic_int_set(&session->hangingup, 0);
	g_atomic_int_set(&session->destroyed, 0);
	janus_refcount_init(&session->ref, janus_voicemail_session_free);
	handle->plugin_handle = session;

	janus_mutex_lock(&sessions_mutex);
	g_hash_table_insert(sessions, handle, session);
	janus_mutex_unlock(&sessions_mutex);

	return;
}

void janus_voicemail_destroy_session(janus_plugin_session *handle, int *error) {
	if(g_atomic_int_get(&stopping) || !g_atomic_int_get(&initialized)) {
		*error = -1;
		return;
	}	
	janus_mutex_lock(&sessions_mutex);
	janus_voicemail_session *session = janus_voicemail_lookup_session(handle);
	if(!session) {
		janus_mutex_unlock(&sessions_mutex);
		JANUS_LOG(LOG_ERR, "No VoiceMail session associated with this handle...\n");
		*error = -2;
		return;
	}
<<<<<<< HEAD
	JANUS_LOG(LOG_VERB, "Removing VoiceMail session...\n");
	janus_voicemail_hangup_media(handle);
	handle->plugin_handle = NULL;
	janus_mutex_lock(&sessions_mutex);
	g_hash_table_remove(sessions, handle);
=======
	if(!session->destroyed) {
		JANUS_LOG(LOG_VERB, "Removing VoiceMail session...\n");
		janus_voicemail_hangup_media_internal(handle);
		session->destroyed = janus_get_monotonic_time();
		g_hash_table_remove(sessions, handle);
		/* Cleaning up and removing the session is done in a lazy way */
		old_sessions = g_list_append(old_sessions, session);
	}
>>>>>>> 7a42432c
	janus_mutex_unlock(&sessions_mutex);

	return;
}

json_t *janus_voicemail_query_session(janus_plugin_session *handle) {
	if(g_atomic_int_get(&stopping) || !g_atomic_int_get(&initialized)) {
		return NULL;
	}	
	janus_mutex_lock(&sessions_mutex);
	janus_voicemail_session *session = janus_voicemail_lookup_session(handle);
	if(!session) {
		janus_mutex_unlock(&sessions_mutex);
		JANUS_LOG(LOG_ERR, "No session associated with this handle...\n");
		return NULL;
	}
	janus_refcount_increase(&session->ref);
	/* In the echo test, every session is the same: we just provide some configure info */
	json_t *info = json_object();
	json_object_set_new(info, "state", json_string(session->stream ? "recording" : "idle"));
	if(session->stream) {
		json_object_set_new(info, "id", json_integer(session->recording_id));
		json_object_set_new(info, "start_time", json_integer(session->start_time));
		json_object_set_new(info, "filename", session->filename ? json_string(session->filename) : NULL);
	}
<<<<<<< HEAD
	json_object_set_new(info, "hangingup", json_integer(g_atomic_int_get(&session->hangingup)));
	json_object_set_new(info, "destroyed", json_integer(g_atomic_int_get(&session->destroyed)));
	janus_refcount_decrease(&session->ref);
=======
	json_object_set_new(info, "destroyed", json_integer(session->destroyed));
	janus_mutex_unlock(&sessions_mutex);
>>>>>>> 7a42432c
	return info;
}

struct janus_plugin_result *janus_voicemail_handle_message(janus_plugin_session *handle, char *transaction, json_t *message, json_t *jsep) {
	if(g_atomic_int_get(&stopping) || !g_atomic_int_get(&initialized))
		return janus_plugin_result_new(JANUS_PLUGIN_ERROR, g_atomic_int_get(&stopping) ? "Shutting down" : "Plugin not initialized", NULL);
	janus_voicemail_session *session = (janus_voicemail_session *)handle->plugin_handle;
	if(!session)
		return janus_plugin_result_new(JANUS_PLUGIN_ERROR, "No session associated with this handle", NULL);

	janus_voicemail_message *msg = g_malloc0(sizeof(janus_voicemail_message));
	if(msg == NULL) {
		JANUS_LOG(LOG_FATAL, "Memory error!\n");
		return janus_plugin_result_new(JANUS_PLUGIN_ERROR, "Memory error", NULL);
	}

	/* Increase the reference counter for this session: we'll decrease it after we handle the message */
	janus_refcount_increase(&session->ref);

	msg->handle = handle;
	msg->transaction = transaction;
	msg->message = message;
	msg->jsep = jsep;
	g_async_queue_push(messages, msg);

	/* All the requests to this plugin are handled asynchronously */
	return janus_plugin_result_new(JANUS_PLUGIN_OK_WAIT, NULL, NULL);
}

void janus_voicemail_setup_media(janus_plugin_session *handle) {
	JANUS_LOG(LOG_INFO, "[%s-%p] WebRTC media is now available\n", JANUS_VOICEMAIL_PACKAGE, handle);
	if(g_atomic_int_get(&stopping) || !g_atomic_int_get(&initialized))
		return;
	janus_mutex_lock(&sessions_mutex);
	janus_voicemail_session *session = janus_voicemail_lookup_session(handle);
	if(!session) {
		janus_mutex_unlock(&sessions_mutex);
		JANUS_LOG(LOG_ERR, "No session associated with this handle...\n");
		return;
	}
<<<<<<< HEAD
	if(g_atomic_int_get(&session->destroyed))
=======
	if(session->destroyed) {
		janus_mutex_unlock(&sessions_mutex);
>>>>>>> 7a42432c
		return;
	}
	g_atomic_int_set(&session->hangingup, 0);
	/* Only start recording this peer when we get this event */
	session->start_time = janus_get_monotonic_time();
	session->started = TRUE;
	janus_mutex_unlock(&sessions_mutex);
	/* Prepare JSON event */
	json_t *event = json_object();
	json_object_set_new(event, "voicemail", json_string("event"));
	json_object_set_new(event, "status", json_string("started"));
	int ret = gateway->push_event(handle, &janus_voicemail_plugin, NULL, event, NULL);
	JANUS_LOG(LOG_VERB, "  >> Pushing event: %d (%s)\n", ret, janus_get_api_error(ret));
	json_decref(event);
}

void janus_voicemail_incoming_rtp(janus_plugin_session *handle, int video, char *buf, int len) {
	if(handle == NULL || g_atomic_int_get(&handle->stopped) || g_atomic_int_get(&stopping) || !g_atomic_int_get(&initialized))
		return;
	janus_voicemail_session *session = (janus_voicemail_session *)handle->plugin_handle;	
	if(!session || g_atomic_int_get(&session->destroyed) || session->stopping || !session->started || session->start_time == 0)
		return;
	gint64 now = janus_get_monotonic_time();
	/* Have 10 seconds passed? */
	if((now-session->start_time) >= 10*G_USEC_PER_SEC) {
		/* FIXME Simulate a "stop" coming from the browser */
		session->started = FALSE;
		janus_refcount_increase(&session->ref);
		janus_voicemail_message *msg = g_malloc0(sizeof(janus_voicemail_message));
		msg->handle = handle;
		msg->message = json_pack("{ss}", "request", "stop");
		msg->transaction = NULL;
		msg->jsep = NULL;
		g_async_queue_push(messages, msg);
		return;
	}
	/* Save the frame */
	janus_rtp_header *rtp = (janus_rtp_header *)buf;
	uint16_t seq = ntohs(rtp->seq_number);
	if(session->seq == 0)
		session->seq = seq;
	int plen = 0;
	const unsigned char *payload = (const unsigned char *)janus_rtp_payload(buf, len, &plen);
	if(!payload) {
		JANUS_LOG(LOG_ERR, "Ops! got an error accessing the RTP payload\n");
		return;
	}
	ogg_packet *op = op_from_pkt(payload, plen);
	//~ JANUS_LOG(LOG_VERB, "\tWriting at position %d (%d)\n", seq-session->seq+1, 960*(seq-session->seq+1));
	op->granulepos = 960*(seq-session->seq+1); // FIXME: get this from the toc byte
	ogg_stream_packetin(session->stream, op);
	g_free(op);
	ogg_write(session);
}

void janus_voicemail_incoming_rtcp(janus_plugin_session *handle, int video, char *buf, int len) {
	if(handle == NULL || g_atomic_int_get(&handle->stopped) || g_atomic_int_get(&stopping) || !g_atomic_int_get(&initialized))
		return;
	/* FIXME Should we care? */
}

void janus_voicemail_hangup_media(janus_plugin_session *handle) {
<<<<<<< HEAD
	JANUS_LOG(LOG_INFO, "[%s-%p] No WebRTC media anymore\n", JANUS_VOICEMAIL_PACKAGE, handle);
=======
	janus_mutex_lock(&sessions_mutex);
	janus_voicemail_hangup_media_internal(handle);
	janus_mutex_unlock(&sessions_mutex);
}

static void janus_voicemail_hangup_media_internal(janus_plugin_session *handle) {
	JANUS_LOG(LOG_INFO, "No WebRTC media anymore\n");
>>>>>>> 7a42432c
	if(g_atomic_int_get(&stopping) || !g_atomic_int_get(&initialized))
		return;
	janus_voicemail_session *session = janus_voicemail_lookup_session(handle);
	if(!session) {
		JANUS_LOG(LOG_ERR, "No session associated with this handle...\n");
		return;
	}
	session->started = FALSE;
	if(g_atomic_int_get(&session->destroyed))
		return;
	if(g_atomic_int_add(&session->hangingup, 1))
		return;
	/* Close and reset stuff */
	if(session->file)
		fclose(session->file);
	session->file = NULL;
	if(session->stream)
		ogg_stream_destroy(session->stream);
	session->stream = NULL;
}

/* Thread to handle incoming messages */
static void *janus_voicemail_handler(void *data) {
	JANUS_LOG(LOG_VERB, "Joining VoiceMail handler thread\n");
	janus_voicemail_message *msg = NULL;
	int error_code = 0;
	char error_cause[512];
	json_t *root = NULL;
	while(g_atomic_int_get(&initialized) && !g_atomic_int_get(&stopping)) {
		msg = g_async_queue_pop(messages);
		if(msg == NULL)
			continue;
		if(msg == &exit_message)
			break;
		if(msg->handle == NULL) {
			janus_voicemail_message_free(msg);
			continue;
		}
<<<<<<< HEAD
		janus_voicemail_session *session = (janus_voicemail_session *)msg->handle->plugin_handle;
=======
		janus_mutex_lock(&sessions_mutex);
		janus_voicemail_session *session = janus_voicemail_lookup_session(msg->handle);
>>>>>>> 7a42432c
		if(!session) {
			JANUS_LOG(LOG_ERR, "No session associated with this handle...\n");
			janus_voicemail_message_free(msg);
			continue;
		}
		if(g_atomic_int_get(&session->destroyed)) {
			janus_voicemail_message_free(msg);
			continue;
		}
		/* Handle request */
		error_code = 0;
		root = msg->message;
		if(msg->message == NULL) {
			JANUS_LOG(LOG_ERR, "No message??\n");
			error_code = JANUS_VOICEMAIL_ERROR_NO_MESSAGE;
			g_snprintf(error_cause, 512, "%s", "No message??");
			goto error;
		}
		if(!json_is_object(root)) {
			JANUS_LOG(LOG_ERR, "JSON error: not an object\n");
			error_code = JANUS_VOICEMAIL_ERROR_INVALID_JSON;
			g_snprintf(error_cause, 512, "JSON error: not an object");
			goto error;
		}
		/* Get the request first */
		JANUS_VALIDATE_JSON_OBJECT(root, request_parameters,
			error_code, error_cause, TRUE,
			JANUS_VOICEMAIL_ERROR_MISSING_ELEMENT, JANUS_VOICEMAIL_ERROR_INVALID_ELEMENT);
		if(error_code != 0)
			goto error;
		json_t *request = json_object_get(root, "request");
		const char *request_text = json_string_value(request);
		json_t *event = NULL;
		if(!strcasecmp(request_text, "record")) {
			JANUS_LOG(LOG_VERB, "Starting new recording\n");
			if(session->file != NULL) {
				JANUS_LOG(LOG_ERR, "Already recording (%s)\n", session->filename ? session->filename : "??");
				error_code = JANUS_VOICEMAIL_ERROR_ALREADY_RECORDING;
				g_snprintf(error_cause, 512, "Already recording");
				goto error;
			}
			session->stream = g_malloc0(sizeof(ogg_stream_state));
			if(session->stream == NULL) {
				JANUS_LOG(LOG_ERR, "Couldn't allocate stream struct\n");
				error_code = JANUS_VOICEMAIL_ERROR_UNKNOWN_ERROR;
				g_snprintf(error_cause, 512, "Couldn't allocate stream struct");
				goto error;
			}
			if(ogg_stream_init(session->stream, rand()) < 0) {
				JANUS_LOG(LOG_ERR, "Couldn't initialize Ogg stream state\n");
				error_code = JANUS_VOICEMAIL_ERROR_LIBOGG_ERROR;
				g_snprintf(error_cause, 512, "Couldn't initialize Ogg stream state\n");
				goto error;
			}
			session->file = fopen(session->filename, "wb");
			if(session->file == NULL) {
				JANUS_LOG(LOG_ERR, "Couldn't open output file\n");
				error_code = JANUS_VOICEMAIL_ERROR_IO_ERROR;
				g_snprintf(error_cause, 512, "Couldn't open output file");
				goto error;
			}
			session->seq = 0;
			/* Write stream headers */
			ogg_packet *op = op_opushead();
			ogg_stream_packetin(session->stream, op);
			op_free(op);
			op = op_opustags();
			ogg_stream_packetin(session->stream, op);
			op_free(op);
			ogg_flush(session);
			/* Done: now wait for the setup_media callback to be called */
			event = json_object();
			json_object_set_new(event, "voicemail", json_string("event"));
			json_object_set_new(event, "status", json_string(session->started ? "started" : "starting"));
			/* Also notify event handlers */
			if(notify_events && gateway->events_is_enabled()) {
				json_t *info = json_object();
				json_object_set_new(info, "event", json_string("starting"));
				gateway->notify_event(&janus_voicemail_plugin, session->handle, info);
			}
		} else if(!strcasecmp(request_text, "stop")) {
			/* Stop the recording */
			session->started = FALSE;
			session->stopping = TRUE;
			if(session->file)
				fclose(session->file);
			session->file = NULL;
			if(session->stream)
				ogg_stream_destroy(session->stream);
			session->stream = NULL;
			/* Done: send the event and close the handle */
			event = json_object();
			json_object_set_new(event, "voicemail", json_string("event"));
			json_object_set_new(event, "status", json_string("done"));
			char url[1024];
			g_snprintf(url, 1024, "%s/janus-voicemail-%"SCNu64".opus", recordings_base, session->recording_id);
			json_object_set_new(event, "recording", json_string(url));
			/* Also notify event handlers */
			if(notify_events && gateway->events_is_enabled()) {
				json_t *info = json_object();
				json_object_set_new(info, "event", json_string("done"));
				gateway->notify_event(&janus_voicemail_plugin, session->handle, info);
			}
		} else {
			JANUS_LOG(LOG_ERR, "Unknown request '%s'\n", request_text);
			error_code = JANUS_VOICEMAIL_ERROR_INVALID_REQUEST;
			g_snprintf(error_cause, 512, "Unknown request '%s'", request_text);
			goto error;
		}

		/* Prepare JSON event */
		JANUS_LOG(LOG_VERB, "Preparing JSON event as a reply\n");
		/* Any SDP to handle? */
		const char *msg_sdp_type = json_string_value(json_object_get(msg->jsep, "type"));
		const char *msg_sdp = json_string_value(json_object_get(msg->jsep, "sdp"));
		if(!msg_sdp) {
			int ret = gateway->push_event(msg->handle, &janus_voicemail_plugin, msg->transaction, event, NULL);
			JANUS_LOG(LOG_VERB, "  >> %d (%s)\n", ret, janus_get_api_error(ret));
			json_decref(event);
		} else {
			JANUS_LOG(LOG_VERB, "This is involving a negotiation (%s) as well:\n%s\n", msg_sdp_type, msg_sdp);
			const char *type = NULL;
			if(!strcasecmp(msg_sdp_type, "offer"))
				type = "answer";
			if(!strcasecmp(msg_sdp_type, "answer"))
				type = "offer";
			/* Fill the SDP template and use that as our answer */
			char sdp[1024];
			/* What is the Opus payload type? */
			int opus_pt = janus_get_codec_pt(msg_sdp, "opus");
			JANUS_LOG(LOG_VERB, "Opus payload type is %d\n", opus_pt);
			g_snprintf(sdp, 1024, sdp_template,
				janus_get_real_time(),			/* We need current time here */
				janus_get_real_time(),			/* We need current time here */
				session->recording_id,			/* Recording ID */
				opus_pt,						/* Opus payload type */
				opus_pt							/* Opus payload type */);
			/* Did the peer negotiate video? */
			if(strstr(msg_sdp, "m=video") != NULL) {
				/* If so, reject it */
				g_strlcat(sdp, "m=video 0 RTP/SAVPF 0\r\n", 1024);				
			}
			json_t *jsep = json_pack("{ssss}", "type", type, "sdp", sdp);
			/* How long will the gateway take to push the event? */
			g_atomic_int_set(&session->hangingup, 0);
			gint64 start = janus_get_monotonic_time();
			int res = gateway->push_event(msg->handle, &janus_voicemail_plugin, msg->transaction, event, jsep);
			JANUS_LOG(LOG_VERB, "  >> Pushing event: %d (took %"SCNu64" us)\n", res, janus_get_monotonic_time()-start);
			json_decref(event);
			json_decref(jsep);
			if(res != JANUS_OK) {
				/* TODO Failed to negotiate? We should remove this participant */
			}
		}
		janus_voicemail_message_free(msg);
		
		if(session->stopping) {
			gateway->end_session(session->handle);
		}

		continue;
		
error:
		{
			/* Prepare JSON error event */
			json_t *event = json_object();
			json_object_set_new(event, "voicemail", json_string("event"));
			json_object_set_new(event, "error_code", json_integer(error_code));
			json_object_set_new(event, "error", json_string(error_cause));
			int ret = gateway->push_event(msg->handle, &janus_voicemail_plugin, msg->transaction, event, NULL);
			JANUS_LOG(LOG_VERB, "  >> Pushing event: %d (%s)\n", ret, janus_get_api_error(ret));
			json_decref(event);
			janus_voicemail_message_free(msg);
		}
	}
	JANUS_LOG(LOG_VERB, "Leaving VoiceMail handler thread\n");
	return NULL;
}


/* OGG/Opus helpers */
/* Write a little-endian 32 bit int to memory */
void le32(unsigned char *p, int v) {
	p[0] = v & 0xff;
	p[1] = (v >> 8) & 0xff;
	p[2] = (v >> 16) & 0xff;
	p[3] = (v >> 24) & 0xff;
}


/* Write a little-endian 16 bit int to memory */
void le16(unsigned char *p, int v) {
	p[0] = v & 0xff;
	p[1] = (v >> 8) & 0xff;
}

/* ;anufacture a generic OpusHead packet */
ogg_packet *op_opushead(void) {
	int size = 19;
	unsigned char *data = g_malloc0(size);
	ogg_packet *op = g_malloc0(sizeof(*op));

	if(!data) {
		JANUS_LOG(LOG_ERR, "Couldn't allocate data buffer...\n");
		return NULL;
	}
	if(!op) {
		JANUS_LOG(LOG_ERR, "Couldn't allocate Ogg packet...\n");
		return NULL;
	}

	memcpy(data, "OpusHead", 8);  /* identifier */
	data[8] = 1;                  /* version */
	data[9] = 2;                  /* channels */
	le16(data+10, 0);             /* pre-skip */
	le32(data + 12, 48000);       /* original sample rate */
	le16(data + 16, 0);           /* gain */
	data[18] = 0;                 /* channel mapping family */

	op->packet = data;
	op->bytes = size;
	op->b_o_s = 1;
	op->e_o_s = 0;
	op->granulepos = 0;
	op->packetno = 0;

	return op;
}

/* Manufacture a generic OpusTags packet */
ogg_packet *op_opustags(void) {
	const char *identifier = "OpusTags";
	const char *vendor = "Janus VoiceMail plugin";
	int size = strlen(identifier) + 4 + strlen(vendor) + 4;
	unsigned char *data = g_malloc0(size);
	ogg_packet *op = g_malloc0(sizeof(*op));

	if(!data) {
		JANUS_LOG(LOG_ERR, "Couldn't allocate data buffer...\n");
		return NULL;
	}
	if(!op) {
		JANUS_LOG(LOG_ERR, "Couldn't allocate Ogg packet...\n");
		return NULL;
	}

	memcpy(data, identifier, 8);
	le32(data + 8, strlen(vendor));
	memcpy(data + 12, vendor, strlen(vendor));
	le32(data + 12 + strlen(vendor), 0);

	op->packet = data;
	op->bytes = size;
	op->b_o_s = 0;
	op->e_o_s = 0;
	op->granulepos = 0;
	op->packetno = 1;

	return op;
}

/* Allocate an ogg_packet */
ogg_packet *op_from_pkt(const unsigned char *pkt, int len) {
	ogg_packet *op = g_malloc0(sizeof(*op));
	if(!op) {
		JANUS_LOG(LOG_ERR, "Couldn't allocate Ogg packet.\n");
		return NULL;
	}

	op->packet = (unsigned char *)pkt;
	op->bytes = len;
	op->b_o_s = 0;
	op->e_o_s = 0;

	return op;
}

/* Free a packet and its contents */
void op_free(ogg_packet *op) {
	if(op) {
		g_free(op->packet);
		g_free(op);
	}
}

/* Write out available ogg pages */
int ogg_write(janus_voicemail_session *session) {
	ogg_page page;
	size_t written;

	if(!session || !session->stream || !session->file) {
		return -1;
	}

	while (ogg_stream_pageout(session->stream, &page)) {
		written = fwrite(page.header, 1, page.header_len, session->file);
		if(written != (size_t)page.header_len) {
			JANUS_LOG(LOG_ERR, "Error writing Ogg page header\n");
			return -2;
		}
		written = fwrite(page.body, 1, page.body_len, session->file);
		if(written != (size_t)page.body_len) {
			JANUS_LOG(LOG_ERR, "Error writing Ogg page body\n");
			return -3;
		}
	}
	return 0;
}

/* Flush remaining ogg data */
int ogg_flush(janus_voicemail_session *session) {
	ogg_page page;
	size_t written;

	if(!session || !session->stream || !session->file) {
		return -1;
	}

	while (ogg_stream_flush(session->stream, &page)) {
		written = fwrite(page.header, 1, page.header_len, session->file);
		if(written != (size_t)page.header_len) {
			JANUS_LOG(LOG_ERR, "Error writing Ogg page header\n");
			return -2;
		}
		written = fwrite(page.body, 1, page.body_len, session->file);
		if(written != (size_t)page.body_len) {
			JANUS_LOG(LOG_ERR, "Error writing Ogg page body\n");
			return -3;
		}
	}
	return 0;
}<|MERGE_RESOLUTION|>--- conflicted
+++ resolved
@@ -461,22 +461,10 @@
 		*error = -2;
 		return;
 	}
-<<<<<<< HEAD
 	JANUS_LOG(LOG_VERB, "Removing VoiceMail session...\n");
-	janus_voicemail_hangup_media(handle);
+	janus_voicemail_hangup_media_internal(handle);
 	handle->plugin_handle = NULL;
-	janus_mutex_lock(&sessions_mutex);
 	g_hash_table_remove(sessions, handle);
-=======
-	if(!session->destroyed) {
-		JANUS_LOG(LOG_VERB, "Removing VoiceMail session...\n");
-		janus_voicemail_hangup_media_internal(handle);
-		session->destroyed = janus_get_monotonic_time();
-		g_hash_table_remove(sessions, handle);
-		/* Cleaning up and removing the session is done in a lazy way */
-		old_sessions = g_list_append(old_sessions, session);
-	}
->>>>>>> 7a42432c
 	janus_mutex_unlock(&sessions_mutex);
 
 	return;
@@ -494,6 +482,7 @@
 		return NULL;
 	}
 	janus_refcount_increase(&session->ref);
+	janus_mutex_unlock(&sessions_mutex);
 	/* In the echo test, every session is the same: we just provide some configure info */
 	json_t *info = json_object();
 	json_object_set_new(info, "state", json_string(session->stream ? "recording" : "idle"));
@@ -502,33 +491,27 @@
 		json_object_set_new(info, "start_time", json_integer(session->start_time));
 		json_object_set_new(info, "filename", session->filename ? json_string(session->filename) : NULL);
 	}
-<<<<<<< HEAD
 	json_object_set_new(info, "hangingup", json_integer(g_atomic_int_get(&session->hangingup)));
 	json_object_set_new(info, "destroyed", json_integer(g_atomic_int_get(&session->destroyed)));
 	janus_refcount_decrease(&session->ref);
-=======
-	json_object_set_new(info, "destroyed", json_integer(session->destroyed));
-	janus_mutex_unlock(&sessions_mutex);
->>>>>>> 7a42432c
 	return info;
 }
 
 struct janus_plugin_result *janus_voicemail_handle_message(janus_plugin_session *handle, char *transaction, json_t *message, json_t *jsep) {
 	if(g_atomic_int_get(&stopping) || !g_atomic_int_get(&initialized))
 		return janus_plugin_result_new(JANUS_PLUGIN_ERROR, g_atomic_int_get(&stopping) ? "Shutting down" : "Plugin not initialized", NULL);
-	janus_voicemail_session *session = (janus_voicemail_session *)handle->plugin_handle;
-	if(!session)
+
+	janus_mutex_lock(&sessions_mutex);
+	janus_voicemail_session *session = janus_voicemail_lookup_session(handle);
+	if(!session) {
+		janus_mutex_unlock(&sessions_mutex);
 		return janus_plugin_result_new(JANUS_PLUGIN_ERROR, "No session associated with this handle", NULL);
-
-	janus_voicemail_message *msg = g_malloc0(sizeof(janus_voicemail_message));
-	if(msg == NULL) {
-		JANUS_LOG(LOG_FATAL, "Memory error!\n");
-		return janus_plugin_result_new(JANUS_PLUGIN_ERROR, "Memory error", NULL);
-	}
-
+	}
 	/* Increase the reference counter for this session: we'll decrease it after we handle the message */
 	janus_refcount_increase(&session->ref);
-
+	janus_mutex_unlock(&sessions_mutex);
+
+	janus_voicemail_message *msg = g_malloc0(sizeof(janus_voicemail_message));
 	msg->handle = handle;
 	msg->transaction = transaction;
 	msg->message = message;
@@ -550,19 +533,16 @@
 		JANUS_LOG(LOG_ERR, "No session associated with this handle...\n");
 		return;
 	}
-<<<<<<< HEAD
-	if(g_atomic_int_get(&session->destroyed))
-=======
-	if(session->destroyed) {
+	if(g_atomic_int_get(&session->destroyed)) {
 		janus_mutex_unlock(&sessions_mutex);
->>>>>>> 7a42432c
-		return;
-	}
+		return;
+	}
+	janus_refcount_increase(&session->ref);
+	janus_mutex_unlock(&sessions_mutex);
 	g_atomic_int_set(&session->hangingup, 0);
 	/* Only start recording this peer when we get this event */
 	session->start_time = janus_get_monotonic_time();
 	session->started = TRUE;
-	janus_mutex_unlock(&sessions_mutex);
 	/* Prepare JSON event */
 	json_t *event = json_object();
 	json_object_set_new(event, "voicemail", json_string("event"));
@@ -570,6 +550,7 @@
 	int ret = gateway->push_event(handle, &janus_voicemail_plugin, NULL, event, NULL);
 	JANUS_LOG(LOG_VERB, "  >> Pushing event: %d (%s)\n", ret, janus_get_api_error(ret));
 	json_decref(event);
+	janus_refcount_decrease(&session->ref);
 }
 
 void janus_voicemail_incoming_rtp(janus_plugin_session *handle, int video, char *buf, int len) {
@@ -618,17 +599,13 @@
 }
 
 void janus_voicemail_hangup_media(janus_plugin_session *handle) {
-<<<<<<< HEAD
 	JANUS_LOG(LOG_INFO, "[%s-%p] No WebRTC media anymore\n", JANUS_VOICEMAIL_PACKAGE, handle);
-=======
 	janus_mutex_lock(&sessions_mutex);
 	janus_voicemail_hangup_media_internal(handle);
 	janus_mutex_unlock(&sessions_mutex);
 }
 
 static void janus_voicemail_hangup_media_internal(janus_plugin_session *handle) {
-	JANUS_LOG(LOG_INFO, "No WebRTC media anymore\n");
->>>>>>> 7a42432c
 	if(g_atomic_int_get(&stopping) || !g_atomic_int_get(&initialized))
 		return;
 	janus_voicemail_session *session = janus_voicemail_lookup_session(handle);
@@ -667,21 +644,20 @@
 			janus_voicemail_message_free(msg);
 			continue;
 		}
-<<<<<<< HEAD
-		janus_voicemail_session *session = (janus_voicemail_session *)msg->handle->plugin_handle;
-=======
 		janus_mutex_lock(&sessions_mutex);
 		janus_voicemail_session *session = janus_voicemail_lookup_session(msg->handle);
->>>>>>> 7a42432c
 		if(!session) {
+			janus_mutex_unlock(&sessions_mutex);
 			JANUS_LOG(LOG_ERR, "No session associated with this handle...\n");
 			janus_voicemail_message_free(msg);
 			continue;
 		}
 		if(g_atomic_int_get(&session->destroyed)) {
+			janus_mutex_unlock(&sessions_mutex);
 			janus_voicemail_message_free(msg);
 			continue;
 		}
+		janus_mutex_unlock(&sessions_mutex);
 		/* Handle request */
 		error_code = 0;
 		root = msg->message;
