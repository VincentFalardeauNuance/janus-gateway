/*! \file   janus_videoroom.c
 * \author Lorenzo Miniero <lorenzo@meetecho.com>
 * \copyright GNU General Public License v3
 * \brief  Janus VideoRoom plugin
 * \details  This is a plugin implementing a videoconferencing SFU
 * (Selective Forwarding Unit) for Janus, that is an audio/video router.
 * This means that the plugin implements a virtual conferencing room peers
 * can join and leave at any time. This room is based on a Publish/Subscribe
 * pattern. Each peer can publish his/her own live audio/video feeds: this
 * feed becomes an available stream in the room the other participants can
 * attach to. This means that this plugin allows the realization of several
 * different scenarios, ranging from a simple webinar (one speaker, several
 * watchers) to a fully meshed video conference (each peer sending and
 * receiving to and from all the others).
 * 
 * Considering that this plugin allows for several different WebRTC PeerConnections
 * to be on at the same time for the same peer (specifically, each peer
 * potentially has 1 PeerConnection on for publishing and N on for subscriptions
 * from other peers), each peer may need to attach several times to the same
 * plugin for every stream: this means that each peer needs to have at least one
 * handle active for managing its relation with the plugin (joining a room,
 * leaving a room, muting/unmuting, publishing, receiving events), and needs
 * to open a new one each time he/she wants to subscribe to a feed from
 * another publisher participant. The handle used for a subscription,
 * however, would be logically a "slave" to the master one used for
 * managing the room: this means that it cannot be used, for instance,
 * to unmute in the room, as its only purpose would be to provide a
 * context in which creating the recvonly PeerConnection for the
 * subscription to an active publisher participant.
 * 
 * \note Work is going on to implement SSRC multiplexing (Unified Plan),
 * meaning that in the future you'll be able to use the same
 * Janus handle/VideoRoom subscriber/PeerConnection to receive multiple
 * publishers at the same time.
 * 
 * Rooms to make available are listed in the plugin configuration file.
 * A pre-filled configuration file is provided in \c conf/janus.plugin.videoroom.cfg
 * and includes a demo room for testing. The same plugin is also used
 * dynamically (that is, with rooms created on the fly via API) in the
 * Screen Sharing demo as well.
 * 
 * To add more rooms or modify the existing one, you can use the following
 * syntax:
 * 
 * \verbatim
[<unique room ID>]
description = This is my awesome room
is_private = yes|no (private rooms don't appear when you do a 'list' request)
secret = <optional password needed for manipulating (e.g. destroying) the room>
pin = <optional password needed for joining the room>
publishers = <max number of concurrent senders> (e.g., 6 for a video
             conference or 1 for a webinar)
bitrate = <max video bitrate for senders> (e.g., 128000)
fir_freq = <send a FIR to publishers every fir_freq seconds> (0=disable)
audiocodec = opus|isac32|isac16|pcmu|pcma (audio codec to force on publishers, default=opus)
videocodec = vp8|vp9|h264 (video codec to force on publishers, default=vp8)
record = true|false (whether this room should be recorded, default=false)
rec_dir = <folder where recordings should be stored, when enabled>
\endverbatim
 *
 * Note that recording will work with all codecs except iSAC.
 *
 * \section sfuapi Video Room API
 * 
 * The Video Room API supports several requests, some of which are
 * synchronous and some asynchronous. There are some situations, though,
 * (invalid JSON, invalid request) which will always result in a
 * synchronous error response even for asynchronous requests. 
 * 
 * \c create , \c destroy , \c exists, \c list and \c listparticipants
 * are synchronous requests, which means you'll
 * get a response directly within the context of the transaction.
 * \c create allows you to create a new video room dynamically, as an
 * alternative to using the configuration file; \c destroy removes a
 * video room and destroys it, kicking all the users out as part of the
 * process; \c exists allows you to check whether a specific video room
 * exists; finally, \c list lists all the available rooms, while \c
 * listparticipants lists all the active (as in currentòy publishing
 * something) participants of a specific room and their details.
 * 
 * The \c join , \c joinandconfigure , \c configure , \c publish ,
 * \c unpublish , \c start , \c pause , \c switch , \c stop and \c leave
 * requests instead are all asynchronous, which
 * means you'll get a notification about their success or failure in
 * an event. \c join allows you to join a specific video room, specifying
 * whether that specific PeerConnection will be used for publishing or
 * watching; \c configure can be used to modify some of the participation
 * settings (e.g., bitrate cap); \c joinandconfigure combines the previous
 * two requests in a single one (just for publishers); \c publish can be
 * used to start sending media to broadcast to the other participants,
 * while \c unpublish does the opposite; \c start allows you to start
 * receiving media from a publisher you've subscribed to previously by
 * means of a \c join , while \c pause pauses the delivery of the media;
 * the \c switch request can be used to change the source of the media
 * flowing over a specific PeerConnection (e.g., I was watching Alice,
 * I want to watch Bob now) without having to create a new handle for
 * that; \c stop interrupts a viewer instance; finally, \c leave allows
 * you to leave a video room for good.
 * 
 * Notice that, in general, all users can create rooms. If you want to
 * limit this functionality, you can configure an admin \c admin_key in
 * the plugin settings. When configured, only "create" requests that
 * include the correct \c admin_key value in an "admin_key" property
 * will succeed, and will be rejected otherwise.
 * 
 * Actual API docs: TBD.
 * 
 * \ingroup plugins
 * \ref plugins
 */

#include "plugin.h"

#include <jansson.h>
#include <sofia-sip/sdp.h>

#include "../debug.h"
#include "../apierror.h"
#include "../config.h"
#include "../mutex.h"
#include "../rtp.h"
#include "../rtcp.h"
#include "../record.h"
#include "../utils.h"
#include <sys/types.h>
#include <sys/socket.h>


/* Plugin information */
#define JANUS_VIDEOROOM_VERSION			7
#define JANUS_VIDEOROOM_VERSION_STRING	"0.0.7"
#define JANUS_VIDEOROOM_DESCRIPTION		"This is a plugin implementing a videoconferencing SFU (Selective Forwarding Unit) for Janus, that is an audio/video router."
#define JANUS_VIDEOROOM_NAME			"JANUS VideoRoom plugin"
#define JANUS_VIDEOROOM_AUTHOR			"Meetecho s.r.l."
#define JANUS_VIDEOROOM_PACKAGE			"janus.plugin.videoroom"

/* Plugin methods */
janus_plugin *create(void);
int janus_videoroom_init(janus_callbacks *callback, const char *config_path);
void janus_videoroom_destroy(void);
int janus_videoroom_get_api_compatibility(void);
int janus_videoroom_get_version(void);
const char *janus_videoroom_get_version_string(void);
const char *janus_videoroom_get_description(void);
const char *janus_videoroom_get_name(void);
const char *janus_videoroom_get_author(void);
const char *janus_videoroom_get_package(void);
void janus_videoroom_create_session(janus_plugin_session *handle, int *error);
struct janus_plugin_result *janus_videoroom_handle_message(janus_plugin_session *handle, char *transaction, char *message, char *sdp_type, char *sdp);
void janus_videoroom_setup_media(janus_plugin_session *handle);
void janus_videoroom_incoming_rtp(janus_plugin_session *handle, int video, char *buf, int len);
void janus_videoroom_incoming_rtcp(janus_plugin_session *handle, int video, char *buf, int len);
void janus_videoroom_incoming_data(janus_plugin_session *handle, char *buf, int len);
void janus_videoroom_slow_link(janus_plugin_session *handle, int uplink, int video);
void janus_videoroom_hangup_media(janus_plugin_session *handle);
void janus_videoroom_destroy_session(janus_plugin_session *handle, int *error);
char *janus_videoroom_query_session(janus_plugin_session *handle);

/* Plugin setup */
static janus_plugin janus_videoroom_plugin =
	JANUS_PLUGIN_INIT (
		.init = janus_videoroom_init,
		.destroy = janus_videoroom_destroy,

		.get_api_compatibility = janus_videoroom_get_api_compatibility,
		.get_version = janus_videoroom_get_version,
		.get_version_string = janus_videoroom_get_version_string,
		.get_description = janus_videoroom_get_description,
		.get_name = janus_videoroom_get_name,
		.get_author = janus_videoroom_get_author,
		.get_package = janus_videoroom_get_package,
		
		.create_session = janus_videoroom_create_session,
		.handle_message = janus_videoroom_handle_message,
		.setup_media = janus_videoroom_setup_media,
		.incoming_rtp = janus_videoroom_incoming_rtp,
		.incoming_rtcp = janus_videoroom_incoming_rtcp,
		.incoming_data = janus_videoroom_incoming_data,
		.slow_link = janus_videoroom_slow_link,
		.hangup_media = janus_videoroom_hangup_media,
		.destroy_session = janus_videoroom_destroy_session,
		.query_session = janus_videoroom_query_session,
	);

/* Plugin creator */
janus_plugin *create(void) {
	JANUS_LOG(LOG_VERB, "%s created!\n", JANUS_VIDEOROOM_NAME);
	return &janus_videoroom_plugin;
}

/* Parameter validation */
static struct janus_json_parameter request_parameters[] = {
	{"request", JSON_STRING, JANUS_JSON_PARAM_REQUIRED}
};
static struct janus_json_parameter adminkey_parameters[] = {
	{"admin_key", JSON_STRING, JANUS_JSON_PARAM_REQUIRED}
};
static struct janus_json_parameter create_parameters[] = {
	{"room", JSON_INTEGER, JANUS_JSON_PARAM_POSITIVE},
	{"description", JSON_STRING, 0},
	{"is_private", JANUS_JSON_BOOL, 0},
	{"secret", JSON_STRING, 0},
	{"pin", JSON_STRING, 0},
	{"bitrate", JSON_INTEGER, JANUS_JSON_PARAM_POSITIVE},
	{"fir_freq", JSON_INTEGER, JANUS_JSON_PARAM_POSITIVE},
	{"publishers", JSON_INTEGER, JANUS_JSON_PARAM_POSITIVE},
	{"audiocodec", JSON_STRING, 0},
	{"videocodec", JSON_STRING, 0},
	{"record", JANUS_JSON_BOOL, 0},
	{"rec_dir", JSON_STRING, 0},
	{"permanent", JANUS_JSON_BOOL, 0}
};
static struct janus_json_parameter room_parameters[] = {
	{"room", JSON_INTEGER, JANUS_JSON_PARAM_REQUIRED | JANUS_JSON_PARAM_POSITIVE}
};
static struct janus_json_parameter destroy_parameters[] = {
	{"room", JSON_INTEGER, JANUS_JSON_PARAM_REQUIRED | JANUS_JSON_PARAM_POSITIVE},
	{"permanent", JANUS_JSON_BOOL, 0}
};
static struct janus_json_parameter join_parameters[] = {
	{"room", JSON_INTEGER, JANUS_JSON_PARAM_REQUIRED | JANUS_JSON_PARAM_POSITIVE},
	{"ptype", JSON_STRING, JANUS_JSON_PARAM_REQUIRED},
	{"audio", JANUS_JSON_BOOL, 0},
	{"video", JANUS_JSON_BOOL, 0},
	{"bitrate", JSON_INTEGER, JANUS_JSON_PARAM_POSITIVE},
	{"record", JANUS_JSON_BOOL, 0},
	{"filename", JSON_STRING, 0}
};
static struct janus_json_parameter publish_parameters[] = {
	{"audio", JANUS_JSON_BOOL, 0},
	{"video", JANUS_JSON_BOOL, 0},
	{"bitrate", JSON_INTEGER, JANUS_JSON_PARAM_POSITIVE},
	{"record", JANUS_JSON_BOOL, 0},
	{"filename", JSON_STRING, 0}
};
static struct janus_json_parameter rtp_forward_parameters[] = {
	{"room", JSON_INTEGER, JANUS_JSON_PARAM_REQUIRED | JANUS_JSON_PARAM_POSITIVE},
	{"publisher_id", JSON_INTEGER, JANUS_JSON_PARAM_REQUIRED | JANUS_JSON_PARAM_POSITIVE},
	{"vid_port", JSON_INTEGER, JANUS_JSON_PARAM_POSITIVE},
	{"au_port", JSON_INTEGER, JANUS_JSON_PARAM_POSITIVE},
	{"host", JSON_STRING, JANUS_JSON_PARAM_REQUIRED}
};
static struct janus_json_parameter stop_rtp_forward_parameters[] = {
	{"room", JSON_INTEGER, JANUS_JSON_PARAM_REQUIRED | JANUS_JSON_PARAM_POSITIVE},
	{"publisher_id", JSON_INTEGER, JANUS_JSON_PARAM_REQUIRED | JANUS_JSON_PARAM_POSITIVE},
	{"stream_id", JSON_INTEGER, JANUS_JSON_PARAM_REQUIRED | JANUS_JSON_PARAM_POSITIVE}
};
static struct janus_json_parameter publisher_parameters[] = {
	{"id", JSON_INTEGER, JANUS_JSON_PARAM_POSITIVE},
	{"display", JSON_STRING, 0}
};
static struct janus_json_parameter configure_parameters[] = {
	{"audio", JANUS_JSON_BOOL, 0},
	{"video", JANUS_JSON_BOOL, 0},
	{"data", JANUS_JSON_BOOL, 0}
};
static struct janus_json_parameter subscriber_parameters[] = {
	{"feed", JSON_INTEGER, JANUS_JSON_PARAM_REQUIRED | JANUS_JSON_PARAM_POSITIVE},
	{"audio", JANUS_JSON_BOOL, 0},
	{"video", JANUS_JSON_BOOL, 0},
	{"data", JANUS_JSON_BOOL, 0}
};

/* Static configuration instance */
static janus_config *config = NULL;
static const char *config_folder = NULL;
static janus_mutex config_mutex;

/* Useful stuff */
static volatile gint initialized = 0, stopping = 0;
static janus_callbacks *gateway = NULL;
static GThread *handler_thread;
static su_home_t *sdphome = NULL;
static void *janus_videoroom_handler(void *data);
static void janus_videoroom_relay_rtp_packet(gpointer data, gpointer user_data);
static void janus_videoroom_relay_data_packet(gpointer data, gpointer user_data);

typedef enum janus_videoroom_p_type {
	janus_videoroom_p_type_none = 0,
	janus_videoroom_p_type_subscriber,			/* Generic subscriber */
	janus_videoroom_p_type_publisher,			/* Participant (for receiving events) and optionally publisher */
} janus_videoroom_p_type;

typedef struct janus_videoroom_message {
	janus_plugin_session *handle;
	char *transaction;
	json_t *message;
	char *sdp_type;
	char *sdp;
} janus_videoroom_message;
static GAsyncQueue *messages = NULL;
static janus_videoroom_message exit_message;


typedef enum janus_videoroom_audiocodec {
	JANUS_VIDEOROOM_OPUS,		/* Publishers will have to use OPUS 	*/
	JANUS_VIDEOROOM_ISAC_32K,	/* Publishers will have to use ISAC 32K */
	JANUS_VIDEOROOM_ISAC_16K,	/* Publishers will have to use ISAC 16K */
	JANUS_VIDEOROOM_PCMU,		/* Publishers will have to use PCMU 8K 	*/
	JANUS_VIDEOROOM_PCMA		/* Publishers will have to use PCMA 8K 	*/
} janus_videoroom_audiocodec;
static const char *janus_videoroom_audiocodec_name(janus_videoroom_audiocodec acodec) {
	switch(acodec) {
		case JANUS_VIDEOROOM_OPUS:
			return "opus";
		case JANUS_VIDEOROOM_ISAC_32K:
			return "isac32";
		case JANUS_VIDEOROOM_ISAC_16K:
			return "isac16";
		case JANUS_VIDEOROOM_PCMU:
			return "pcmu";
		case JANUS_VIDEOROOM_PCMA:
			return "pcma";
		default:
			/* Shouldn't happen */
			return "opus";
	}
}

typedef enum janus_videoroom_videocodec {
	JANUS_VIDEOROOM_VP8,	/* Publishers will have to use VP8 */
	JANUS_VIDEOROOM_VP9,	/* Publishers will have to use VP9 */
	JANUS_VIDEOROOM_H264	/* Publishers will have to use H264 */
} janus_videoroom_videocodec;
static const char *janus_videoroom_videocodec_name(janus_videoroom_videocodec vcodec) {
	switch(vcodec) {
		case JANUS_VIDEOROOM_VP8:
			return "vp8";
		case JANUS_VIDEOROOM_VP9:
			return "vp9";
		case JANUS_VIDEOROOM_H264:
			return "h264";
		default:
			/* Shouldn't happen */
			return "vp8";
	}
}

typedef struct janus_videoroom {
	guint64 room_id;			/* Unique room ID */
	gchar *room_name;			/* Room description */
	gchar *room_secret;			/* Secret needed to manipulate (e.g., destroy) this room */
	gchar *room_pin;			/* Password needed to join this room, if any */
	gboolean is_private;		/* Whether this room is 'private' (as in hidden) or not */
	int max_publishers;			/* Maximum number of concurrent publishers */
	uint64_t bitrate;			/* Global bitrate limit */
	uint16_t fir_freq;			/* Regular FIR frequency (0=disabled) */
	janus_videoroom_audiocodec acodec;	/* Audio codec to force on publishers*/
	janus_videoroom_videocodec vcodec;	/* Video codec to force on publishers*/
	gboolean record;			/* Whether the feeds from publishers in this room should be recorded */
	char *rec_dir;				/* Where to save the recordings of this room, if enabled */
	GHashTable *participants;	/* Map of potential publishers (we get subscribers from them) */
	volatile gint destroyed;	/* Whether this room has been destroyed */
	janus_mutex mutex;			/* Mutex to lock this room instance */
	janus_refcount ref;			/* Reference counter for this room */
} janus_videoroom;
static GHashTable *rooms;
static janus_mutex rooms_mutex;
static char *admin_key = NULL;

typedef struct janus_videoroom_session {
	janus_plugin_session *handle;
	janus_videoroom_p_type participant_type;
	gpointer participant;
	gboolean started;
	gboolean stopping;
	volatile gint hangingup;
	volatile gint destroyed;
	janus_refcount ref;
} janus_videoroom_session;
static GHashTable *sessions;
static janus_mutex sessions_mutex;


/* A host whose ports gets streamed rtp packets of the corresponding type. */
typedef struct rtp_forwarder {
	int is_video;
	struct sockaddr_in serv_addr;
} rtp_forwarder;

typedef struct janus_videoroom_publisher {
	janus_videoroom_session *session;
	janus_videoroom *room;	/* Room */
	guint64 user_id;	/* Unique ID in the room */
	gchar *display;	/* Display name (just for fun) */
	gchar *sdp;			/* The SDP this publisher negotiated, if any */
	gboolean audio, video, data;		/* Whether audio, video and/or data is going to be sent by this publisher */
	guint32 audio_pt;		/* Audio payload type (Opus) */
	guint32 video_pt;		/* Video payload type (depends on room configuration) */
	guint32 audio_ssrc;		/* Audio SSRC of this publisher */
	guint32 video_ssrc;		/* Video SSRC of this publisher */
	gboolean audio_active;
	gboolean video_active;
	gboolean firefox;	/* We send Firefox users a different kind of FIR */
	uint64_t bitrate;
	gint64 remb_startup;/* Incremental changes on REMB to reach the target at startup */
	gint64 remb_latest;	/* Time of latest sent REMB (to avoid flooding) */
	gint64 fir_latest;	/* Time of latest sent FIR (to avoid flooding) */
	gint fir_seq;		/* FIR sequence number */
	gboolean recording_active;	/* Whether this publisher has to be recorded or not */
	gchar *recording_base;	/* Base name for the recording (e.g., /path/to/filename, will generate /path/to/filename-audio.mjr and/or /path/to/filename-video.mjr */
	janus_recorder *arc;	/* The Janus recorder instance for this publisher's audio, if enabled */
	janus_recorder *vrc;	/* The Janus recorder instance for this publisher's video, if enabled */
	janus_mutex rec_mutex;	/* Mutex to protect the recorders from race conditions */
	GSList *subscribers;
	janus_mutex subscribers_mutex;
	GHashTable *rtp_forwarders;
	janus_mutex rtp_forwarders_mutex;
	int udp_sock; /* The udp socket on which to forward rtp packets */
	volatile gint destroyed;
	janus_refcount ref;
} janus_videoroom_publisher;
static void janus_rtp_forwarder_free_helper(gpointer data);
static guint32 janus_rtp_forwarder_add_helper(janus_videoroom_publisher *p, const gchar* host, int port, int is_video);
typedef struct janus_videoroom_subscriber_context {
	/* Needed to fix seq and ts in case of publisher switching */
	uint32_t a_last_ssrc, a_last_ts, a_base_ts, a_base_ts_prev,
			v_last_ssrc, v_last_ts, v_base_ts, v_base_ts_prev;
	uint16_t a_last_seq, a_base_seq, a_base_seq_prev,
			v_last_seq, v_base_seq, v_base_seq_prev;
} janus_videoroom_subscriber_context;

typedef struct janus_videoroom_subscriber {
	janus_videoroom_session *session;
	janus_videoroom *room;	/* Room */
	janus_videoroom_publisher *feed;	/* Participant this subscriber is subscribed to */
	janus_videoroom_subscriber_context context;	/* Needed in case there are publisher switches on this subscriber */
	gboolean audio, video, data;		/* Whether audio, video and/or data must be sent to this publisher */
	gboolean paused;
	volatile gint destroyed;
	janus_refcount ref;
} janus_videoroom_subscriber;

typedef struct janus_videoroom_rtp_relay_packet {
	rtp_header *data;
	gint length;
	gint is_video;
	uint32_t timestamp;
	uint16_t seq_number;
} janus_videoroom_rtp_relay_packet;


/* Freeing stuff */
static void janus_videoroom_subscriber_destroy(janus_videoroom_subscriber *s) {
	if(!s)
		return;
	if(!g_atomic_int_compare_and_exchange(&s->destroyed, 0, 1))
		return;
	janus_refcount_decrease(&s->ref);
}

static void janus_videoroom_subscriber_free(const janus_refcount *s_ref) {
	janus_videoroom_subscriber *s = janus_refcount_containerof(s_ref, janus_videoroom_subscriber, ref);
	/* This subscriber can be destroyed, free all the resources */
	g_free(s);
}

static void janus_videoroom_publisher_destroy(janus_videoroom_publisher *p) {
	if(!p)
		return;
	if(!g_atomic_int_compare_and_exchange(&p->destroyed, 0, 1))
		return;
	janus_refcount_decrease(&p->ref);
}

static void janus_videoroom_publisher_free(const janus_refcount *p_ref) {
	janus_videoroom_publisher *p = janus_refcount_containerof(p_ref, janus_videoroom_publisher, ref);
	g_free(p->display);
	g_free(p->sdp);

	g_free(p->recording_base);
	janus_recorder_free(p->arc);
	janus_recorder_free(p->vrc);

	if(p->udp_sock > 0)
		close(p->udp_sock);
	g_hash_table_destroy(p->rtp_forwarders);
	p->rtp_forwarders = NULL;
	g_slist_free(p->subscribers);

	janus_mutex_destroy(&p->subscribers_mutex);
	janus_mutex_destroy(&p->rtp_forwarders_mutex);
	g_free(p);
}

static void janus_videoroom_session_destroy(janus_videoroom_session *session) {
	if(!session)
		return;
	if(!g_atomic_int_compare_and_exchange(&session->destroyed, 0, 1))
		return;
	janus_refcount_decrease(&session->ref);
}

static void janus_videoroom_session_free(const janus_refcount *session_ref) {
	janus_videoroom_session *session = janus_refcount_containerof(session_ref, janus_videoroom_session, ref);
	/* Remove the reference to the core plugin session */
	janus_refcount_decrease(&session->handle->ref);
	/* This session can be destroyed, free all the resources */
	g_free(session);
}


static void janus_videoroom_room_destroy(janus_videoroom *room) {
	if(!room)
		return;
	if(!g_atomic_int_compare_and_exchange(&room->destroyed, 0, 1))
		return;
	janus_refcount_decrease(&room->ref);
}

static void janus_videoroom_room_free(const janus_refcount *room_ref) {
	janus_videoroom *room = janus_refcount_containerof(room_ref, janus_videoroom, ref);
	/* This room can be destroyed, free all the resources */
	g_free(room->room_name);
	g_free(room->room_secret);
	g_free(room->room_pin);
	g_free(room->rec_dir);
	g_hash_table_destroy(room->participants);
}

static void janus_videoroom_message_free(janus_videoroom_message *msg) {
	if(!msg || msg == &exit_message)
		return;

	if(msg->handle && msg->handle->plugin_handle) {
		janus_videoroom_session *session = (janus_videoroom_session *)msg->handle->plugin_handle;
		janus_refcount_decrease(&session->ref);
	}
	msg->handle = NULL;

	g_free(msg->transaction);
	msg->transaction = NULL;
	if(msg->message)
		json_decref(msg->message);
	msg->message = NULL;
	g_free(msg->sdp_type);
	msg->sdp_type = NULL;
	g_free(msg->sdp);
	msg->sdp = NULL;

	g_free(msg);
}


/* SDP offer/answer templates */
#define OPUS_PT	111
#define ISAC32_PT	104
#define ISAC16_PT	103
#define PCMU_PT	0
#define PCMA_PT	8
#define VP8_PT		100
#define VP9_PT		101
#define H264_PT	107
#define sdp_template \
		"v=0\r\n" \
		"o=- %"SCNu64" %"SCNu64" IN IP4 127.0.0.1\r\n"	/* We need current time here */ \
		"s=%s\r\n"							/* Video room name */ \
		"t=0 0\r\n" \
		"%s%s%s"				/* Audio, video and/or data channel m-lines */
#define sdp_a_template_opus \
		"m=audio 1 RTP/SAVPF %d\r\n"		/* Opus payload type */ \
		"c=IN IP4 1.1.1.1\r\n" \
		"a=%s\r\n"							/* Media direction */ \
		"a=rtpmap:%d opus/48000/2\r\n"		/* Opus payload type */
#define sdp_a_template_isac32 \
		"m=audio 1 RTP/SAVPF %d\r\n"		/* ISAC32_PT payload type */ \
		"c=IN IP4 1.1.1.1\r\n" \
		"a=%s\r\n"							/* Media direction */ \
		"a=rtpmap:%d ISAC/32000\r\n"		/* ISAC32_PT payload type */
#define sdp_a_template_isac16 \
		"m=audio 1 RTP/SAVPF %d\r\n"		/* ISAC16_PT payload type */ \
		"c=IN IP4 1.1.1.1\r\n" \
		"a=%s\r\n"							/* Media direction */ \
		"a=rtpmap:%d ISAC/16000\r\n"		/* ISAC16_PT payload type */
#define sdp_a_template_pcmu \
		"m=audio 1 RTP/SAVPF %d\r\n"		/* PCMU_PT payload type */ \
		"c=IN IP4 1.1.1.1\r\n" \
		"a=%s\r\n"							/* Media direction */ \
		"a=rtpmap:%d PCMU/8000\r\n"		    /* PCMU_PT payload type */
#define sdp_a_template_pcma \
		"m=audio 1 RTP/SAVPF %d\r\n"		/* PCMA_PT payload type */ \
		"c=IN IP4 1.1.1.1\r\n" \
		"a=%s\r\n"							/* Media direction */ \
		"a=rtpmap:%d PCMA/8000\r\n"		    /* PCMA_PT payload type */
#define sdp_v_template_vp8 \
		"m=video 1 RTP/SAVPF %d\r\n"		/* VP8 payload type */ \
		"c=IN IP4 1.1.1.1\r\n" \
		"b=AS:%d\r\n"						/* Bandwidth */ \
		"a=%s\r\n"							/* Media direction */ \
		"a=rtpmap:%d VP8/90000\r\n"			/* VP8 payload type */ \
		"a=rtcp-fb:%d ccm fir\r\n"			/* VP8 payload type */ \
		"a=rtcp-fb:%d nack\r\n"				/* VP8 payload type */ \
		"a=rtcp-fb:%d nack pli\r\n"			/* VP8 payload type */ \
		"a=rtcp-fb:%d goog-remb\r\n"		/* VP8 payload type */
#define sdp_v_template_vp9 \
		"m=video 1 RTP/SAVPF %d\r\n"		/* VP9 payload type */ \
		"c=IN IP4 1.1.1.1\r\n" \
		"b=AS:%d\r\n"						/* Bandwidth */ \
		"a=%s\r\n"							/* Media direction */ \
		"a=rtpmap:%d VP9/90000\r\n"			/* VP9 payload type */ \
		"a=rtcp-fb:%d ccm fir\r\n"			/* VP9 payload type */ \
		"a=rtcp-fb:%d nack\r\n"				/* VP9 payload type */ \
		"a=rtcp-fb:%d nack pli\r\n"			/* VP9 payload type */ \
		"a=rtcp-fb:%d goog-remb\r\n"		/* VP9 payload type */
#define sdp_v_template_h264 \
		"m=video 1 RTP/SAVPF %d\r\n"		/* H264 payload type */ \
		"c=IN IP4 1.1.1.1\r\n" \
		"b=AS:%d\r\n"						/* Bandwidth */ \
		"a=%s\r\n"							/* Media direction */ \
		"a=rtpmap:%d H264/90000\r\n"		/* H264 payload type */ \
		"a=fmtp:%d profile-level-id=42e01f;packetization-mode=1\r\n" \
		"a=rtcp-fb:%d ccm fir\r\n"			/* H264 payload type */ \
		"a=rtcp-fb:%d nack\r\n"				/* H264 payload type */ \
		"a=rtcp-fb:%d nack pli\r\n"			/* H264 payload type */ \
		"a=rtcp-fb:%d goog-remb\r\n"		/* H264 payload type */
#define sdp_d_template \
		"m=application 1 DTLS/SCTP 5000\r\n" \
		"c=IN IP4 1.1.1.1\r\n" \
		"a=sctpmap:5000 webrtc-datachannel 16\r\n"


/* Error codes */
#define JANUS_VIDEOROOM_ERROR_UNKNOWN_ERROR		499
#define JANUS_VIDEOROOM_ERROR_NO_MESSAGE		421
#define JANUS_VIDEOROOM_ERROR_INVALID_JSON		422
#define JANUS_VIDEOROOM_ERROR_INVALID_REQUEST	423
#define JANUS_VIDEOROOM_ERROR_JOIN_FIRST		424
#define JANUS_VIDEOROOM_ERROR_ALREADY_JOINED	425
#define JANUS_VIDEOROOM_ERROR_NO_SUCH_ROOM		426
#define JANUS_VIDEOROOM_ERROR_ROOM_EXISTS		427
#define JANUS_VIDEOROOM_ERROR_NO_SUCH_FEED		428
#define JANUS_VIDEOROOM_ERROR_MISSING_ELEMENT	429
#define JANUS_VIDEOROOM_ERROR_INVALID_ELEMENT	430
#define JANUS_VIDEOROOM_ERROR_INVALID_SDP_TYPE	431
#define JANUS_VIDEOROOM_ERROR_PUBLISHERS_FULL	432
#define JANUS_VIDEOROOM_ERROR_UNAUTHORIZED		433
#define JANUS_VIDEOROOM_ERROR_ALREADY_PUBLISHED	434
#define JANUS_VIDEOROOM_ERROR_NOT_PUBLISHED		435
#define JANUS_VIDEOROOM_ERROR_ID_EXISTS			436
#define JANUS_VIDEOROOM_ERROR_INVALID_SDP		437


static guint32 janus_rtp_forwarder_add_helper(janus_videoroom_publisher *p, const gchar* host, int port, int is_video) {
	if(!p || !host) {
		return 0;
	}
	rtp_forwarder *forward = g_malloc0(sizeof(rtp_forwarder));
	forward->is_video = is_video;
	forward->serv_addr.sin_family = AF_INET;
	inet_pton(AF_INET, host, &(forward->serv_addr.sin_addr));
	forward->serv_addr.sin_port = htons(port);
	janus_mutex_lock(&p->rtp_forwarders_mutex);
	guint32 stream_id = janus_random_uint32();
	while(g_hash_table_lookup(p->rtp_forwarders, GUINT_TO_POINTER(stream_id)) != NULL) {
		stream_id = janus_random_uint32();
	}
	g_hash_table_insert(p->rtp_forwarders, GUINT_TO_POINTER(stream_id), forward);
	janus_mutex_unlock(&p->rtp_forwarders_mutex);
	JANUS_LOG(LOG_VERB, "Added %s rtp_forward to participant %"SCNu64" host: %s:%d stream_id: %"SCNu32"\n", is_video ? "video":"audio", p->user_id, host, port, stream_id);
	return stream_id;
}

static void janus_rtp_forwarder_free_helper(gpointer data) {
	if(data) {
		rtp_forwarder* forward = (rtp_forwarder*)data;
		g_free(forward);
		forward = NULL;
	}
}

<<<<<<< HEAD
=======
/* Convenience wrapper function for session_free that corresponds to GHRFunc() format for hash table cleanup */
static gboolean session_hash_table_remove(gpointer key, gpointer value, gpointer not_used) {
	if(value) {
		session_free(value);
	}
	return TRUE;
}

/* VideoRoom watchdog/garbage collector (sort of) */
void *janus_videoroom_watchdog(void *data);
void *janus_videoroom_watchdog(void *data) {
	JANUS_LOG(LOG_INFO, "VideoRoom watchdog started\n");
	gint64 now = 0, room_now = 0;
	while(g_atomic_int_get(&initialized) && !g_atomic_int_get(&stopping)) {
		janus_mutex_lock(&sessions_mutex);
		/* Iterate on all the participants/listeners and check if we need to remove any of them */
		now = janus_get_monotonic_time();
		if(old_sessions != NULL) {
			GList *sl = old_sessions;
			JANUS_LOG(LOG_HUGE, "Checking %d old VideoRoom sessions...\n", g_list_length(old_sessions));
			while(sl) {
				janus_videoroom_session *session = (janus_videoroom_session *)sl->data;
				/* If we are stopping, their is no point to continue to iterate */
				if(!initialized || stopping) {
					break;
				}
				if(!session) {
					sl = sl->next;
					continue;
				}
				if(now-session->destroyed >= 5*G_USEC_PER_SEC) {
					/* We're lazy and actually get rid of the stuff only after a few seconds */
					JANUS_LOG(LOG_VERB, "Freeing old VideoRoom session\n");
					GList *rm = sl->next;
					old_sessions = g_list_delete_link(old_sessions, sl);
					sl = rm;
					g_hash_table_steal(sessions, session->handle);
					session_free(session);
					continue;
				}
				sl = sl->next;
			}
		}
		janus_mutex_unlock(&sessions_mutex);
		janus_mutex_lock(&rooms_mutex);
		if(old_rooms != NULL) {
			GList *rl = old_rooms;
			room_now = janus_get_monotonic_time();
			while(rl) {
				janus_videoroom* room = (janus_videoroom*)rl->data;
				if(!initialized || stopping){
					break;
				}
				if(!room) {
					rl = rl->next;
					continue;
				}
				if(room_now - room->destroyed >= 5*G_USEC_PER_SEC) {
					GList *rm = rl->next;
					old_rooms = g_list_delete_link(old_rooms, rl);
					rl = rm;
					g_hash_table_remove(rooms, &room->room_id);
					continue;
				}
				rl = rl->next;
			}
		}
		janus_mutex_unlock(&rooms_mutex);
		g_usleep(500000);
	}
	JANUS_LOG(LOG_INFO, "VideoRoom watchdog stopped\n");
	return NULL;
}

>>>>>>> 9ff0de3c

/* Plugin implementation */
int janus_videoroom_init(janus_callbacks *callback, const char *config_path) {
	if(g_atomic_int_get(&stopping)) {
		/* Still stopping from before */
		return -1;
	}
	if(callback == NULL || config_path == NULL) {
		/* Invalid arguments */
		return -1;
	}
	sdphome = su_home_new(sizeof(su_home_t));
	if(su_home_init(sdphome) < 0) {
		JANUS_LOG(LOG_FATAL, "Ops, error setting up sofia-sdp?\n");
		return -1;
	}

	/* Read configuration */
	char filename[255];
	g_snprintf(filename, 255, "%s/%s.cfg", config_path, JANUS_VIDEOROOM_PACKAGE);
	JANUS_LOG(LOG_VERB, "Configuration file: %s\n", filename);
	config = janus_config_parse(filename);
	config_folder = config_path;
	if(config != NULL)
		janus_config_print(config);
	janus_mutex_init(&config_mutex);

<<<<<<< HEAD
	rooms = g_hash_table_new_full(NULL, NULL, NULL,
	                              (GDestroyNotify) janus_videoroom_room_destroy);
=======
	rooms = g_hash_table_new_full(g_int64_hash, g_int64_equal,
		(GDestroyNotify)g_free, (GDestroyNotify) janus_videoroom_free);
>>>>>>> 9ff0de3c
	janus_mutex_init(&rooms_mutex);
	sessions = g_hash_table_new_full(NULL, NULL, NULL, (GDestroyNotify)janus_videoroom_session_destroy);
	janus_mutex_init(&sessions_mutex);

	messages = g_async_queue_new_full((GDestroyNotify) janus_videoroom_message_free);

	/* This is the callback we'll need to invoke to contact the gateway */
	gateway = callback;

	/* Parse configuration to populate the rooms list */
	if(config != NULL) {
		/* Any admin key to limit who can "create"? */
		janus_config_item *key = janus_config_get_item_drilldown(config, "general", "admin_key");
		if(key != NULL && key->value != NULL)
			admin_key = g_strdup(key->value);
		/* Iterate on all rooms */
		GList *cl = janus_config_get_categories(config);
		while(cl != NULL) {
			janus_config_category *cat = (janus_config_category *)cl->data;
			if(cat->name == NULL || !strcasecmp(cat->name, "general")) {
				cl = cl->next;
				continue;
			}
			JANUS_LOG(LOG_VERB, "Adding video room '%s'\n", cat->name);
			janus_config_item *desc = janus_config_get_item(cat, "description");
			janus_config_item *priv = janus_config_get_item(cat, "is_private");
			janus_config_item *secret = janus_config_get_item(cat, "secret");
			janus_config_item *pin = janus_config_get_item(cat, "pin");
			janus_config_item *bitrate = janus_config_get_item(cat, "bitrate");
			janus_config_item *maxp = janus_config_get_item(cat, "publishers");
			janus_config_item *firfreq = janus_config_get_item(cat, "fir_freq");
			janus_config_item *audiocodec = janus_config_get_item(cat, "audiocodec");
			janus_config_item *videocodec = janus_config_get_item(cat, "videocodec");
			janus_config_item *record = janus_config_get_item(cat, "record");
			janus_config_item *rec_dir = janus_config_get_item(cat, "rec_dir");
			/* Create the video room */
			janus_videoroom *videoroom = g_malloc0(sizeof(janus_videoroom));
			if(videoroom == NULL) {
				JANUS_LOG(LOG_FATAL, "Memory error!\n");
				continue;
			}
			videoroom->room_id = atol(cat->name);
			char *description = NULL;
			if(desc != NULL && desc->value != NULL && strlen(desc->value) > 0)
				description = g_strdup(desc->value);
			else
				description = g_strdup(cat->name);
			if(description == NULL) {
				JANUS_LOG(LOG_FATAL, "Memory error!\n");
				continue;
			}
			videoroom->room_name = description;
			if(secret != NULL && secret->value != NULL) {
				videoroom->room_secret = g_strdup(secret->value);
			}
			if(pin != NULL && pin->value != NULL) {
				videoroom->room_pin = g_strdup(pin->value);
			}
			videoroom->is_private = priv && priv->value && janus_is_true(priv->value);
			videoroom->max_publishers = 3;	/* FIXME How should we choose a default? */
			if(maxp != NULL && maxp->value != NULL)
				videoroom->max_publishers = atol(maxp->value);
			if(videoroom->max_publishers < 0)
				videoroom->max_publishers = 3;	/* FIXME How should we choose a default? */
			videoroom->bitrate = 0;
			if(bitrate != NULL && bitrate->value != NULL)
				videoroom->bitrate = atol(bitrate->value);
			if(videoroom->bitrate > 0 && videoroom->bitrate < 64000)
				videoroom->bitrate = 64000;	/* Don't go below 64k */
			videoroom->fir_freq = 0;
			if(firfreq != NULL && firfreq->value != NULL)
				videoroom->fir_freq = atol(firfreq->value);
			videoroom->acodec = JANUS_VIDEOROOM_OPUS;
			if(audiocodec && audiocodec->value) {
				if(!strcasecmp(audiocodec->value, "opus"))
					videoroom->acodec = JANUS_VIDEOROOM_OPUS;
				else if(!strcasecmp(audiocodec->value, "isac32"))
					videoroom->acodec = JANUS_VIDEOROOM_ISAC_32K;
				else if(!strcasecmp(audiocodec->value, "isac16"))
					videoroom->acodec = JANUS_VIDEOROOM_ISAC_16K;
				else if(!strcasecmp(audiocodec->value, "pcmu"))
					videoroom->acodec = JANUS_VIDEOROOM_PCMU;
				else if(!strcasecmp(audiocodec->value, "pcma"))
					videoroom->acodec = JANUS_VIDEOROOM_PCMA;
				else {
					JANUS_LOG(LOG_WARN, "Unsupported audio codec '%s', falling back to OPUS\n", audiocodec->value);
					videoroom->acodec = JANUS_VIDEOROOM_OPUS;
				}
			}
			videoroom->vcodec = JANUS_VIDEOROOM_VP8;
			if(videocodec && videocodec->value) {
				if(!strcasecmp(videocodec->value, "vp8"))
					videoroom->vcodec = JANUS_VIDEOROOM_VP8;
				else if(!strcasecmp(videocodec->value, "vp9"))
					videoroom->vcodec = JANUS_VIDEOROOM_VP9;
				else if(!strcasecmp(videocodec->value, "h264"))
					videoroom->vcodec = JANUS_VIDEOROOM_H264;
				else {
					JANUS_LOG(LOG_WARN, "Unsupported video codec '%s', falling back to VP8\n", videocodec->value);
					videoroom->vcodec = JANUS_VIDEOROOM_VP8;
				}
			}
			if(record && record->value) {
				videoroom->record = janus_is_true(record->value);
			}
			if(rec_dir && rec_dir->value) {
				videoroom->rec_dir = g_strdup(rec_dir->value);
			}
<<<<<<< HEAD
			g_atomic_int_set(&videoroom->destroyed, 0);
			janus_mutex_init(&videoroom->mutex);
			janus_refcount_init(&videoroom->ref, janus_videoroom_room_free);
			videoroom->participants = g_hash_table_new(NULL, NULL);
=======
			videoroom->destroyed = 0;
			janus_mutex_init(&videoroom->participants_mutex);
			videoroom->participants = g_hash_table_new_full(g_int64_hash, g_int64_equal, (GDestroyNotify)g_free, NULL);
>>>>>>> 9ff0de3c
			janus_mutex_lock(&rooms_mutex);
			g_hash_table_insert(rooms, janus_uint64_dup(videoroom->room_id), videoroom);
			janus_mutex_unlock(&rooms_mutex);
			JANUS_LOG(LOG_VERB, "Created videoroom: %"SCNu64" (%s, %s, %s/%s codecs, secret: %s, pin: %s)\n",
				videoroom->room_id, videoroom->room_name,
				videoroom->is_private ? "private" : "public",
				janus_videoroom_audiocodec_name(videoroom->acodec),
				janus_videoroom_videocodec_name(videoroom->vcodec),
				videoroom->room_secret ? videoroom->room_secret : "no secret",
				videoroom->room_pin ? videoroom->room_pin : "no pin");
			if(videoroom->record) {
				JANUS_LOG(LOG_VERB, "  -- Room is going to be recorded in %s\n", videoroom->rec_dir ? videoroom->rec_dir : "the current folder");
			}
			cl = cl->next;
		}
		/* Done: we keep the configuration file open in case we get a "create" or "destroy" with permanent=true */
	}

	/* Show available rooms */
	janus_mutex_lock(&rooms_mutex);
	GHashTableIter iter;
	gpointer value;
	g_hash_table_iter_init(&iter, rooms);
	while (g_hash_table_iter_next(&iter, NULL, &value)) {
		janus_videoroom *vr = value;
		JANUS_LOG(LOG_VERB, "  ::: [%"SCNu64"][%s] %"SCNu64", max %d publishers, FIR frequency of %d seconds, %s audio codec, %s video codec\n",
			vr->room_id, vr->room_name, vr->bitrate, vr->max_publishers, vr->fir_freq,
			janus_videoroom_audiocodec_name(vr->acodec), janus_videoroom_videocodec_name(vr->vcodec));
	}
	janus_mutex_unlock(&rooms_mutex);

	g_atomic_int_set(&initialized, 1);

	/* Launch the thread that will handle incoming messages */
	GError *error = NULL;
	handler_thread = g_thread_try_new("janus videoroom handler", janus_videoroom_handler, NULL, &error);
	if(error != NULL) {
		g_atomic_int_set(&initialized, 0);
		JANUS_LOG(LOG_ERR, "Got error %d (%s) trying to launch the VideoRoom handler thread...\n", error->code, error->message ? error->message : "??");
		janus_config_destroy(config);
		return -1;
	}
	JANUS_LOG(LOG_INFO, "%s initialized!\n", JANUS_VIDEOROOM_NAME);
	return 0;
}

void janus_videoroom_destroy(void) {
	if(!g_atomic_int_get(&initialized))
		return;
	g_atomic_int_set(&stopping, 1);

	g_async_queue_push(messages, &exit_message);
	if(handler_thread != NULL) {
		g_thread_join(handler_thread);
		handler_thread = NULL;
	}
	su_home_deinit(sdphome);
	su_home_unref(sdphome);
	sdphome = NULL;

	/* FIXME We should destroy the sessions cleanly */
	janus_mutex_lock(&sessions_mutex);
	g_hash_table_destroy(sessions);
	janus_mutex_unlock(&sessions_mutex);

	janus_mutex_lock(&rooms_mutex);
	g_hash_table_destroy(rooms);
	janus_mutex_unlock(&rooms_mutex);

	g_async_queue_unref(messages);
	messages = NULL;

	janus_config_destroy(config);
	g_free(admin_key);

	g_atomic_int_set(&initialized, 0);
	g_atomic_int_set(&stopping, 0);
	JANUS_LOG(LOG_INFO, "%s destroyed!\n", JANUS_VIDEOROOM_NAME);
}

int janus_videoroom_get_api_compatibility(void) {
	/* Important! This is what your plugin MUST always return: don't lie here or bad things will happen */
	return JANUS_PLUGIN_API_VERSION;
}

int janus_videoroom_get_version(void) {
	return JANUS_VIDEOROOM_VERSION;
}

const char *janus_videoroom_get_version_string(void) {
	return JANUS_VIDEOROOM_VERSION_STRING;
}

const char *janus_videoroom_get_description(void) {
	return JANUS_VIDEOROOM_DESCRIPTION;
}

const char *janus_videoroom_get_name(void) {
	return JANUS_VIDEOROOM_NAME;
}

const char *janus_videoroom_get_author(void) {
	return JANUS_VIDEOROOM_AUTHOR;
}

const char *janus_videoroom_get_package(void) {
	return JANUS_VIDEOROOM_PACKAGE;
}

void janus_videoroom_create_session(janus_plugin_session *handle, int *error) {
	if(g_atomic_int_get(&stopping) || !g_atomic_int_get(&initialized)) {
		*error = -1;
		return;
	}	
	janus_videoroom_session *session = (janus_videoroom_session *)g_malloc0(sizeof(janus_videoroom_session));
	if(session == NULL) {
		JANUS_LOG(LOG_FATAL, "Memory error!\n");
		*error = -2;
		return;
	}
	session->handle = handle;
	session->participant_type = janus_videoroom_p_type_none;
	session->participant = NULL;
	g_atomic_int_set(&session->hangingup, 0);
	g_atomic_int_set(&session->destroyed, 0);
	handle->plugin_handle = session;
	janus_refcount_init(&session->ref, janus_videoroom_session_free);

	janus_mutex_lock(&sessions_mutex);
	g_hash_table_insert(sessions, handle, session);
	janus_mutex_unlock(&sessions_mutex);

	return;
}

static void janus_videoroom_notify_participants(janus_videoroom_publisher *participant, char *msg) {
	/* participant->room->mutex has to be locked. */
	GHashTableIter iter;
	gpointer value;
	g_hash_table_iter_init(&iter, participant->room->participants);
	while (!participant->room->destroyed && g_hash_table_iter_next(&iter, NULL, &value)) {
		janus_videoroom_publisher *p = value;
		if(p && p->session && p != participant) {
			JANUS_LOG(LOG_VERB, "Notifying participant %"SCNu64" (%s)\n", p->user_id, p->display ? p->display : "??");
			int ret = gateway->push_event(p->session->handle, &janus_videoroom_plugin, NULL, msg, NULL, NULL);
			JANUS_LOG(LOG_VERB, "  >> %d (%s)\n", ret, janus_get_api_error(ret));
		}
	}
}

static void janus_videoroom_leave_or_unpublish(janus_videoroom_publisher *participant, gboolean is_leaving) {
	json_t *event = json_object();
	json_object_set_new(event, "videoroom", json_string("event"));
	json_object_set_new(event, "room", json_integer(participant->room->room_id));
	json_object_set_new(event, is_leaving ? "leaving" : "unpublished", json_integer(participant->user_id));
	char *leaving_text = json_dumps(event, JSON_INDENT(3) | JSON_PRESERVE_ORDER);
	json_decref(event);
	/* we need to check if the room still exists, may have been destroyed already */
	if(participant->room) {
		if(!participant->room->destroyed) {
			janus_mutex_lock(&participant->room->mutex);
			janus_videoroom_notify_participants(participant, leaving_text);
			if(is_leaving) {
				g_hash_table_remove(participant->room->participants, &participant->user_id);
			}
			janus_mutex_unlock(&participant->room->mutex);
		}
	}
	g_free(leaving_text);
}

void janus_videoroom_destroy_session(janus_plugin_session *handle, int *error) {
	if(g_atomic_int_get(&stopping) || !g_atomic_int_get(&initialized)) {
		*error = -1;
		return;
	}	
	janus_videoroom_session *session = (janus_videoroom_session *)handle->plugin_handle; 
	if(!session) {
		JANUS_LOG(LOG_ERR, "No VideoRoom session associated with this handle...\n");
		*error = -2;
		return;
	}
	if(g_atomic_int_get(&session->destroyed)) {
		JANUS_LOG(LOG_WARN, "VideoRoom session already marked as destroyed...\n");
		return;
	}
	JANUS_LOG(LOG_VERB, "Removing VideoRoom session...\n");
	/* Cleaning up and removing the session is done in a lazy way */
	janus_mutex_lock(&sessions_mutex);
	if(!g_atomic_int_get(&session->destroyed)) {
		/* Any related WebRTC PeerConnection is not available anymore either */
		janus_videoroom_hangup_media(handle);
		if(session->participant_type == janus_videoroom_p_type_publisher) {
			/* Get rid of publisher */
			janus_videoroom_publisher *p = (janus_videoroom_publisher *)session->participant;
			if(p->room) {
				janus_refcount_decrease(&p->room->ref);
			}
			janus_videoroom_leave_or_unpublish(p, TRUE);
			janus_videoroom_publisher_destroy(p);
		} else if(session->participant_type == janus_videoroom_p_type_subscriber) {
			janus_videoroom_subscriber *s = (janus_videoroom_subscriber *)session->participant;
			if(s->room) {
				janus_refcount_decrease(&s->room->ref);
			}
			janus_videoroom_subscriber_destroy(s);
		}
		g_hash_table_remove(sessions, handle);
	}
	janus_mutex_unlock(&sessions_mutex);

	return;
}

char *janus_videoroom_query_session(janus_plugin_session *handle) {
	if(g_atomic_int_get(&stopping) || !g_atomic_int_get(&initialized)) {
		return NULL;
	}	
	janus_videoroom_session *session = (janus_videoroom_session *)handle->plugin_handle;
	if(!session) {
		JANUS_LOG(LOG_ERR, "No session associated with this handle...\n");
		return NULL;
	}
	janus_refcount_increase(&session->ref);
	/* Show the participant/room info, if any */
	json_t *info = json_object();
	if(session->participant) {
		if(session->participant_type == janus_videoroom_p_type_none) {
			json_object_set_new(info, "type", json_string("none"));
		} else if(session->participant_type == janus_videoroom_p_type_publisher) {
			json_object_set_new(info, "type", json_string("publisher"));
			janus_videoroom_publisher *participant = (janus_videoroom_publisher *)session->participant;
			if(participant) {
				janus_videoroom *room = participant->room; 
				json_object_set_new(info, "room", room ? json_integer(room->room_id) : NULL);
				json_object_set_new(info, "id", json_integer(participant->user_id));
				if(participant->display)
					json_object_set_new(info, "display", json_string(participant->display));
				if(participant->subscribers)
					json_object_set_new(info, "viewers", json_integer(g_slist_length(participant->subscribers)));
				json_t *media = json_object();
				json_object_set_new(media, "audio", json_integer(participant->audio));
				json_object_set_new(media, "video", json_integer(participant->video));
				json_object_set_new(media, "data", json_integer(participant->data));
				json_object_set_new(info, "media", media);
				json_object_set_new(info, "bitrate", json_integer(participant->bitrate));
				if(participant->arc || participant->vrc) {
					json_t *recording = json_object();
					if(participant->arc && participant->arc->filename)
						json_object_set_new(recording, "audio", json_string(participant->arc->filename));
					if(participant->vrc && participant->vrc->filename)
						json_object_set_new(recording, "video", json_string(participant->vrc->filename));
					json_object_set_new(info, "recording", recording);
				}
			}
		} else if(session->participant_type == janus_videoroom_p_type_subscriber) {
			json_object_set_new(info, "type", json_string("subscriber"));
			janus_videoroom_subscriber *participant = (janus_videoroom_subscriber *)session->participant;
			if(participant) {
				janus_videoroom_publisher *feed = (janus_videoroom_publisher *)participant->feed;
				if(feed) {
					janus_videoroom *room = feed->room; 
					json_object_set_new(info, "room", room ? json_integer(room->room_id) : NULL);
					json_object_set_new(info, "feed_id", json_integer(feed->user_id));
					if(feed->display)
						json_object_set_new(info, "feed_display", json_string(feed->display));
				}
				json_t *media = json_object();
				json_object_set_new(media, "audio", json_integer(participant->audio));
				json_object_set_new(media, "video", json_integer(participant->video));
				json_object_set_new(media, "data", json_integer(participant->data));
				json_object_set_new(info, "media", media);
			}
		}
	}
	json_object_set_new(info, "hangingup", json_integer(g_atomic_int_get(&session->hangingup)));
	json_object_set_new(info, "destroyed", json_integer(g_atomic_int_get(&session->destroyed)));
	char *info_text = json_dumps(info, JSON_INDENT(3) | JSON_PRESERVE_ORDER);
	json_decref(info);
	janus_refcount_decrease(&session->ref);
	return info_text;
}

static int janus_videoroom_access_room(json_t *root, gboolean check_secret, gboolean check_pin, janus_videoroom **videoroom, char *error_cause, int error_cause_size) {
	/* rooms_mutex has to be locked */
	int error_code = 0;
	json_t *room = json_object_get(root, "room");
	guint64 room_id = json_integer_value(room);
	*videoroom = g_hash_table_lookup(rooms, &room_id);
	if(*videoroom == NULL) {
		JANUS_LOG(LOG_ERR, "No such room (%"SCNu64")\n", room_id);
		error_code = JANUS_VIDEOROOM_ERROR_NO_SUCH_ROOM;
		if(error_cause)
			g_snprintf(error_cause, error_cause_size, "No such room (%"SCNu64")", room_id);
		return error_code;
	}
	if((*videoroom)->destroyed) {
		JANUS_LOG(LOG_ERR, "No such room (%"SCNu64")\n", room_id);
		error_code = JANUS_VIDEOROOM_ERROR_NO_SUCH_ROOM;
		if(error_cause)
			g_snprintf(error_cause, error_cause_size, "No such room (%"SCNu64")", room_id);
		return error_code;
	}
	if(check_secret) {
		char error_cause2[100];
		JANUS_CHECK_SECRET((*videoroom)->room_secret, root, "secret", error_code, error_cause2,
			JANUS_VIDEOROOM_ERROR_MISSING_ELEMENT, JANUS_VIDEOROOM_ERROR_INVALID_ELEMENT, JANUS_VIDEOROOM_ERROR_UNAUTHORIZED);
		if(error_code != 0) {
			g_strlcpy(error_cause, error_cause2, error_cause_size);
			return error_code;
		}
	}
	if(check_pin) {
		char error_cause2[100];
		JANUS_CHECK_SECRET((*videoroom)->room_pin, root, "pin", error_code, error_cause2,
			JANUS_VIDEOROOM_ERROR_MISSING_ELEMENT, JANUS_VIDEOROOM_ERROR_INVALID_ELEMENT, JANUS_VIDEOROOM_ERROR_UNAUTHORIZED);
		if(error_code != 0) {
			g_strlcpy(error_cause, error_cause2, error_cause_size);
			return error_code;
		}
	}
	return 0;
}

struct janus_plugin_result *janus_videoroom_handle_message(janus_plugin_session *handle, char *transaction, char *message, char *sdp_type, char *sdp) {
	if(g_atomic_int_get(&stopping) || !g_atomic_int_get(&initialized))
		return janus_plugin_result_new(JANUS_PLUGIN_ERROR, g_atomic_int_get(&stopping) ? "Shutting down" : "Plugin not initialized");
	janus_videoroom_session *session = (janus_videoroom_session *)handle->plugin_handle;
	if(!session)
		return janus_plugin_result_new(JANUS_PLUGIN_ERROR, "No session associated with this handle");
	
	/* Pre-parse the message */
	int error_code = 0;
	char error_cause[512];
	json_t *root = NULL;
	json_t *response = NULL;

	if(message == NULL) {
		JANUS_LOG(LOG_ERR, "No message??\n");
		error_code = JANUS_VIDEOROOM_ERROR_NO_MESSAGE;
		g_snprintf(error_cause, 512, "%s", "No message??");
		goto error;
	}
	JANUS_LOG(LOG_VERB, "Handling message: %s\n", message);
	if(g_atomic_int_get(&session->destroyed)) {
		JANUS_LOG(LOG_ERR, "Session has already been marked as destroyed...\n");
		error_code = JANUS_VIDEOROOM_ERROR_UNKNOWN_ERROR;
		g_snprintf(error_cause, 512, "%s", "Session has already been marked as destroyed...");
		goto error;
	}

	/* Increase the reference counter for this session: we'll decrease it after we handle the message */
	janus_refcount_increase(&session->ref);

	json_error_t error;
	root = json_loads(message, 0, &error);
	if(!root) {
		JANUS_LOG(LOG_ERR, "JSON error: on line %d: %s\n", error.line, error.text);
		error_code = JANUS_VIDEOROOM_ERROR_INVALID_JSON;
		g_snprintf(error_cause, 512, "JSON error: on line %d: %s", error.line, error.text);
		goto error;
	}
	if(!json_is_object(root)) {
		JANUS_LOG(LOG_ERR, "JSON error: not an object\n");
		error_code = JANUS_VIDEOROOM_ERROR_INVALID_JSON;
		g_snprintf(error_cause, 512, "JSON error: not an object");
		goto error;
	}
	/* Get the request first */
	JANUS_VALIDATE_JSON_OBJECT(root, request_parameters,
		error_code, error_cause, TRUE,
		JANUS_VIDEOROOM_ERROR_MISSING_ELEMENT, JANUS_VIDEOROOM_ERROR_INVALID_ELEMENT);
	if(error_code != 0)
		goto error;
	json_t *request = json_object_get(root, "request");
	/* Some requests ('create', 'destroy', 'exists', 'list') can be handled synchronously */
	const char *request_text = json_string_value(request);
	if(!strcasecmp(request_text, "create")) {
		/* Create a new videoroom */
		JANUS_LOG(LOG_VERB, "Creating a new videoroom\n");
		JANUS_VALIDATE_JSON_OBJECT(root, create_parameters,
			error_code, error_cause, TRUE,
			JANUS_VIDEOROOM_ERROR_MISSING_ELEMENT, JANUS_VIDEOROOM_ERROR_INVALID_ELEMENT);
		if(error_code != 0)
			goto error;
		if(admin_key != NULL) {
			/* An admin key was specified: make sure it was provided, and that it's valid */
			JANUS_VALIDATE_JSON_OBJECT(root, adminkey_parameters,
				error_code, error_cause, TRUE,
				JANUS_VIDEOROOM_ERROR_MISSING_ELEMENT, JANUS_VIDEOROOM_ERROR_INVALID_ELEMENT);
			if(error_code != 0)
				goto error;
			JANUS_CHECK_SECRET(admin_key, root, "admin_key", error_code, error_cause,
				JANUS_VIDEOROOM_ERROR_MISSING_ELEMENT, JANUS_VIDEOROOM_ERROR_INVALID_ELEMENT, JANUS_VIDEOROOM_ERROR_UNAUTHORIZED);
			if(error_code != 0)
				goto error;
		}
		json_t *desc = json_object_get(root, "description");
		json_t *is_private = json_object_get(root, "is_private");
		json_t *secret = json_object_get(root, "secret");
		json_t *pin = json_object_get(root, "pin");
		json_t *bitrate = json_object_get(root, "bitrate");
		json_t *fir_freq = json_object_get(root, "fir_freq");
		json_t *publishers = json_object_get(root, "publishers");
		json_t *audiocodec = json_object_get(root, "audiocodec");
		if(audiocodec) {
			const char *audiocodec_value = json_string_value(audiocodec);
			if(!strcasecmp(audiocodec_value, "opus") && !strcasecmp(audiocodec_value, "isac32") && !strcasecmp(audiocodec_value, "isac16") && !strcasecmp(audiocodec_value, "pcmu") && !strcasecmp(audiocodec_value, "pcma")) {
				JANUS_LOG(LOG_ERR, "Invalid element (audiocodec can only be opus, isac32, isac16, pcmu, or pcma)\n");
				error_code = JANUS_VIDEOROOM_ERROR_INVALID_ELEMENT;
				g_snprintf(error_cause, 512, "Invalid element (audiocodec can only be opus, isac32, isac16, pcmu, or pcma)");
				goto error;
			}
		}
		json_t *videocodec = json_object_get(root, "videocodec");
		if(videocodec) {
			const char *videocodec_value = json_string_value(videocodec);
			if(!strcasecmp(videocodec_value, "vp8") && !strcasecmp(videocodec_value, "vp9") && !strcasecmp(videocodec_value, "h264")) {
				JANUS_LOG(LOG_ERR, "Invalid element (videocodec can only be vp8, vp9 or h264)\n");
				error_code = JANUS_VIDEOROOM_ERROR_INVALID_ELEMENT;
				g_snprintf(error_cause, 512, "Invalid element (videocodec can only be vp8, vp9 or h264)");
				goto error;
			}
		}
		json_t *record = json_object_get(root, "record");
		json_t *rec_dir = json_object_get(root, "rec_dir");
		json_t *permanent = json_object_get(root, "permanent");
		gboolean save = permanent ? json_is_true(permanent) : FALSE;
		if(save && config == NULL) {
			JANUS_LOG(LOG_ERR, "No configuration file, can't create permanent room\n");
			error_code = JANUS_VIDEOROOM_ERROR_UNKNOWN_ERROR;
			g_snprintf(error_cause, 512, "No configuration file, can't create permanent room");
			goto error;
		}
		guint64 room_id = 0;
		json_t *room = json_object_get(root, "room");
		if(room) {
			room_id = json_integer_value(room);
			if(room_id == 0) {
				JANUS_LOG(LOG_WARN, "Desired room ID is 0, which is not allowed... picking random ID instead\n");
			}
		}
		janus_mutex_lock(&rooms_mutex);
		if(room_id > 0) {
			/* Let's make sure the room doesn't exist already */
			if(g_hash_table_lookup(rooms, &room_id) != NULL) {
				/* It does... */
				janus_mutex_unlock(&rooms_mutex);
				JANUS_LOG(LOG_ERR, "Room %"SCNu64" already exists!\n", room_id);
				error_code = JANUS_VIDEOROOM_ERROR_ROOM_EXISTS;
				g_snprintf(error_cause, 512, "Room %"SCNu64" already exists", room_id);
				goto error;
			}
		}
		/* Create the room */
		janus_videoroom *videoroom = g_malloc0(sizeof(janus_videoroom));
		if(videoroom == NULL) {
			janus_mutex_unlock(&rooms_mutex);
			JANUS_LOG(LOG_FATAL, "Memory error!\n");
			error_code = JANUS_VIDEOROOM_ERROR_UNKNOWN_ERROR;
			g_snprintf(error_cause, 512, "Memory error");
			goto error;
		}
		/* Generate a random ID */
		if(room_id == 0) {
			while(room_id == 0) {
				room_id = janus_random_uint64();
				if(g_hash_table_lookup(rooms, &room_id) != NULL) {
					/* Room ID already taken, try another one */
					room_id = 0;
				}
			}
		}
		videoroom->room_id = room_id;
		char *description = NULL;
		if(desc != NULL && strlen(json_string_value(desc)) > 0) {
			description = g_strdup(json_string_value(desc));
		} else {
			char roomname[255];
			g_snprintf(roomname, 255, "Room %"SCNu64"", videoroom->room_id);
			description = g_strdup(roomname);
		}
		if(description == NULL) {
			janus_mutex_unlock(&rooms_mutex);
			JANUS_LOG(LOG_FATAL, "Memory error!\n");
			error_code = JANUS_VIDEOROOM_ERROR_UNKNOWN_ERROR;
			g_snprintf(error_cause, 512, "Memory error");
			goto error;
		}
		videoroom->room_name = description;
		videoroom->is_private = is_private ? json_is_true(is_private) : FALSE;
		if(secret)
			videoroom->room_secret = g_strdup(json_string_value(secret));
		if(pin)
			videoroom->room_pin = g_strdup(json_string_value(pin));
		videoroom->max_publishers = 3;	/* FIXME How should we choose a default? */
		if(publishers)
			videoroom->max_publishers = json_integer_value(publishers);
		if(videoroom->max_publishers < 0)
			videoroom->max_publishers = 3;	/* FIXME How should we choose a default? */
		videoroom->bitrate = 0;
		if(bitrate)
			videoroom->bitrate = json_integer_value(bitrate);
		if(videoroom->bitrate > 0 && videoroom->bitrate < 64000)
			videoroom->bitrate = 64000;	/* Don't go below 64k */
		videoroom->fir_freq = 0;
		if(fir_freq)
			videoroom->fir_freq = json_integer_value(fir_freq);
		videoroom->acodec = JANUS_VIDEOROOM_OPUS;
		if(audiocodec) {
			const char *audiocodec_value = json_string_value(audiocodec);
			if(!strcasecmp(audiocodec_value, "opus"))
				videoroom->acodec = JANUS_VIDEOROOM_OPUS;
			else if(!strcasecmp(audiocodec_value, "isac32"))
				videoroom->acodec = JANUS_VIDEOROOM_ISAC_32K;
			else if(!strcasecmp(audiocodec_value, "isac16"))
				videoroom->acodec = JANUS_VIDEOROOM_ISAC_16K;
			else if(!strcasecmp(audiocodec_value, "pcmu"))
				videoroom->acodec = JANUS_VIDEOROOM_PCMU;
			else if(!strcasecmp(audiocodec_value, "pcma"))
				videoroom->acodec = JANUS_VIDEOROOM_PCMA;
			else {
				JANUS_LOG(LOG_WARN, "Unsupported audio codec '%s', falling back to OPUS\n", audiocodec_value);
				videoroom->acodec = JANUS_VIDEOROOM_OPUS;
			}
		}
		videoroom->vcodec = JANUS_VIDEOROOM_VP8;
		if(videocodec) {
			const char *videocodec_value = json_string_value(videocodec);
			if(!strcasecmp(videocodec_value, "vp8"))
				videoroom->vcodec = JANUS_VIDEOROOM_VP8;
			else if(!strcasecmp(videocodec_value, "vp9"))
				videoroom->vcodec = JANUS_VIDEOROOM_VP9;
			else if(!strcasecmp(videocodec_value, "h264"))
				videoroom->vcodec = JANUS_VIDEOROOM_H264;
			else {
				JANUS_LOG(LOG_WARN, "Unsupported video codec '%s', falling back to VP8\n", videocodec_value);
				videoroom->vcodec = JANUS_VIDEOROOM_VP8;
			}
		}
		if(record) {
			videoroom->record = json_is_true(record);
		}
		if(rec_dir) {
			videoroom->rec_dir = g_strdup(json_string_value(rec_dir));
		}
<<<<<<< HEAD
		g_atomic_int_set(&videoroom->destroyed, 0);
		janus_mutex_init(&videoroom->mutex);
		janus_refcount_init(&videoroom->ref, janus_videoroom_room_free);
		videoroom->participants = g_hash_table_new(NULL, NULL);
=======
		videoroom->destroyed = 0;
		janus_mutex_init(&videoroom->participants_mutex);
		videoroom->participants = g_hash_table_new_full(g_int64_hash, g_int64_equal, (GDestroyNotify)g_free, NULL);
>>>>>>> 9ff0de3c
		JANUS_LOG(LOG_VERB, "Created videoroom: %"SCNu64" (%s, %s, %s/%s codecs, secret: %s, pin: %s)\n",
			videoroom->room_id, videoroom->room_name,
			videoroom->is_private ? "private" : "public",
			janus_videoroom_audiocodec_name(videoroom->acodec),
			janus_videoroom_videocodec_name(videoroom->vcodec),
			videoroom->room_secret ? videoroom->room_secret : "no secret",
			videoroom->room_pin ? videoroom->room_pin : "no pin");
		if(videoroom->record) {
			JANUS_LOG(LOG_VERB, "  -- Room is going to be recorded in %s\n", videoroom->rec_dir ? videoroom->rec_dir : "the current folder");
		}
		if(save) {
			/* This room is permanent: save to the configuration file too
			 * FIXME: We should check if anything fails... */
			JANUS_LOG(LOG_VERB, "Saving room %"SCNu64" permanently in config file\n", videoroom->room_id);
			janus_mutex_lock(&config_mutex);
			char cat[BUFSIZ], value[BUFSIZ];
			/* The room ID is the category */
			g_snprintf(cat, BUFSIZ, "%"SCNu64, videoroom->room_id);
			janus_config_add_category(config, cat);
			/* Now for the values */
			janus_config_add_item(config, cat, "description", videoroom->room_name);
			if(videoroom->is_private)
				janus_config_add_item(config, cat, "is_private", "yes");
			g_snprintf(value, BUFSIZ, "%"SCNu64, videoroom->bitrate);
			janus_config_add_item(config, cat, "bitrate", value);
			g_snprintf(value, BUFSIZ, "%d", videoroom->max_publishers);
			janus_config_add_item(config, cat, "publishers", value);
			if(videoroom->fir_freq) {
				g_snprintf(value, BUFSIZ, "%"SCNu16, videoroom->fir_freq);
				janus_config_add_item(config, cat, "fir_freq", value);
			}
			janus_config_add_item(config, cat, "audiocodec", janus_videoroom_audiocodec_name(videoroom->acodec));
			janus_config_add_item(config, cat, "videocodec", janus_videoroom_videocodec_name(videoroom->vcodec));
			if(videoroom->room_secret)
				janus_config_add_item(config, cat, "secret", videoroom->room_secret);
			if(videoroom->room_pin)
				janus_config_add_item(config, cat, "pin", videoroom->room_pin);
			if(videoroom->record)
				janus_config_add_item(config, cat, "record", "yes");
			if(videoroom->rec_dir)
				janus_config_add_item(config, cat, "rec_dir", videoroom->rec_dir);
			/* Save modified configuration */
			janus_config_save(config, config_folder, JANUS_VIDEOROOM_PACKAGE);
			janus_mutex_unlock(&config_mutex);
		}
		/* Show updated rooms list */
		GHashTableIter iter;
		gpointer value;
		g_hash_table_insert(rooms, janus_uint64_dup(videoroom->room_id), videoroom);
		g_hash_table_iter_init(&iter, rooms);
		while (g_hash_table_iter_next(&iter, NULL, &value)) {
			janus_videoroom *vr = value;
			JANUS_LOG(LOG_VERB, "  ::: [%"SCNu64"][%s] %"SCNu64", max %d publishers, FIR frequency of %d seconds\n", vr->room_id, vr->room_name, vr->bitrate, vr->max_publishers, vr->fir_freq);
		}
		janus_mutex_unlock(&rooms_mutex);
		/* Send info back */
		response = json_object();
		json_object_set_new(response, "videoroom", json_string("created"));
		json_object_set_new(response, "room", json_integer(videoroom->room_id));
		goto plugin_response;
	} else if(!strcasecmp(request_text, "destroy")) {
		JANUS_LOG(LOG_VERB, "Attempt to destroy an existing videoroom room\n");
		JANUS_VALIDATE_JSON_OBJECT(root, destroy_parameters,
			error_code, error_cause, TRUE,
			JANUS_VIDEOROOM_ERROR_MISSING_ELEMENT, JANUS_VIDEOROOM_ERROR_INVALID_ELEMENT);
		if(error_code != 0)
			goto error;
		json_t *room = json_object_get(root, "room");
		json_t *permanent = json_object_get(root, "permanent");
		gboolean save = permanent ? json_is_true(permanent) : FALSE;
		if(save && config == NULL) {
			JANUS_LOG(LOG_ERR, "No configuration file, can't destroy room permanently\n");
			error_code = JANUS_VIDEOROOM_ERROR_UNKNOWN_ERROR;
			g_snprintf(error_cause, 512, "No configuration file, can't destroy room permanently");
			goto error;
		}
		guint64 room_id = json_integer_value(room);
		janus_mutex_lock(&rooms_mutex);
		janus_videoroom *videoroom = NULL;
		error_code = janus_videoroom_access_room(root, TRUE, FALSE, &videoroom, error_cause, sizeof(error_cause));
		if(error_code != 0) {
			janus_mutex_unlock(&rooms_mutex);
			goto error;
		}
		/* Remove room */
		g_hash_table_remove(rooms, GUINT_TO_POINTER(room_id));
		/* Notify all participants that the fun is over, and that they'll be kicked */
		JANUS_LOG(LOG_VERB, "Notifying all participants\n");
		json_t *destroyed = json_object();
		json_object_set_new(destroyed, "videoroom", json_string("destroyed"));
		json_object_set_new(destroyed, "room", json_integer(videoroom->room_id));
		char *destroyed_text = json_dumps(destroyed, JSON_INDENT(3) | JSON_PRESERVE_ORDER);
		GHashTableIter iter;
		gpointer value;
		janus_mutex_lock(&videoroom->mutex);
		g_hash_table_iter_init(&iter, videoroom->participants);
		while (g_hash_table_iter_next(&iter, NULL, &value)) {
			janus_videoroom_publisher *p = value;
			if(p && p->session) {
				/* Notify the user we're going to destroy the room... */
				int ret = gateway->push_event(p->session->handle, &janus_videoroom_plugin, NULL, destroyed_text, NULL, NULL);
				JANUS_LOG(LOG_VERB, "  >> %d (%s)\n", ret, janus_get_api_error(ret));
				/* ... and then ask the core to remove the handle */
				gateway->end_session(p->session->handle);
			}
		}
		json_decref(destroyed);
		g_free(destroyed_text);
		janus_mutex_unlock(&videoroom->mutex);
		janus_mutex_unlock(&rooms_mutex);
		if(save) {
			/* This change is permanent: save to the configuration file too
			 * FIXME: We should check if anything fails... */
			JANUS_LOG(LOG_VERB, "Destroying room %"SCNu64" permanently in config file\n", room_id);
			janus_mutex_lock(&config_mutex);
			char cat[BUFSIZ];
			/* The room ID is the category */
			g_snprintf(cat, BUFSIZ, "%"SCNu64, room_id);
			janus_config_remove_category(config, cat);
			/* Save modified configuration */
			janus_config_save(config, config_folder, JANUS_VIDEOROOM_PACKAGE);
			janus_mutex_unlock(&config_mutex);
		}
		/* Done */
		response = json_object();
		json_object_set_new(response, "videoroom", json_string("destroyed"));
		json_object_set_new(response, "room", json_integer(room_id));
		goto plugin_response;
	} else if(!strcasecmp(request_text, "list")) {
		/* List all rooms (but private ones) and their details (except for the secret, of course...) */
		json_t *list = json_array();
		JANUS_LOG(LOG_VERB, "Getting the list of video rooms\n");
		janus_mutex_lock(&rooms_mutex);
		GHashTableIter iter;
		gpointer value;
		g_hash_table_iter_init(&iter, rooms);
		while(g_hash_table_iter_next(&iter, NULL, &value)) {
			janus_videoroom *room = value;
			if(!room)
				continue;
			janus_refcount_increase(&room->ref);
			if(room->is_private) {
				/* Skip private room */
				janus_refcount_decrease(&room->ref);
				JANUS_LOG(LOG_VERB, "Skipping private room '%s'\n", room->room_name);
				continue;
			}
			if(!g_atomic_int_get(&room->destroyed)) {
				json_t *rl = json_object();
				json_object_set_new(rl, "room", json_integer(room->room_id));
				json_object_set_new(rl, "description", json_string(room->room_name));
				json_object_set_new(rl, "max_publishers", json_integer(room->max_publishers));
				json_object_set_new(rl, "bitrate", json_integer(room->bitrate));
				json_object_set_new(rl, "fir_freq", json_integer(room->fir_freq));
				json_object_set_new(rl, "audiocodec", json_string(janus_videoroom_audiocodec_name(room->acodec)));
				json_object_set_new(rl, "videocodec", json_string(janus_videoroom_videocodec_name(room->vcodec)));
				json_object_set_new(rl, "record", json_string(room->record ? "true" : "false"));
				json_object_set_new(rl, "rec_dir", json_string(room->rec_dir));
				/* TODO: Should we list participants as well? or should there be a separate API call on a specific room for this? */
				json_object_set_new(rl, "num_participants", json_integer(g_hash_table_size(room->participants)));
				json_array_append_new(list, rl);
			}
			janus_refcount_decrease(&room->ref);
		}
		janus_mutex_unlock(&rooms_mutex);
		response = json_object();
		json_object_set_new(response, "videoroom", json_string("success"));
		json_object_set_new(response, "list", list);
		goto plugin_response;
	} else if(!strcasecmp(request_text, "rtp_forward")) {
		JANUS_VALIDATE_JSON_OBJECT(root, rtp_forward_parameters,
			error_code, error_cause, TRUE,
			JANUS_VIDEOROOM_ERROR_MISSING_ELEMENT, JANUS_VIDEOROOM_ERROR_INVALID_ELEMENT);
		if(error_code != 0)
			goto error;
		json_t *room = json_object_get(root, "room");
		json_t *pub_id = json_object_get(root, "publisher_id");
		int video_port = -1;
		int audio_port = -1;
		json_t *vid_port = json_object_get(root, "video_port");
		if(vid_port) {
			video_port = json_integer_value(vid_port);
		}
		json_t *au_port = json_object_get(root, "audio_port");
		if(au_port) {
			audio_port = json_integer_value(au_port);
		}
		json_t *json_host = json_object_get(root, "host");
		
		guint64 room_id = json_integer_value(room);
		guint64 publisher_id = json_integer_value(pub_id);
		const gchar* host = json_string_value(json_host);
		janus_mutex_lock(&rooms_mutex);
		janus_videoroom *videoroom = NULL;
		error_code = janus_videoroom_access_room(root, TRUE, FALSE, &videoroom, error_cause, sizeof(error_cause));
		janus_mutex_unlock(&rooms_mutex);
		if(error_code != 0)
			goto error;
<<<<<<< HEAD
		janus_refcount_increase(&videoroom->ref);
		janus_mutex_lock(&videoroom->mutex);
		janus_videoroom_publisher *publisher = g_hash_table_lookup(videoroom->participants, GUINT_TO_POINTER(publisher_id));
=======
		janus_mutex_lock(&videoroom->participants_mutex);
		janus_videoroom_participant* publisher = g_hash_table_lookup(videoroom->participants, &publisher_id);
>>>>>>> 9ff0de3c
		if(publisher == NULL) {
			janus_refcount_decrease(&videoroom->ref);
			janus_mutex_unlock(&videoroom->mutex);
			JANUS_LOG(LOG_ERR, "No such publisher (%"SCNu64")\n", publisher_id);
			error_code = JANUS_VIDEOROOM_ERROR_NO_SUCH_FEED;
			g_snprintf(error_cause, 512, "No such feed (%"SCNu64")", publisher_id);
			goto error;
		}
		janus_refcount_increase(&publisher->ref);	/* This is just to handle the request for now */
		if(publisher->udp_sock <= 0) {
			publisher->udp_sock = socket(AF_INET, SOCK_DGRAM, IPPROTO_UDP);
			if(publisher->udp_sock <= 0) {
				janus_refcount_decrease(&publisher->ref);
				janus_refcount_decrease(&videoroom->ref);
				janus_mutex_unlock(&videoroom->mutex);
				JANUS_LOG(LOG_ERR, "Could not open UDP socket for rtp stream for publisher (%"SCNu64")\n", publisher_id);
				error_code = JANUS_VIDEOROOM_ERROR_UNKNOWN_ERROR;
				g_snprintf(error_cause, 512, "Could not open UDP socket for rtp stream");
				goto error;
			}
		}
		guint32 audio_handle = 0;
		guint32 video_handle = 0;
		if(audio_port > 0) {
			audio_handle = janus_rtp_forwarder_add_helper(publisher, host, audio_port, 0);
		}
		if(video_port > 0) {
			video_handle = janus_rtp_forwarder_add_helper(publisher, host, video_port, 1);
		}
		janus_mutex_unlock(&videoroom->mutex);
		response = json_object();
		json_t* rtp_stream = json_object();
		if(audio_handle > 0) {
			janus_refcount_increase(&publisher->ref);
			json_object_set_new(rtp_stream, "audio_stream_id", json_integer(audio_handle));
			json_object_set_new(rtp_stream, "audio", json_integer(audio_port));
		}
		if(video_handle > 0) {
			janus_refcount_increase(&publisher->ref);
			/* Send a FIR to the new RTP forward publisher */
			char buf[20];
			memset(buf, 0, 20);
			janus_rtcp_fir((char *)&buf, 20, &publisher->fir_seq);
			JANUS_LOG(LOG_VERB, "New RTP forward publisher, sending FIR to %"SCNu64" (%s)\n", publisher->user_id, publisher->display ? publisher->display : "??");
			gateway->relay_rtcp(publisher->session->handle, 1, buf, 20);
			/* Send a PLI too, just in case... */
			memset(buf, 0, 12);
			janus_rtcp_pli((char *)&buf, 12);
			JANUS_LOG(LOG_VERB, "New RTP forward publisher, sending PLI to %"SCNu64" (%s)\n", publisher->user_id, publisher->display ? publisher->display : "??");
			gateway->relay_rtcp(publisher->session->handle, 1, buf, 12);
			/* Done */
			json_object_set_new(rtp_stream, "video_stream_id", json_integer(video_handle));
			json_object_set_new(rtp_stream, "video", json_integer(video_port));
		}
		janus_refcount_decrease(&publisher->ref);	/* These two unrefs are related to the message handling */
		janus_refcount_decrease(&videoroom->ref);
		json_object_set_new(rtp_stream, "host", json_string(host));
		json_object_set_new(response, "publisher_id", json_integer(publisher_id));
		json_object_set_new(response, "rtp_stream", rtp_stream);
		json_object_set_new(response, "room", json_integer(room_id));
		json_object_set_new(response, "videoroom", json_string("rtp_forward"));
		goto plugin_response;
	} else if(!strcasecmp(request_text, "stop_rtp_forward")) {
		JANUS_VALIDATE_JSON_OBJECT(root, stop_rtp_forward_parameters,
			error_code, error_cause, TRUE,
			JANUS_VIDEOROOM_ERROR_MISSING_ELEMENT, JANUS_VIDEOROOM_ERROR_INVALID_ELEMENT);
		if(error_code != 0)
			goto error;
		json_t *room = json_object_get(root, "room");
		json_t *pub_id = json_object_get(root, "publisher_id");
		json_t *id = json_object_get(root, "stream_id");

		guint64 room_id = json_integer_value(room);
		guint64 publisher_id = json_integer_value(pub_id);
		guint32 stream_id = json_integer_value(id);
		janus_mutex_lock(&rooms_mutex);
		janus_videoroom *videoroom = NULL;
		error_code = janus_videoroom_access_room(root, TRUE, FALSE, &videoroom, error_cause, sizeof(error_cause));
		janus_mutex_unlock(&rooms_mutex);
		if(error_code != 0)
			goto error;
<<<<<<< HEAD
		janus_mutex_lock(&videoroom->mutex);
		janus_refcount_increase(&videoroom->ref);
		janus_videoroom_publisher *publisher = g_hash_table_lookup(videoroom->participants, GUINT_TO_POINTER(publisher_id));
=======
		janus_mutex_lock(&videoroom->participants_mutex);
		janus_videoroom_participant *publisher = g_hash_table_lookup(videoroom->participants, &publisher_id);
>>>>>>> 9ff0de3c
		if(publisher == NULL) {
			janus_mutex_unlock(&videoroom->mutex);
			janus_refcount_decrease(&videoroom->ref);
			JANUS_LOG(LOG_ERR, "No such publisher (%"SCNu64")\n", publisher_id);
			error_code = JANUS_VIDEOROOM_ERROR_NO_SUCH_FEED;
			g_snprintf(error_cause, 512, "No such feed (%"SCNu64")", publisher_id);
			goto error;
		}
		janus_refcount_increase(&publisher->ref);	/* Just to handle the message now */
		janus_mutex_lock(&publisher->rtp_forwarders_mutex);
		if(g_hash_table_lookup(publisher->rtp_forwarders, GUINT_TO_POINTER(stream_id)) == NULL) {
			janus_mutex_unlock(&publisher->rtp_forwarders_mutex);
			janus_refcount_decrease(&videoroom->ref);
			janus_mutex_unlock(&videoroom->mutex);
			JANUS_LOG(LOG_ERR, "No such stream (%"SCNu32")\n", stream_id);
			error_code = JANUS_VIDEOROOM_ERROR_NO_SUCH_FEED;
			g_snprintf(error_cause, 512, "No such stream (%"SCNu32")", stream_id);
			goto error;
		}
		g_hash_table_remove(publisher->rtp_forwarders, GUINT_TO_POINTER(stream_id));
		janus_mutex_unlock(&publisher->rtp_forwarders_mutex);
		/* This unref is for the stopped forwarder */
		janus_refcount_decrease(&publisher->ref);
		/* These two unrefs are related to the message handling */
		janus_refcount_decrease(&publisher->ref);
		janus_refcount_decrease(&videoroom->ref);
		janus_mutex_unlock(&videoroom->mutex);
		response = json_object();
		json_object_set_new(response, "videoroom", json_string("stop_rtp_forward"));
		json_object_set_new(response, "room", json_integer(room_id));
		json_object_set_new(response, "publisher_id", json_integer(publisher_id));
		json_object_set_new(response, "stream_id", json_integer(stream_id));
		goto plugin_response;
	} else if(!strcasecmp(request_text, "exists")) {
		/* Check whether a given room exists or not, returns true/false */	
		JANUS_VALIDATE_JSON_OBJECT(root, room_parameters,
			error_code, error_cause, TRUE,
			JANUS_VIDEOROOM_ERROR_MISSING_ELEMENT, JANUS_VIDEOROOM_ERROR_INVALID_ELEMENT);
		if(error_code != 0)
			goto error;
		json_t *room = json_object_get(root, "room");
		guint64 room_id = json_integer_value(room);
		janus_mutex_lock(&rooms_mutex);
		gboolean room_exists = g_hash_table_contains(rooms, &room_id);
		janus_mutex_unlock(&rooms_mutex);
		response = json_object();
		json_object_set_new(response, "videoroom", json_string("success"));
		json_object_set_new(response, "room", json_integer(room_id));
		json_object_set_new(response, "exists", json_string(room_exists ? "true" : "false"));
		goto plugin_response;
	} else if(!strcasecmp(request_text, "listparticipants")) {
		/* List all participants in a room, specifying whether they're publishers or just attendees */	
		JANUS_VALIDATE_JSON_OBJECT(root, room_parameters,
			error_code, error_cause, TRUE,
			JANUS_VIDEOROOM_ERROR_MISSING_ELEMENT, JANUS_VIDEOROOM_ERROR_INVALID_ELEMENT);
		if(error_code != 0)
			goto error;
		json_t *room = json_object_get(root, "room");
		guint64 room_id = json_integer_value(room);
		janus_mutex_lock(&rooms_mutex);
		janus_videoroom *videoroom = NULL;
		error_code = janus_videoroom_access_room(root, FALSE, FALSE, &videoroom, error_cause, sizeof(error_cause));
		janus_mutex_unlock(&rooms_mutex);
		if(error_code != 0)
			goto error;
		janus_refcount_increase(&videoroom->ref);
		/* Return a list of all participants (whether they're publishing or not) */
		json_t *list = json_array();
		GHashTableIter iter;
		gpointer value;
		janus_mutex_lock(&videoroom->mutex);
		g_hash_table_iter_init(&iter, videoroom->participants);
		while (!g_atomic_int_get(&videoroom->destroyed) && g_hash_table_iter_next(&iter, NULL, &value)) {
			janus_videoroom_publisher *p = value;
			json_t *pl = json_object();
			json_object_set_new(pl, "id", json_integer(p->user_id));
			if(p->display)
				json_object_set_new(pl, "display", json_string(p->display));
			json_object_set_new(pl, "publisher", json_string(p->sdp ? "true" : "false"));
			json_array_append_new(list, pl);
		}
		janus_mutex_unlock(&videoroom->mutex);
		janus_refcount_decrease(&videoroom->ref);
		response = json_object();
		json_object_set_new(response, "videoroom", json_string("participants"));
		json_object_set_new(response, "room", json_integer(room_id));
		json_object_set_new(response, "participants", list);
		goto plugin_response;
	} else if(!strcasecmp(request_text, "listforwarders")) {
		/* List all forwarders in a room */	
		JANUS_VALIDATE_JSON_OBJECT(root, room_parameters,
			error_code, error_cause, TRUE,
			JANUS_VIDEOROOM_ERROR_MISSING_ELEMENT, JANUS_VIDEOROOM_ERROR_INVALID_ELEMENT);
		if(error_code != 0)
			goto error;
		json_t *room = json_object_get(root, "room");
		guint64 room_id = json_integer_value(room);
		janus_mutex_lock(&rooms_mutex);
		janus_videoroom *videoroom = g_hash_table_lookup(rooms, &room_id);
		if(videoroom == NULL) {
			JANUS_LOG(LOG_ERR, "No such room (%"SCNu64")\n", room_id);
			error_code = JANUS_VIDEOROOM_ERROR_NO_SUCH_ROOM;
			g_snprintf(error_cause, 512, "No such room (%"SCNu64")", room_id);
			janus_mutex_unlock(&rooms_mutex);
			goto error;
		}
		if(videoroom->destroyed) {
			JANUS_LOG(LOG_ERR, "No such room (%"SCNu64")\n", room_id);
			error_code = JANUS_VIDEOROOM_ERROR_NO_SUCH_ROOM;
			g_snprintf(error_cause, 512, "No such room (%"SCNu64")", room_id);
			janus_mutex_unlock(&rooms_mutex);
			goto error;
		}
		/* A secret may be required for this action */
		JANUS_CHECK_SECRET(videoroom->room_secret, root, "secret", error_code, error_cause,
			JANUS_VIDEOROOM_ERROR_MISSING_ELEMENT, JANUS_VIDEOROOM_ERROR_INVALID_ELEMENT, JANUS_VIDEOROOM_ERROR_UNAUTHORIZED);
		if(error_code != 0) {
			janus_mutex_unlock(&rooms_mutex);
			goto error;
		}
		/* Return a list of all forwarders */
		json_t *list = json_array();
		GHashTableIter iter;
		gpointer value;
		janus_mutex_lock(&videoroom->mutex);
		g_hash_table_iter_init(&iter, videoroom->participants);
		while (!videoroom->destroyed && g_hash_table_iter_next(&iter, NULL, &value)) {
			janus_videoroom_publisher *p = value;
			if(g_hash_table_size(p->rtp_forwarders) == 0)
				continue;
			json_t *pl = json_object();
			json_object_set_new(pl, "publisher_id", json_integer(p->user_id));
			if(p->display)
				json_object_set_new(pl, "display", json_string(p->display));
			json_t *flist = json_array();
			GHashTableIter iter_f;
			gpointer key_f, value_f;			
			g_hash_table_iter_init(&iter_f, p->rtp_forwarders);
			janus_mutex_lock(&p->rtp_forwarders_mutex);
			while(g_hash_table_iter_next(&iter_f, &key_f, &value_f)) {				
				json_t *fl = json_object();
				guint32 rpk = GPOINTER_TO_UINT(key_f);
				rtp_forwarder *rpv = value_f;
				json_object_set_new(fl, "ip" , json_string(inet_ntoa(rpv->serv_addr.sin_addr)));
				if(rpv->is_video > 0) {
					json_object_set_new(fl, "video_stream_id" , json_integer(rpk));
					json_object_set_new(fl, "port" , json_integer(ntohs(rpv->serv_addr.sin_port)));
                		} else {
					json_object_set_new(fl, "audio_stream_id" , json_integer(rpk));
					json_object_set_new(fl, "port" , json_integer(ntohs(rpv->serv_addr.sin_port)));
				}
			json_array_append_new(flist, fl);
			}		
			janus_mutex_unlock(&p->rtp_forwarders_mutex);
			json_object_set_new(pl, "rtp_forwarder", flist);
			json_array_append_new(list, pl);
		}
		janus_mutex_unlock(&videoroom->mutex);
		janus_mutex_unlock(&rooms_mutex);
		response = json_object();
		json_object_set_new(response, "room", json_integer(room_id));
		json_object_set_new(response, "rtp_forwarders", list);
		goto plugin_response;
	} else if(!strcasecmp(request_text, "join") || !strcasecmp(request_text, "joinandconfigure")
			|| !strcasecmp(request_text, "configure") || !strcasecmp(request_text, "publish") || !strcasecmp(request_text, "unpublish")
			|| !strcasecmp(request_text, "start") || !strcasecmp(request_text, "pause") || !strcasecmp(request_text, "switch")
			|| !strcasecmp(request_text, "stop") || !strcasecmp(request_text, "leave")) {
		/* These messages are handled asynchronously */

		janus_videoroom_message *msg = g_malloc0(sizeof(janus_videoroom_message));
		if(msg == NULL) {
			JANUS_LOG(LOG_FATAL, "Memory error!\n");
			error_code = JANUS_VIDEOROOM_ERROR_UNKNOWN_ERROR;
			g_snprintf(error_cause, 512, "Memory error");
			goto error;
		}

		g_free(message);
		msg->handle = handle;
		msg->transaction = transaction;
		msg->message = root;
		msg->sdp_type = sdp_type;
		msg->sdp = sdp;
		g_async_queue_push(messages, msg);

		return janus_plugin_result_new(JANUS_PLUGIN_OK_WAIT, NULL);
	} else {
		JANUS_LOG(LOG_VERB, "Unknown request '%s'\n", request_text);
		error_code = JANUS_VIDEOROOM_ERROR_INVALID_REQUEST;
		g_snprintf(error_cause, 512, "Unknown request '%s'", request_text);
		goto error;
	}

plugin_response:
		{
			if(!response) {
				error_code = JANUS_VIDEOROOM_ERROR_UNKNOWN_ERROR;
				g_snprintf(error_cause, 512, "Invalid response");
				goto error;
			}
			if(root != NULL)
				json_decref(root);
			g_free(transaction);
			g_free(message);
			g_free(sdp_type);
			g_free(sdp);

			char *response_text = json_dumps(response, JSON_INDENT(3) | JSON_PRESERVE_ORDER);
			json_decref(response);
			janus_plugin_result *result = janus_plugin_result_new(JANUS_PLUGIN_OK, response_text);
			g_free(response_text);
			janus_refcount_decrease(&session->ref);
			return result;
		}

error:
		{
			if(root != NULL)
				json_decref(root);
			g_free(transaction);
			g_free(message);
			g_free(sdp_type);
			g_free(sdp);

			/* Prepare JSON error event */
			json_t *event = json_object();
			json_object_set_new(event, "videoroom", json_string("event"));
			json_object_set_new(event, "error_code", json_integer(error_code));
			json_object_set_new(event, "error", json_string(error_cause));
			char *event_text = json_dumps(event, JSON_INDENT(3) | JSON_PRESERVE_ORDER);
			json_decref(event);
			janus_plugin_result *result = janus_plugin_result_new(JANUS_PLUGIN_OK, event_text);
			g_free(event_text);
			janus_refcount_decrease(&session->ref);
			return result;
		}

}

void janus_videoroom_setup_media(janus_plugin_session *handle) {
	JANUS_LOG(LOG_INFO, "[%s-%p] WebRTC media is now available\n", JANUS_VIDEOROOM_PACKAGE, handle);
	if(g_atomic_int_get(&stopping) || !g_atomic_int_get(&initialized))
		return;
	janus_videoroom_session *session = (janus_videoroom_session *)handle->plugin_handle;	
	if(!session) {
		JANUS_LOG(LOG_ERR, "No session associated with this handle...\n");
		return;
	}
	if(g_atomic_int_get(&session->destroyed))
		return;
	g_atomic_int_set(&session->hangingup, 0);

	/* Media relaying can start now */
	session->started = TRUE;
	if(session->participant) {
		/* If this is a publisher, notify all listeners about the fact they can
		 * now subscribe; if this is a listener, instead, ask the publisher a FIR */
		if(session->participant_type == janus_videoroom_p_type_publisher) {
			janus_videoroom_publisher *participant = (janus_videoroom_publisher *)session->participant;
			/* Notify all other participants that there's a new boy in town */
			json_t *list = json_array();
			json_t *pl = json_object();
			json_object_set_new(pl, "id", json_integer(participant->user_id));
			if(participant->display)
				json_object_set_new(pl, "display", json_string(participant->display));
			json_array_append_new(list, pl);
			json_t *pub = json_object();
			json_object_set_new(pub, "videoroom", json_string("event"));
			json_object_set_new(pub, "room", json_integer(participant->room->room_id));
			json_object_set_new(pub, "publishers", list);
			char *pub_text = json_dumps(pub, JSON_INDENT(3) | JSON_PRESERVE_ORDER);
			json_decref(pub);
			GHashTableIter iter;
			gpointer value;
			janus_videoroom *videoroom = participant->room;
			janus_mutex_lock(&videoroom->mutex);
			g_hash_table_iter_init(&iter, videoroom->participants);
			while (!videoroom->destroyed && g_hash_table_iter_next(&iter, NULL, &value)) {
				janus_videoroom_publisher *p = value;
				if(p == participant) {
					continue;	/* Skip the new publisher itself */
				}
				JANUS_LOG(LOG_VERB, "Notifying participant %"SCNu64" (%s)\n", p->user_id, p->display ? p->display : "??");
				int ret = gateway->push_event(p->session->handle, &janus_videoroom_plugin, NULL, pub_text, NULL, NULL);
				JANUS_LOG(LOG_VERB, "  >> %d (%s)\n", ret, janus_get_api_error(ret));
			}
			g_free(pub_text);
			janus_mutex_unlock(&videoroom->mutex);
		} else if(session->participant_type == janus_videoroom_p_type_subscriber) {
			janus_videoroom_subscriber *s = (janus_videoroom_subscriber *)session->participant;
			if(s && s->feed) {
				janus_videoroom_publisher *p = s->feed;
				if(p && p->session) {
					/* Send a FIR */
					char buf[20];
					memset(buf, 0, 20);
					janus_rtcp_fir((char *)&buf, 20, &p->fir_seq);
					JANUS_LOG(LOG_VERB, "New subscriber available, sending FIR to %"SCNu64" (%s)\n", p->user_id, p->display ? p->display : "??");
					gateway->relay_rtcp(p->session->handle, 1, buf, 20);
					/* Send a PLI too, just in case... */
					memset(buf, 0, 12);
					janus_rtcp_pli((char *)&buf, 12);
					JANUS_LOG(LOG_VERB, "New subscriber available, sending PLI to %"SCNu64" (%s)\n", p->user_id, p->display ? p->display : "??");
					gateway->relay_rtcp(p->session->handle, 1, buf, 12);
				}
			}
		}
	}
}

void janus_videoroom_incoming_rtp(janus_plugin_session *handle, int video, char *buf, int len) {
	if(handle == NULL || g_atomic_int_get(&handle->stopped) || g_atomic_int_get(&stopping) || !g_atomic_int_get(&initialized) || !gateway)
		return;
	janus_videoroom_session *session = (janus_videoroom_session *)handle->plugin_handle;
	if(!session || g_atomic_int_get(&session->destroyed) || session->participant_type != janus_videoroom_p_type_publisher)
		return;
	janus_videoroom_publisher *participant = (janus_videoroom_publisher *)session->participant;
	if(participant == NULL || g_atomic_int_get(&participant->destroyed))
		return;
	if((!video && participant->audio_active) || (video && participant->video_active)) {
		/* Update payload type and SSRC */
		rtp_header *rtp = (rtp_header *)buf;
		rtp->type = video ? participant->video_pt : participant->audio_pt;
		rtp->ssrc = htonl(video ? participant->video_ssrc : participant->audio_ssrc);
		/* Forward RTP to the appropriate port for the rtp_forwarders associated wih this publisher, if there are any */
		GHashTableIter iter;
		gpointer value;
		g_hash_table_iter_init(&iter, participant->rtp_forwarders);
		janus_mutex_lock(&participant->rtp_forwarders_mutex);
		while(participant->udp_sock > 0 && g_hash_table_iter_next(&iter, NULL, &value)) {
			rtp_forwarder* rtp_forward = (rtp_forwarder*)value;
			if(video && rtp_forward->is_video) {
				sendto(participant->udp_sock, buf, len, 0, (struct sockaddr*)&rtp_forward->serv_addr, sizeof(rtp_forward->serv_addr));
			}
			else if(!video && !rtp_forward->is_video) {
				sendto(participant->udp_sock, buf, len, 0, (struct sockaddr*)&rtp_forward->serv_addr, sizeof(rtp_forward->serv_addr));
			}
		}
		janus_mutex_unlock(&participant->rtp_forwarders_mutex);
		/* Save the frame if we're recording */
		janus_recorder_save_frame(video ? participant->vrc : participant->arc, buf, len);
		/* Done, relay it */
		janus_videoroom_rtp_relay_packet packet;
		packet.data = rtp;
		packet.length = len;
		packet.is_video = video;
		/* Backup the actual timestamp and sequence number set by the publisher, in case switching is involved */
		packet.timestamp = ntohl(packet.data->timestamp);
		packet.seq_number = ntohs(packet.data->seq_number);
		/* Go */
		g_slist_foreach(participant->subscribers, janus_videoroom_relay_rtp_packet, &packet);
		
		/* Check if we need to send any REMB, FIR or PLI back to this publisher */
		if(video && participant->video_active) {
			/* Did we send a REMB already, or is it time to send one? */
			gboolean send_remb = FALSE;
			if(participant->remb_latest == 0 && participant->remb_startup > 0) {
				/* Still in the starting phase, send the ramp-up REMB feedback */
				send_remb = TRUE;
			} else if(participant->remb_latest > 0 && janus_get_monotonic_time()-participant->remb_latest >= 5*G_USEC_PER_SEC) {
				/* 5 seconds have passed since the last REMB, send a new one */
				send_remb = TRUE;
			}		
			if(send_remb) {
				/* We send a few incremental REMB messages at startup */
				uint64_t bitrate = (participant->bitrate ? participant->bitrate : 256*1024);
				if(participant->remb_startup > 0) {
					bitrate = bitrate/participant->remb_startup;
					participant->remb_startup--;
				}
				JANUS_LOG(LOG_VERB, "Sending REMB (%s, %"SCNu64")\n", participant->display, bitrate);
				char rtcpbuf[24];
				janus_rtcp_remb((char *)(&rtcpbuf), 24, bitrate);
				gateway->relay_rtcp(handle, video, rtcpbuf, 24);
				if(participant->remb_startup == 0)
					participant->remb_latest = janus_get_monotonic_time();
			}
			/* Generate FIR/PLI too, if needed */
			if(video && participant->video_active && (participant->room->fir_freq > 0)) {
				/* FIXME Very ugly hack to generate RTCP every tot seconds/frames */
				gint64 now = janus_get_monotonic_time();
				if((now-participant->fir_latest) >= (participant->room->fir_freq*G_USEC_PER_SEC)) {
					/* FIXME We send a FIR every tot seconds */
					participant->fir_latest = now;
					char rtcpbuf[24];
					memset(rtcpbuf, 0, 24);
					janus_rtcp_fir((char *)&rtcpbuf, 20, &participant->fir_seq);
					JANUS_LOG(LOG_VERB, "Sending FIR to %"SCNu64" (%s)\n", participant->user_id, participant->display ? participant->display : "??");
					gateway->relay_rtcp(handle, video, rtcpbuf, 20);
					/* Send a PLI too, just in case... */
					memset(rtcpbuf, 0, 12);
					janus_rtcp_pli((char *)&rtcpbuf, 12);
					JANUS_LOG(LOG_VERB, "Sending PLI to %"SCNu64" (%s)\n", participant->user_id, participant->display ? participant->display : "??");
					gateway->relay_rtcp(handle, video, rtcpbuf, 12);
				}
			}
		}
	}
}

void janus_videoroom_incoming_rtcp(janus_plugin_session *handle, int video, char *buf, int len) {
	if(g_atomic_int_get(&stopping) || !g_atomic_int_get(&initialized))
		return;
	janus_videoroom_session *session = (janus_videoroom_session *)handle->plugin_handle;	
	if(!session) {
		JANUS_LOG(LOG_ERR, "No session associated with this handle...\n");
		return;
	}
	if(g_atomic_int_get(&session->destroyed))
		return;
	if(session->participant_type == janus_videoroom_p_type_subscriber) {
		/* A subscriber sent some RTCP, check what it is and if we need to forward it to the publisher */
		janus_videoroom_subscriber *s = (janus_videoroom_subscriber *)session->participant;
		if(s == NULL || g_atomic_int_get(&s->destroyed))
			return;
		if(!s->video)
			return;	/* The only feedback we handle is video related anyway... */
		if(janus_rtcp_has_fir(buf, len)) {
			/* We got a FIR, forward it to the publisher */
			if(s && s->feed) {
				janus_videoroom_publisher *p = s->feed;
				if(p && p->session) {
					char rtcpbuf[20];
					memset(rtcpbuf, 0, 20);
					janus_rtcp_fir((char *)&rtcpbuf, 20, &p->fir_seq);
					JANUS_LOG(LOG_VERB, "Got a FIR from a subscriber, forwarding it to %"SCNu64" (%s)\n", p->user_id, p->display ? p->display : "??");
					gateway->relay_rtcp(p->session->handle, 1, rtcpbuf, 20);
				}
			}
		}
		if(janus_rtcp_has_pli(buf, len)) {
			/* We got a PLI, forward it to the publisher */
			if(s && s->feed) {
				janus_videoroom_publisher *p = s->feed;
				if(p && p->session) {
					char rtcpbuf[12];
					memset(rtcpbuf, 0, 12);
					janus_rtcp_pli((char *)&rtcpbuf, 12);
					JANUS_LOG(LOG_VERB, "Got a PLI from a subscriber, forwarding it to %"SCNu64" (%s)\n", p->user_id, p->display ? p->display : "??");
					gateway->relay_rtcp(p->session->handle, 1, rtcpbuf, 12);
				}
			}
		}
		uint64_t bitrate = janus_rtcp_get_remb(buf, len);
		if(bitrate > 0) {
			/* FIXME We got a REMB from this subscriber, should we do something about it? */
		}
	}
}

void janus_videoroom_incoming_data(janus_plugin_session *handle, char *buf, int len) {
	if(handle == NULL || g_atomic_int_get(&handle->stopped) || g_atomic_int_get(&stopping) || !g_atomic_int_get(&initialized) || !gateway)
		return;
	if(buf == NULL || len <= 0)
		return;
	janus_videoroom_session *session = (janus_videoroom_session *)handle->plugin_handle;
	if(!session || g_atomic_int_get(&session->destroyed) || session->participant_type != janus_videoroom_p_type_publisher)
		return;
	janus_videoroom_publisher *participant = (janus_videoroom_publisher *)session->participant;
	if(participant == NULL || g_atomic_int_get(&participant->destroyed))
		return;
	/* Get a string out of the data */
	char *text = g_malloc0(len+1);
	memcpy(text, buf, len);
	*(text+len) = '\0';
	JANUS_LOG(LOG_VERB, "Got a DataChannel message (%zu bytes) to forward: %s\n", strlen(text), text);
	g_slist_foreach(participant->subscribers, janus_videoroom_relay_data_packet, text);
	g_free(text);
}

void janus_videoroom_slow_link(janus_plugin_session *handle, int uplink, int video) {
	/* The core is informing us that our peer got too many NACKs, are we pushing media too hard? */
	if(handle == NULL || g_atomic_int_get(&handle->stopped) || g_atomic_int_get(&stopping) || !g_atomic_int_get(&initialized) || !gateway)
		return;
	janus_videoroom_session *session = (janus_videoroom_session *)handle->plugin_handle;
	if(!session || g_atomic_int_get(&session->destroyed) || !session->participant)
		return;
	/* Check if it's an uplink (publisher) or downlink (viewer) issue */
	if(session->participant_type == janus_videoroom_p_type_publisher) {
		if(!uplink) {
			janus_videoroom_publisher *publisher = (janus_videoroom_publisher *)session->participant;
			if(publisher == NULL || g_atomic_int_get(&publisher->destroyed))
				return;
			/* Send an event on the handle to notify the application: it's
			 * up to the application to then choose a policy and enforce it */
			json_t *event = json_object();
			json_object_set_new(event, "videoroom", json_string("slow_link"));
			/* Also add info on what the current bitrate cap is */
			uint64_t bitrate = (publisher->bitrate ? publisher->bitrate : 256*1024);
			json_object_set_new(event, "current-bitrate", json_integer(bitrate));
			char *event_text = json_dumps(event, JSON_INDENT(3) | JSON_PRESERVE_ORDER);
			json_decref(event);
			event = NULL;
			gateway->push_event(session->handle, &janus_videoroom_plugin, NULL, event_text, NULL, NULL);
			g_free(event_text);
			event_text = NULL;
		} else {
			JANUS_LOG(LOG_WARN, "Got a slow uplink on a VideoRoom publisher? Weird, because it doesn't receive media...\n");
		}
	} else if(session->participant_type == janus_videoroom_p_type_subscriber) {
		if(uplink) {
			janus_videoroom_subscriber *viewer = (janus_videoroom_subscriber *)session->participant;
			if(viewer == NULL || g_atomic_int_get(&viewer->destroyed))
				return;
			/* Send an event on the handle to notify the application: it's
			 * up to the application to then choose a policy and enforce it */
			json_t *event = json_object();
			json_object_set_new(event, "videoroom", json_string("slow_link"));
			char *event_text = json_dumps(event, JSON_INDENT(3) | JSON_PRESERVE_ORDER);
			json_decref(event);
			event = NULL;
			gateway->push_event(session->handle, &janus_videoroom_plugin, NULL, event_text, NULL, NULL);
			g_free(event_text);
			event_text = NULL;
		} else {
			JANUS_LOG(LOG_WARN, "Got a slow downlink on a VideoRoom viewer? Weird, because it doesn't send media...\n");
		}
	}
}

static void janus_videoroom_recorder_create(janus_videoroom_publisher *participant, gboolean audio, gboolean video) {
	char filename[255];
	gint64 now = janus_get_real_time();
	if(audio) {
		memset(filename, 0, 255);
		if(participant->recording_base) {
			/* Use the filename and path we have been provided */
			g_snprintf(filename, 255, "%s-audio", participant->recording_base);
			participant->arc = janus_recorder_create(participant->room->rec_dir,
				janus_videoroom_audiocodec_name(participant->room->acodec), filename);
			if(participant->arc == NULL) {
				JANUS_LOG(LOG_ERR, "Couldn't open an audio recording file for this publisher!\n");
			}
		} else {
			/* Build a filename */
			g_snprintf(filename, 255, "videoroom-%"SCNu64"-user-%"SCNu64"-%"SCNi64"-audio",
				participant->room->room_id, participant->user_id, now);
			participant->arc = janus_recorder_create(participant->room->rec_dir,
				janus_videoroom_audiocodec_name(participant->room->acodec), filename);
			if(participant->arc == NULL) {
				JANUS_LOG(LOG_ERR, "Couldn't open an audio recording file for this publisher!\n");
			}
		}
	}
	if(video) {
		memset(filename, 0, 255);
		if(participant->recording_base) {
			/* Use the filename and path we have been provided */
			g_snprintf(filename, 255, "%s-video", participant->recording_base);
			participant->vrc = janus_recorder_create(participant->room->rec_dir,
				janus_videoroom_videocodec_name(participant->room->vcodec), filename);
			if(participant->vrc == NULL) {
				JANUS_LOG(LOG_ERR, "Couldn't open an video recording file for this publisher!\n");
			}
		} else {
			/* Build a filename */
			g_snprintf(filename, 255, "videoroom-%"SCNu64"-user-%"SCNu64"-%"SCNi64"-video",
				participant->room->room_id, participant->user_id, now);
			participant->vrc = janus_recorder_create(participant->room->rec_dir,
				janus_videoroom_videocodec_name(participant->room->vcodec), filename);
			if(participant->vrc == NULL) {
				JANUS_LOG(LOG_ERR, "Couldn't open an video recording file for this publisher!\n");
			}
		}
	}
}

static void janus_videoroom_recorder_close(janus_videoroom_publisher *participant) {
	if(participant->arc) {
		janus_recorder_close(participant->arc);
		JANUS_LOG(LOG_INFO, "Closed audio recording %s\n", participant->arc->filename ? participant->arc->filename : "??");
		janus_recorder_free(participant->arc);
	}
	participant->arc = NULL;
	if(participant->vrc) {
		janus_recorder_close(participant->vrc);
		JANUS_LOG(LOG_INFO, "Closed video recording %s\n", participant->vrc->filename ? participant->vrc->filename : "??");
		janus_recorder_free(participant->vrc);
	}
	participant->vrc = NULL;
}

void janus_videoroom_hangup_media(janus_plugin_session *handle) {
	JANUS_LOG(LOG_INFO, "[%s-%p] No WebRTC media anymore\n", JANUS_VIDEOROOM_PACKAGE, handle);
	if(g_atomic_int_get(&stopping) || !g_atomic_int_get(&initialized))
		return;
	janus_videoroom_session *session = (janus_videoroom_session *)handle->plugin_handle;	
	if(!session) {
		JANUS_LOG(LOG_ERR, "No session associated with this handle...\n");
		return;
	}
	session->started = FALSE;
	if(g_atomic_int_get(&session->destroyed))
		return;
	if(g_atomic_int_add(&session->hangingup, 1))
		return;
	/* Send an event to the browser and tell the PeerConnection is over */
	if(session->participant_type == janus_videoroom_p_type_publisher) {
		/* This publisher just 'unpublished' */
		janus_videoroom_publisher *participant = (janus_videoroom_publisher *)session->participant;
		g_free(participant->sdp);
		participant->sdp = NULL;
		participant->firefox = FALSE;
		participant->audio_active = FALSE;
		participant->video_active = FALSE;
		participant->remb_startup = 4;
		participant->remb_latest = 0;
		participant->fir_latest = 0;
		participant->fir_seq = 0;
		/* Get rid of the recorders, if available */
		g_free(participant->recording_base);
		janus_mutex_lock(&participant->rec_mutex);
		janus_videoroom_recorder_close(participant);
		janus_mutex_unlock(&participant->rec_mutex);
		janus_mutex_lock(&participant->subscribers_mutex);
		while(participant->subscribers) {
			janus_videoroom_subscriber *s = (janus_videoroom_subscriber *)participant->subscribers->data;
			if(s) {
				participant->subscribers = g_slist_remove(participant->subscribers, s);
				s->feed = NULL;
				janus_refcount_decrease(&s->ref);
				janus_refcount_decrease(&participant->ref);
				janus_refcount_decrease(&participant->session->ref);
			}
		}
		janus_mutex_unlock(&participant->subscribers_mutex);
		janus_mutex_lock(&participant->room->mutex);
		janus_videoroom_leave_or_unpublish(participant, FALSE);
		g_hash_table_remove(participant->room->participants, GUINT_TO_POINTER(participant->user_id));
		janus_mutex_unlock(&participant->room->mutex);
	} else if(session->participant_type == janus_videoroom_p_type_subscriber) {
		/* Get rid of subscriber */
		janus_videoroom_subscriber *subscriber = (janus_videoroom_subscriber *)session->participant;
		if(subscriber) {
			subscriber->paused = TRUE;
			janus_videoroom_publisher *publisher = subscriber->feed;
			if(publisher != NULL) {
				janus_mutex_lock(&publisher->subscribers_mutex);
				publisher->subscribers = g_slist_remove(publisher->subscribers, subscriber);
				subscriber->feed = NULL;
				janus_refcount_decrease(&subscriber->ref);
				janus_refcount_decrease(&publisher->ref);
				janus_refcount_decrease(&publisher->session->ref);
				janus_mutex_unlock(&publisher->subscribers_mutex);
			}
		}
		/* TODO Should we close the handle as well? */
	}
}

static void janus_videoroom_sdp_a_format(char *mline, int mline_size, janus_videoroom_audiocodec acodec, int pt, const char *audio_mode) {
	switch(acodec) {
		case JANUS_VIDEOROOM_OPUS:
			g_snprintf(mline, mline_size, sdp_a_template_opus,
				pt,						/* Opus payload type */
				audio_mode,
				pt); 						/* Opus payload type */
			break;
		case JANUS_VIDEOROOM_ISAC_32K:
			g_snprintf(mline, mline_size, sdp_a_template_isac32,
				pt,						/* ISAC 32K payload type */
				audio_mode,
				pt); 					/* ISAC 32K payload type */
			break;
		case JANUS_VIDEOROOM_ISAC_16K:
			g_snprintf(mline, mline_size, sdp_a_template_isac16,
				pt,						/* ISAC 16K payload type */
				audio_mode,
				pt);						/* ISAC 16K payload type */
			break;
		case JANUS_VIDEOROOM_PCMU:
			g_snprintf(mline, mline_size, sdp_a_template_pcmu,
				pt,						/* PCMU payload type */
				audio_mode,
				pt);						/* PCMU payload type */
			break;
		case JANUS_VIDEOROOM_PCMA:
			g_snprintf(mline, mline_size, sdp_a_template_pcma,
				pt,						/* PCMA payload type */
				audio_mode,
				pt);						/* PCMA payload type */
			break;
		default:
			/* Shouldn't happen */
			mline[0] = '\0';
			break;
	}
}

static void janus_videoroom_sdp_v_format(char *mline, int mline_size, janus_videoroom_videocodec vcodec, int pt, int b, const char *video_mode) {
	switch(vcodec) {
		case JANUS_VIDEOROOM_VP8:
			g_snprintf(mline, mline_size, sdp_v_template_vp8,
				pt,							/* payload type */
				b,								/* Bandwidth */
				video_mode,						/* The publisher gets a recvonly or inactive back */
				pt, 						/* payload type */
				pt, 						/* payload type */
				pt, 						/* payload type */
				pt, 						/* payload type */
				pt); 						/* payload type */
			break;
		case JANUS_VIDEOROOM_VP9:
			g_snprintf(mline, mline_size, sdp_v_template_vp9,
				pt,							/* payload type */
				b,								/* Bandwidth */
				video_mode,						/* The publisher gets a recvonly or inactive back */
				pt, 						/* payload type */
				pt, 						/* payload type */
				pt, 						/* payload type */
				pt, 						/* payload type */
				pt); 						/* payload type */
			break;
		case JANUS_VIDEOROOM_H264:
			g_snprintf(mline, mline_size, sdp_v_template_h264,
				pt,							/* payload type */
				b,								/* Bandwidth */
				video_mode,						/* The publisher gets a recvonly or inactive back */
				pt, 						/* payload type */
				pt, 						/* payload type */
				pt, 						/* payload type */
				pt, 						/* payload type */
				pt, 						/* payload type */
				pt); 						/* payload type */
			break;
		default:
			/* Shouldn't happen */
			mline[0] = '\0';
			break;
	}
}

/* Thread to handle incoming messages */
static void *janus_videoroom_handler(void *data) {
	JANUS_LOG(LOG_VERB, "Joining VideoRoom handler thread\n");
	janus_videoroom_message *msg = NULL;
	int error_code = 0;
	char error_cause[512];
	json_t *root = NULL;
	while(g_atomic_int_get(&initialized) && !g_atomic_int_get(&stopping)) {
		msg = g_async_queue_pop(messages);
		if(msg == NULL)
			continue;
		if(msg == &exit_message)
			break;
		if(msg->handle == NULL) {
			janus_videoroom_message_free(msg);
			continue;
		}
		janus_videoroom_session *session = NULL;
		janus_mutex_lock(&sessions_mutex);
		if(g_hash_table_lookup(sessions, msg->handle) != NULL ) {
			session = (janus_videoroom_session *)msg->handle->plugin_handle;
		}
		janus_mutex_unlock(&sessions_mutex);
		if(!session) {
			JANUS_LOG(LOG_ERR, "No session associated with this handle...\n");
			janus_videoroom_message_free(msg);
			continue;
		}
		if(g_atomic_int_get(&session->destroyed)) {
			janus_videoroom_message_free(msg);
			continue;
		}
		/* Handle request */
		error_code = 0;
		root = NULL;
		if(msg->message == NULL) {
			JANUS_LOG(LOG_ERR, "No message??\n");
			error_code = JANUS_VIDEOROOM_ERROR_NO_MESSAGE;
			g_snprintf(error_cause, 512, "%s", "No message??");
			goto error;
		}
		root = msg->message;
		/* Get the request first */
		JANUS_VALIDATE_JSON_OBJECT(root, request_parameters,
			error_code, error_cause, TRUE,
			JANUS_VIDEOROOM_ERROR_MISSING_ELEMENT, JANUS_VIDEOROOM_ERROR_INVALID_ELEMENT);
		if(error_code != 0)
			goto error;
		json_t *request = json_object_get(root, "request");
		const char *request_text = json_string_value(request);
		json_t *event = NULL;
		/* 'create' and 'destroy' are handled synchronously: what kind of participant is this session referring to? */
		if(session->participant_type == janus_videoroom_p_type_none) {
			JANUS_LOG(LOG_VERB, "Configuring new participant\n");
			/* Not configured yet, we need to do this now */
			if(strcasecmp(request_text, "join") && strcasecmp(request_text, "joinandconfigure")) {
				JANUS_LOG(LOG_ERR, "Invalid request on unconfigured participant\n");
				error_code = JANUS_VIDEOROOM_ERROR_JOIN_FIRST;
				g_snprintf(error_cause, 512, "Invalid request on unconfigured participant");
				goto error;
			}
			JANUS_VALIDATE_JSON_OBJECT(root, join_parameters,
				error_code, error_cause, TRUE,
				JANUS_VIDEOROOM_ERROR_MISSING_ELEMENT, JANUS_VIDEOROOM_ERROR_INVALID_ELEMENT);
			if(error_code != 0)
				goto error;
			janus_mutex_lock(&rooms_mutex);
			janus_videoroom *videoroom = NULL;
			error_code = janus_videoroom_access_room(root, FALSE, TRUE, &videoroom, error_cause, sizeof(error_cause));
			janus_mutex_unlock(&rooms_mutex);
			if(error_code != 0)
				goto error;
			janus_refcount_increase(&videoroom->ref);
			json_t *ptype = json_object_get(root, "ptype");
			const char *ptype_text = json_string_value(ptype);
			if(!strcasecmp(ptype_text, "publisher")) {
				JANUS_LOG(LOG_VERB, "Configuring new publisher\n");
				JANUS_VALIDATE_JSON_OBJECT(root, publisher_parameters,
					error_code, error_cause, TRUE,
					JANUS_VIDEOROOM_ERROR_MISSING_ELEMENT, JANUS_VIDEOROOM_ERROR_INVALID_ELEMENT);
				if(error_code != 0)
					goto error;
				json_t *display = json_object_get(root, "display");
				const char *display_text = display ? json_string_value(display) : NULL;
				guint64 user_id = 0;
				json_t *id = json_object_get(root, "id");
				if(id) {
					user_id = json_integer_value(id);
<<<<<<< HEAD
					janus_mutex_lock(&videoroom->mutex);
					if(g_hash_table_lookup(videoroom->participants, GUINT_TO_POINTER(user_id)) != NULL) {
						janus_refcount_decrease(&videoroom->ref);
						janus_mutex_unlock(&videoroom->mutex);
=======
					janus_mutex_lock(&videoroom->participants_mutex);
					if(g_hash_table_lookup(videoroom->participants, &user_id) != NULL) {
						janus_mutex_unlock(&videoroom->participants_mutex);
>>>>>>> 9ff0de3c
						/* User ID already taken */
						JANUS_LOG(LOG_ERR, "User ID %"SCNu64" already exists\n", user_id);
						error_code = JANUS_VIDEOROOM_ERROR_ID_EXISTS;
						g_snprintf(error_cause, 512, "User ID %"SCNu64" already exists", user_id);
						goto error;
					}
					janus_mutex_unlock(&videoroom->mutex);
				}
				if(user_id == 0) {
					/* Generate a random ID */
					janus_mutex_lock(&videoroom->mutex);
					while(user_id == 0) {
						user_id = janus_random_uint64();
						if(g_hash_table_lookup(videoroom->participants, &user_id) != NULL) {
							/* User ID already taken, try another one */
							user_id = 0;
						}
					}
					janus_mutex_unlock(&videoroom->mutex);
				}
				JANUS_LOG(LOG_VERB, "  -- Publisher ID: %"SCNu64"\n", user_id);
				json_t *audio = NULL, *video = NULL, *bitrate = NULL, *record = NULL, *recfile = NULL;
				if(!strcasecmp(request_text, "joinandconfigure")) {
					/* Also configure (or publish a new feed) audio/video/bitrate for this new publisher */
					/* join_parameters were validated earlier. */
					audio = json_object_get(root, "audio");
					video = json_object_get(root, "video");
					bitrate = json_object_get(root, "bitrate");
					record = json_object_get(root, "record");
					recfile = json_object_get(root, "filename");
				}
				janus_videoroom_publisher *publisher = g_malloc0(sizeof(janus_videoroom_publisher));
				if(publisher == NULL) {
					janus_refcount_decrease(&videoroom->ref);
					JANUS_LOG(LOG_FATAL, "Memory error!\n");
					error_code = JANUS_VIDEOROOM_ERROR_UNKNOWN_ERROR;
					g_snprintf(error_cause, 512, "Memory error");
					goto error;
				}
				publisher->session = session;
				publisher->room = videoroom;
				publisher->user_id = user_id;
				publisher->display = display_text ? g_strdup(display_text) : NULL;
				publisher->sdp = NULL;		/* We'll deal with this later */
				publisher->audio = FALSE;	/* We'll deal with this later */
				publisher->video = FALSE;	/* We'll deal with this later */
				publisher->data = FALSE;	/* We'll deal with this later */
				publisher->audio_active = FALSE;
				publisher->video_active = FALSE;
				publisher->recording_active = FALSE;
				publisher->recording_base = NULL;
				publisher->arc = NULL;
				publisher->vrc = NULL;
				janus_mutex_init(&publisher->rec_mutex);
				publisher->firefox = FALSE;
				publisher->bitrate = videoroom->bitrate;
				publisher->subscribers = NULL;
				janus_mutex_init(&publisher->subscribers_mutex);
				publisher->audio_pt = OPUS_PT;
				switch(videoroom->acodec) {
					case JANUS_VIDEOROOM_OPUS:
						publisher->audio_pt = OPUS_PT;
						break;
					case JANUS_VIDEOROOM_ISAC_32K:
						publisher->audio_pt = ISAC32_PT;
						break;
					case JANUS_VIDEOROOM_ISAC_16K:
						publisher->audio_pt = ISAC16_PT;
						break;
					case JANUS_VIDEOROOM_PCMU:
						publisher->audio_pt = PCMU_PT;
						break;
					case JANUS_VIDEOROOM_PCMA:
						publisher->audio_pt = PCMA_PT;
						break;
					default:
						/* Shouldn't happen */
						publisher->audio_pt = OPUS_PT;
						break;
				}
				switch(videoroom->vcodec) {
					case JANUS_VIDEOROOM_VP8:
						publisher->video_pt = VP8_PT;
						break;
					case JANUS_VIDEOROOM_VP9:
						publisher->video_pt = VP9_PT;
						break;
					case JANUS_VIDEOROOM_H264:
						publisher->video_pt = H264_PT;
						break;
					default:
						/* Shouldn't happen */
						publisher->video_pt = VP8_PT;
						break;
				}
				publisher->audio_ssrc = janus_random_uint32();
				publisher->video_ssrc = janus_random_uint32();
				publisher->remb_startup = 4;
				publisher->remb_latest = 0;
				publisher->fir_latest = 0;
				publisher->fir_seq = 0;
				janus_mutex_init(&publisher->rtp_forwarders_mutex);
				publisher->rtp_forwarders = g_hash_table_new_full(NULL, NULL, NULL, (GDestroyNotify)janus_rtp_forwarder_free_helper);
				publisher->udp_sock = -1;
				g_atomic_int_set(&publisher->destroyed, 0);
				janus_refcount_init(&publisher->ref, janus_videoroom_publisher_free);
				/* In case we also wanted to configure */
				if(audio) {
					publisher->audio_active = json_is_true(audio);
					JANUS_LOG(LOG_VERB, "Setting audio property: %s (room %"SCNu64", user %"SCNu64")\n", publisher->audio_active ? "true" : "false", publisher->room->room_id, publisher->user_id);
				}
				if(video) {
					publisher->video_active = json_is_true(video);
					JANUS_LOG(LOG_VERB, "Setting video property: %s (room %"SCNu64", user %"SCNu64")\n", publisher->video_active ? "true" : "false", publisher->room->room_id, publisher->user_id);
				}
				if(bitrate) {
					publisher->bitrate = json_integer_value(bitrate);
					JANUS_LOG(LOG_VERB, "Setting video bitrate: %"SCNu64" (room %"SCNu64", user %"SCNu64")\n", publisher->bitrate, publisher->room->room_id, publisher->user_id);
				}
				if(record) {
					publisher->recording_active = json_is_true(record);
					JANUS_LOG(LOG_VERB, "Setting record property: %s (room %"SCNu64", user %"SCNu64")\n", publisher->recording_active ? "true" : "false", publisher->room->room_id, publisher->user_id);
				}
				if(recfile) {
					publisher->recording_base = g_strdup(json_string_value(recfile));
					JANUS_LOG(LOG_VERB, "Setting recording basename: %s (room %"SCNu64", user %"SCNu64")\n", publisher->recording_base, publisher->room->room_id, publisher->user_id);
				}
				/* Done */
				session->participant_type = janus_videoroom_p_type_publisher;
				session->participant = publisher;
				/* Return a list of all available publishers (those with an SDP available, that is) */
				json_t *list = json_array();
				GHashTableIter iter;
				gpointer value;
<<<<<<< HEAD
				janus_mutex_lock(&videoroom->mutex);
				g_hash_table_insert(videoroom->participants, GUINT_TO_POINTER(user_id), publisher);
=======
				janus_mutex_lock(&videoroom->participants_mutex);
				g_hash_table_insert(videoroom->participants, janus_uint64_dup(publisher->user_id), publisher);
>>>>>>> 9ff0de3c
				g_hash_table_iter_init(&iter, videoroom->participants);
				while (!g_atomic_int_get(&videoroom->destroyed) && g_hash_table_iter_next(&iter, NULL, &value)) {
					janus_videoroom_publisher *p = value;
					if(p == publisher || !p->sdp || !p->session->started) {
						continue;
					}
					json_t *pl = json_object();
					json_object_set_new(pl, "id", json_integer(p->user_id));
					if(p->display)
						json_object_set_new(pl, "display", json_string(p->display));
					json_array_append_new(list, pl);
				}
				janus_mutex_unlock(&videoroom->mutex);
				event = json_object();
				json_object_set_new(event, "videoroom", json_string("joined"));
				json_object_set_new(event, "room", json_integer(videoroom->room_id));
				json_object_set_new(event, "description", json_string(videoroom->room_name));
				json_object_set_new(event, "id", json_integer(user_id));
				json_object_set_new(event, "publishers", list);
			} else if(!strcasecmp(ptype_text, "subscriber") || !strcasecmp(ptype_text, "listener")) {
				JANUS_LOG(LOG_VERB, "Configuring new subscriber\n");
				/* This is a new subscriber */
				JANUS_VALIDATE_JSON_OBJECT(root, subscriber_parameters,
					error_code, error_cause, TRUE,
					JANUS_VIDEOROOM_ERROR_MISSING_ELEMENT, JANUS_VIDEOROOM_ERROR_INVALID_ELEMENT);
				if(error_code != 0) {
					janus_refcount_decrease(&videoroom->ref);
					goto error;
				}
				json_t *feed = json_object_get(root, "feed");
				guint64 feed_id = json_integer_value(feed);
				json_t *audio = json_object_get(root, "audio");
				json_t *video = json_object_get(root, "video");
				json_t *data = json_object_get(root, "data");
<<<<<<< HEAD
				janus_mutex_lock(&videoroom->mutex);
				janus_videoroom_publisher *publisher = g_hash_table_lookup(videoroom->participants, GUINT_TO_POINTER(feed_id));
				janus_mutex_unlock(&videoroom->mutex);
				if(publisher == NULL || g_atomic_int_get(&publisher->destroyed) || publisher->sdp == NULL) {
					janus_refcount_decrease(&videoroom->ref);
=======
				janus_mutex_lock(&videoroom->participants_mutex);
				janus_videoroom_participant *publisher = g_hash_table_lookup(videoroom->participants, &feed_id);
				janus_mutex_unlock(&videoroom->participants_mutex);
				if(publisher == NULL || publisher->sdp == NULL) {
>>>>>>> 9ff0de3c
					JANUS_LOG(LOG_ERR, "No such feed (%"SCNu64")\n", feed_id);
					error_code = JANUS_VIDEOROOM_ERROR_NO_SUCH_FEED;
					g_snprintf(error_cause, 512, "No such feed (%"SCNu64")", feed_id);
					goto error;
				} else {
					janus_refcount_increase(&publisher->ref);
					janus_refcount_increase(&publisher->session->ref);
					janus_videoroom_subscriber *subscriber = g_malloc0(sizeof(janus_videoroom_subscriber));
					if(subscriber == NULL) {
						janus_refcount_decrease(&publisher->ref);
						janus_refcount_decrease(&publisher->session->ref);
						janus_refcount_decrease(&videoroom->ref);
						JANUS_LOG(LOG_FATAL, "Memory error!\n");
						error_code = JANUS_VIDEOROOM_ERROR_UNKNOWN_ERROR;
						g_snprintf(error_cause, 512, "Memory error");
						goto error;
					}
					subscriber->session = session;
					subscriber->room = videoroom;
					subscriber->feed = publisher;
					/* Initialize the subscriber context */
					subscriber->context.a_last_ssrc = 0;
					subscriber->context.a_last_ssrc = 0;
					subscriber->context.a_last_ts = 0;
					subscriber->context.a_base_ts = 0;
					subscriber->context.a_base_ts_prev = 0;
					subscriber->context.v_last_ssrc = 0;
					subscriber->context.v_last_ts = 0;
					subscriber->context.v_base_ts = 0;
					subscriber->context.v_base_ts_prev = 0;
					subscriber->context.a_last_seq = 0;
					subscriber->context.a_base_seq = 0;
					subscriber->context.a_base_seq_prev = 0;
					subscriber->context.v_last_seq = 0;
					subscriber->context.v_base_seq = 0;
					subscriber->context.v_base_seq_prev = 0;
					subscriber->audio = audio ? json_is_true(audio) : TRUE;	/* True by default */
					if(!publisher->audio)
						subscriber->audio = FALSE;	/* ... unless the publisher isn't sending any audio */
					subscriber->video = video ? json_is_true(video) : TRUE;	/* True by default */
					if(!publisher->video)
						subscriber->video = FALSE;	/* ... unless the publisher isn't sending any video */
					subscriber->data = data ? json_is_true(data) : TRUE;	/* True by default */
					if(!publisher->data)
						subscriber->data = FALSE;	/* ... unless the publisher isn't sending any data */
					subscriber->paused = TRUE;	/* We need an explicit start from the subscriber */
					g_atomic_int_set(&subscriber->destroyed, 0);
					janus_refcount_init(&subscriber->ref, janus_videoroom_subscriber_free);
					janus_refcount_increase(&subscriber->ref);	/* The publisher references the new subscriber too */
					session->participant = subscriber;
					janus_mutex_lock(&publisher->subscribers_mutex);
					publisher->subscribers = g_slist_append(publisher->subscribers, subscriber);
					janus_mutex_unlock(&publisher->subscribers_mutex);
					event = json_object();
					json_object_set_new(event, "videoroom", json_string("attached"));
					json_object_set_new(event, "room", json_integer(videoroom->room_id));
					json_object_set_new(event, "id", json_integer(feed_id));
					if(publisher->display)
						json_object_set_new(event, "display", json_string(publisher->display));
					session->participant_type = janus_videoroom_p_type_subscriber;
					JANUS_LOG(LOG_VERB, "Preparing JSON event as a reply\n");
					char *event_text = json_dumps(event, JSON_INDENT(3) | JSON_PRESERVE_ORDER);
					json_decref(event);
					/* Negotiate by sending the selected publisher SDP back */
					if(publisher->sdp != NULL) {
						/* How long will the gateway take to push the event? */
						g_atomic_int_set(&session->hangingup, 0);
						gint64 start = janus_get_monotonic_time();
						int res = gateway->push_event(msg->handle, &janus_videoroom_plugin, msg->transaction, event_text, "offer", publisher->sdp);
						JANUS_LOG(LOG_VERB, "  >> Pushing event: %d (took %"SCNu64" us)\n", res, janus_get_monotonic_time()-start);
						JANUS_LOG(LOG_VERB, "  >> %d\n", res);
						g_free(event_text);
						root = NULL;
						janus_videoroom_message_free(msg);
						continue;
					}
					g_free(event_text);
				}
<<<<<<< HEAD
=======
			} else if(!strcasecmp(ptype_text, "muxed-listener")) {
				/* This is a new Multiplexed listener */
				JANUS_LOG(LOG_INFO, "Configuring new Multiplexed listener\n");
				/* Any feed we want to attach to already? */
				GList *list = NULL;
				JANUS_VALIDATE_JSON_OBJECT(root, feeds_parameters,
					error_code, error_cause, TRUE,
					JANUS_VIDEOROOM_ERROR_MISSING_ELEMENT, JANUS_VIDEOROOM_ERROR_INVALID_ELEMENT);
				if(error_code != 0)
					goto error;
				json_t *feeds = json_object_get(root, "feeds");
				if(feeds && json_array_size(feeds) > 0) {
					unsigned int i = 0;
					int problem = 0;
					for(i=0; i<json_array_size(feeds); i++) {
						if(videoroom->destroyed) {
							problem = 1;
							JANUS_LOG(LOG_ERR, "Room destroyed");
							error_code = JANUS_VIDEOROOM_ERROR_NO_SUCH_ROOM;
							g_snprintf(error_cause, 512, "Room destroyed");
							break;
						}
						json_t *feed = json_array_get(feeds, i);
						if(!feed || !json_is_integer(feed)) {
							problem = 1;
							JANUS_LOG(LOG_ERR, "Invalid element (feeds in the array must be integers)\n");
							error_code = JANUS_VIDEOROOM_ERROR_INVALID_ELEMENT;
							g_snprintf(error_cause, 512, "Invalid element (feeds in the array must be integers)");
							break;
						}
						uint64_t feed_id = json_integer_value(feed);
						janus_mutex_lock(&videoroom->participants_mutex);
						janus_videoroom_participant *publisher = g_hash_table_lookup(videoroom->participants, &feed_id);
						janus_mutex_unlock(&videoroom->participants_mutex);
						if(publisher == NULL) { //~ || publisher->sdp == NULL) {
							/* FIXME For muxed listeners, we accept subscriptions to existing participants who haven't published yet */
							problem = 1;
							JANUS_LOG(LOG_ERR, "No such feed (%"SCNu64")\n", feed_id);
							error_code = JANUS_VIDEOROOM_ERROR_NO_SUCH_FEED;
							g_snprintf(error_cause, 512, "No such feed (%"SCNu64")", feed_id);
							break;
						}
						list = g_list_prepend(list, GUINT_TO_POINTER(feed_id));
						JANUS_LOG(LOG_INFO, "  -- Subscribing to feed %"SCNu64"\n", feed_id);
					}
					if(problem) {
						goto error;
					}
				}
				/* Allocate listener */
				janus_videoroom_listener_muxed *listener = g_malloc0(sizeof(janus_videoroom_listener_muxed));
				if(listener == NULL) {
					JANUS_LOG(LOG_FATAL, "Memory error!\n");
					error_code = JANUS_VIDEOROOM_ERROR_UNKNOWN_ERROR;
					g_snprintf(error_cause, 512, "Memory error");
					goto error;
				}
				listener->session = session;
				listener->room = videoroom;
				session->participant_type = janus_videoroom_p_type_subscriber_muxed;
				session->participant = listener;
				/* Ack that we created the listener */
				event = json_object();
				json_object_set_new(event, "videoroom", json_string("muxed-created"));
				json_object_set_new(event, "room", json_integer(videoroom->room_id));
				JANUS_LOG(LOG_VERB, "Preparing JSON event as a reply\n");
				char *event_text = json_dumps(event, JSON_INDENT(3) | JSON_PRESERVE_ORDER);
				json_decref(event);
				/* How long will the gateway take to push the event? */
				gint64 start = janus_get_monotonic_time();
				int res = gateway->push_event(msg->handle, &janus_videoroom_plugin, msg->transaction, event_text, NULL, NULL);
				JANUS_LOG(LOG_VERB, "  >> Pushing event: %d (took %"SCNu64" us)\n", res, janus_get_monotonic_time()-start);
				JANUS_LOG(LOG_VERB, "  >> %d\n", res);
				g_free(event_text);
				root = NULL;
				/* Attach to feeds if needed */
				if(list != NULL) {
					JANUS_LOG(LOG_INFO, "Subscribing to %d feeds\n", g_list_length(list));
					list = g_list_reverse(list);
					if(videoroom->destroyed || janus_videoroom_muxed_subscribe(listener, list, msg->transaction) < 0) {
						JANUS_LOG(LOG_ERR, "Error subscribing!\n");
						error_code = JANUS_VIDEOROOM_ERROR_UNKNOWN_ERROR;	/* FIXME */
						g_snprintf(error_cause, 512, "Error subscribing!");
						goto error;
					}
				}
				janus_videoroom_message_free(msg);
				continue;
>>>>>>> 9ff0de3c
			} else {
				janus_refcount_decrease(&videoroom->ref);
				JANUS_LOG(LOG_ERR, "Invalid element (ptype)\n");
				error_code = JANUS_VIDEOROOM_ERROR_INVALID_ELEMENT;
				g_snprintf(error_cause, 512, "Invalid element (ptype)");
				goto error;
			}
		} else if(session->participant_type == janus_videoroom_p_type_publisher) {
			/* Handle this publisher */
			janus_videoroom_publisher *participant = (janus_videoroom_publisher *)session->participant;
			if(participant == NULL) {
				JANUS_LOG(LOG_ERR, "Invalid participant instance\n");
				error_code = JANUS_VIDEOROOM_ERROR_UNKNOWN_ERROR;
				g_snprintf(error_cause, 512, "Invalid participant instance");
				goto error;
			}
			if(!strcasecmp(request_text, "join") || !strcasecmp(request_text, "joinandconfigure")) {
				JANUS_LOG(LOG_ERR, "Already in as a publisher on this handle\n");
				error_code = JANUS_VIDEOROOM_ERROR_ALREADY_JOINED;
				g_snprintf(error_cause, 512, "Already in as a publisher on this handle");
				goto error;
			} else if(!strcasecmp(request_text, "configure") || !strcasecmp(request_text, "publish")) {
				if(!strcasecmp(request_text, "publish") && participant->sdp) {
					JANUS_LOG(LOG_ERR, "Can't publish, already published\n");
					error_code = JANUS_VIDEOROOM_ERROR_ALREADY_PUBLISHED;
					g_snprintf(error_cause, 512, "Can't publish, already published");
					goto error;
				}
				/* Configure (or publish a new feed) audio/video/bitrate for this publisher */
				JANUS_VALIDATE_JSON_OBJECT(root, publish_parameters,
					error_code, error_cause, TRUE,
					JANUS_VIDEOROOM_ERROR_MISSING_ELEMENT, JANUS_VIDEOROOM_ERROR_INVALID_ELEMENT);
				if(error_code != 0)
					goto error;
				json_t *audio = json_object_get(root, "audio");
				json_t *video = json_object_get(root, "video");
				json_t *bitrate = json_object_get(root, "bitrate");
				json_t *record = json_object_get(root, "record");
				json_t *recfile = json_object_get(root, "filename");
				if(audio) {
					participant->audio_active = json_is_true(audio);
					JANUS_LOG(LOG_VERB, "Setting audio property: %s (room %"SCNu64", user %"SCNu64")\n", participant->audio_active ? "true" : "false", participant->room->room_id, participant->user_id);
				}
				if(video) {
					participant->video_active = json_is_true(video);
					JANUS_LOG(LOG_VERB, "Setting video property: %s (room %"SCNu64", user %"SCNu64")\n", participant->video_active ? "true" : "false", participant->room->room_id, participant->user_id);
				}
				if(bitrate) {
					participant->bitrate = json_integer_value(bitrate);
					JANUS_LOG(LOG_VERB, "Setting video bitrate: %"SCNu64" (room %"SCNu64", user %"SCNu64")\n", participant->bitrate, participant->room->room_id, participant->user_id);
					/* Send a new REMB */
					if(session->started)
						participant->remb_latest = janus_get_monotonic_time();
					char rtcpbuf[24];
					janus_rtcp_remb((char *)(&rtcpbuf), 24, participant->bitrate ? participant->bitrate : 256*1024);
					gateway->relay_rtcp(msg->handle, 1, rtcpbuf, 24);
				}
				janus_mutex_lock(&participant->rec_mutex);
				gboolean prev_recording_active = participant->recording_active;
				if(record) {
					participant->recording_active = json_is_true(record);
					JANUS_LOG(LOG_VERB, "Setting record property: %s (room %"SCNu64", user %"SCNu64")\n", participant->recording_active ? "true" : "false", participant->room->room_id, participant->user_id);
				}
				if(recfile) {
					participant->recording_base = g_strdup(json_string_value(recfile));
					JANUS_LOG(LOG_VERB, "Setting recording basename: %s (room %"SCNu64", user %"SCNu64")\n", participant->recording_base, participant->room->room_id, participant->user_id);
				}
				/* Do we need to do something with the recordings right now? */
				if(participant->recording_active != prev_recording_active) {
					/* Something changed */
					if(!participant->recording_active) {
						/* Not recording (anymore?) */
						janus_videoroom_recorder_close(participant);
					} else if(participant->recording_active && participant->sdp) {
						/* We've started recording, send a PLI/FIR and go on */
						janus_videoroom_recorder_create(participant, strstr(participant->sdp, "m=audio") != NULL, strstr(participant->sdp, "m=video") != NULL);
						if(strstr(participant->sdp, "m=video")) {
							/* Send a FIR */
							char buf[20];
							memset(buf, 0, 20);
							janus_rtcp_fir((char *)&buf, 20, &participant->fir_seq);
							JANUS_LOG(LOG_VERB, "Recording video, sending FIR to %"SCNu64" (%s)\n",
								participant->user_id, participant->display ? participant->display : "??");
							gateway->relay_rtcp(participant->session->handle, 1, buf, 20);
							/* Send a PLI too, just in case... */
							memset(buf, 0, 12);
							janus_rtcp_pli((char *)&buf, 12);
							JANUS_LOG(LOG_VERB, "Recording video, sending PLI to %"SCNu64" (%s)\n",
								participant->user_id, participant->display ? participant->display : "??");
							gateway->relay_rtcp(participant->session->handle, 1, buf, 12);
						}
					}
				}
				janus_mutex_unlock(&participant->rec_mutex);
				/* Done */
				event = json_object();
				json_object_set_new(event, "videoroom", json_string("event"));
				json_object_set_new(event, "room", json_integer(participant->room->room_id));
				json_object_set_new(event, "configured", json_string("ok"));
			} else if(!strcasecmp(request_text, "unpublish")) {
				/* This participant wants to unpublish */
				if(!participant->sdp) {
					JANUS_LOG(LOG_ERR, "Can't unpublish, not published\n");
					error_code = JANUS_VIDEOROOM_ERROR_NOT_PUBLISHED;
					g_snprintf(error_cause, 512, "Can't unpublish, not published");
					goto error;
				}
				/* Tell the core to tear down the PeerConnection, hangup_media will do the rest */
				janus_videoroom_hangup_media(session->handle);
				gateway->close_pc(session->handle);
				/* Done */
				event = json_object();
				json_object_set_new(event, "videoroom", json_string("event"));
				json_object_set_new(event, "room", json_integer(participant->room->room_id));
				json_object_set_new(event, "unpublished", json_string("ok"));
			} else if(!strcasecmp(request_text, "leave")) {
				/* This publisher is leaving, tell everybody */
				janus_videoroom_leave_or_unpublish(participant, TRUE);
				/* Done */
				participant->audio_active = FALSE;
				participant->video_active = FALSE;
				session->started = FALSE;
				//~ session->destroy = TRUE;
			} else {
				JANUS_LOG(LOG_ERR, "Unknown request '%s'\n", request_text);
				error_code = JANUS_VIDEOROOM_ERROR_INVALID_REQUEST;
				g_snprintf(error_cause, 512, "Unknown request '%s'", request_text);
				goto error;
			}
		} else if(session->participant_type == janus_videoroom_p_type_subscriber) {
			/* Handle this subscriber */
			janus_videoroom_subscriber *subscriber = (janus_videoroom_subscriber *)session->participant;
			if(subscriber == NULL) {
				JANUS_LOG(LOG_ERR, "Invalid subscriber instance\n");
				error_code = JANUS_VIDEOROOM_ERROR_UNKNOWN_ERROR;
				g_snprintf(error_cause, 512, "Invalid subscriber instance");
				goto error;
			}
			if(!strcasecmp(request_text, "join")) {
				JANUS_LOG(LOG_ERR, "Already in as a subscriber on this handle\n");
				error_code = JANUS_VIDEOROOM_ERROR_ALREADY_JOINED;
				g_snprintf(error_cause, 512, "Already in as a subscriber on this handle");
				goto error;
			} else if(!strcasecmp(request_text, "start")) {
				/* Start/restart receiving the publisher streams */
				janus_videoroom_publisher *publisher = subscriber->feed;
				subscriber->paused = FALSE;
				event = json_object();
				json_object_set_new(event, "videoroom", json_string("event"));
				json_object_set_new(event, "room", json_integer(subscriber->room->room_id));
				json_object_set_new(event, "started", json_string("ok"));
				if(publisher) {
					/* Send a FIR */
					char buf[20];
					memset(buf, 0, 20);
					janus_rtcp_fir((char *)&buf, 20, &publisher->fir_seq);
					JANUS_LOG(LOG_VERB, "Resuming publisher, sending FIR to %"SCNu64" (%s)\n", publisher->user_id, publisher->display ? publisher->display : "??");
					gateway->relay_rtcp(publisher->session->handle, 1, buf, 20);
					/* Send a PLI too, just in case... */
					memset(buf, 0, 12);
					janus_rtcp_pli((char *)&buf, 12);
					JANUS_LOG(LOG_VERB, "Resuming publisher, sending PLI to %"SCNu64" (%s)\n", publisher->user_id, publisher->display ? publisher->display : "??");
					gateway->relay_rtcp(publisher->session->handle, 1, buf, 12);
				}
			} else if(!strcasecmp(request_text, "configure")) {
				JANUS_VALIDATE_JSON_OBJECT(root, configure_parameters,
					error_code, error_cause, TRUE,
					JANUS_VIDEOROOM_ERROR_MISSING_ELEMENT, JANUS_VIDEOROOM_ERROR_INVALID_ELEMENT);
				if(error_code != 0)
					goto error;
				json_t *audio = json_object_get(root, "audio");
				json_t *video = json_object_get(root, "video");
				json_t *data = json_object_get(root, "data");
				/* Update the audio/video/data flags, if set */
				janus_videoroom_publisher *publisher = subscriber->feed;
				if(publisher) {
					if(audio && publisher->audio)
						subscriber->audio = json_is_true(audio);
					if(video && publisher->video)
						subscriber->video = json_is_true(video);
					if(data && publisher->data)
						subscriber->data = json_is_true(data);
				}
				event = json_object();
				json_object_set_new(event, "videoroom", json_string("event"));
				json_object_set_new(event, "room", json_integer(subscriber->room->room_id));
				json_object_set_new(event, "configured", json_string("ok"));
			} else if(!strcasecmp(request_text, "pause")) {
				/* Stop receiving the publisher streams for a while */
				subscriber->paused = TRUE;
				event = json_object();
				json_object_set_new(event, "videoroom", json_string("event"));
				json_object_set_new(event, "room", json_integer(subscriber->room->room_id));
				json_object_set_new(event, "paused", json_string("ok"));
			} else if(!strcasecmp(request_text, "switch")) {
				/* This subscriber wants to switch to a different publisher */
				JANUS_VALIDATE_JSON_OBJECT(root, subscriber_parameters,
					error_code, error_cause, TRUE,
					JANUS_VIDEOROOM_ERROR_MISSING_ELEMENT, JANUS_VIDEOROOM_ERROR_INVALID_ELEMENT);
				if(error_code != 0)
					goto error;
				json_t *feed = json_object_get(root, "feed");
				guint64 feed_id = json_integer_value(feed);
				json_t *audio = json_object_get(root, "audio");
				json_t *video = json_object_get(root, "video");
				json_t *data = json_object_get(root, "data");
				if(!subscriber->room) {
					JANUS_LOG(LOG_ERR, "Room Destroyed \n");
					error_code = JANUS_VIDEOROOM_ERROR_NO_SUCH_ROOM;
					g_snprintf(error_cause, 512, "No such room ");
					goto error;
				}
				if(g_atomic_int_get(&subscriber->room->destroyed)) {
					JANUS_LOG(LOG_ERR, "Room Destroyed (%"SCNu64")\n", subscriber->room->room_id);
					error_code = JANUS_VIDEOROOM_ERROR_NO_SUCH_ROOM;
					g_snprintf(error_cause, 512, "No such room (%"SCNu64")", subscriber->room->room_id);
					goto error;
				}
<<<<<<< HEAD
				janus_mutex_lock(&subscriber->room->mutex);
				janus_videoroom_publisher *publisher = g_hash_table_lookup(subscriber->room->participants, GUINT_TO_POINTER(feed_id));
				janus_mutex_unlock(&subscriber->room->mutex);
				if(publisher == NULL || g_atomic_int_get(&publisher->destroyed) || publisher->sdp == NULL) {
=======
				janus_mutex_lock(&listener->room->participants_mutex);
				janus_videoroom_participant *publisher = g_hash_table_lookup(listener->room->participants, &feed_id);
				janus_mutex_unlock(&listener->room->participants_mutex);
				if(publisher == NULL || publisher->sdp == NULL) {
>>>>>>> 9ff0de3c
					JANUS_LOG(LOG_ERR, "No such feed (%"SCNu64")\n", feed_id);
					error_code = JANUS_VIDEOROOM_ERROR_NO_SUCH_FEED;
					g_snprintf(error_cause, 512, "No such feed (%"SCNu64")", feed_id);
					goto error;
				}
				janus_refcount_increase(&publisher->ref);
				janus_refcount_increase(&publisher->session->ref);
				gboolean paused = subscriber->paused;
				subscriber->paused = TRUE;
				/* Unsubscribe from the previous publisher */
				janus_videoroom_publisher *prev_feed = subscriber->feed;
				if(prev_feed) {
					janus_mutex_lock(&prev_feed->subscribers_mutex);
					prev_feed->subscribers = g_slist_remove(prev_feed->subscribers, subscriber);
					janus_mutex_unlock(&prev_feed->subscribers_mutex);
					subscriber->feed = NULL;
					janus_refcount_decrease(&prev_feed->ref);
					janus_refcount_decrease(&prev_feed->session->ref);
				}
				/* Subscribe to the new one */
				subscriber->audio = audio ? json_is_true(audio) : TRUE;	/* True by default */
				if(!publisher->audio)
					subscriber->audio = FALSE;	/* ... unless the publisher isn't sending any audio */
				subscriber->video = video ? json_is_true(video) : TRUE;	/* True by default */
				if(!publisher->video)
					subscriber->video = FALSE;	/* ... unless the publisher isn't sending any video */
				subscriber->data = data ? json_is_true(data) : TRUE;	/* True by default */
				if(!publisher->data)
					subscriber->data = FALSE;	/* ... unless the publisher isn't sending any data */
				janus_mutex_lock(&publisher->subscribers_mutex);
				publisher->subscribers = g_slist_append(publisher->subscribers, subscriber);
				janus_mutex_unlock(&publisher->subscribers_mutex);
				subscriber->feed = publisher;
				/* Send a FIR to the new publisher */
				char buf[20];
				memset(buf, 0, 20);
				janus_rtcp_fir((char *)&buf, 20, &publisher->fir_seq);
				JANUS_LOG(LOG_VERB, "Switching existing subscriber to new publisher, sending FIR to %"SCNu64" (%s)\n", publisher->user_id, publisher->display ? publisher->display : "??");
				gateway->relay_rtcp(publisher->session->handle, 1, buf, 20);
				/* Send a PLI too, just in case... */
				memset(buf, 0, 12);
				janus_rtcp_pli((char *)&buf, 12);
				JANUS_LOG(LOG_VERB, "Switching existing subscriber to new publisher, sending PLI to %"SCNu64" (%s)\n", publisher->user_id, publisher->display ? publisher->display : "??");
				gateway->relay_rtcp(publisher->session->handle, 1, buf, 12);
				/* Done */
				subscriber->paused = paused;
				event = json_object();
				json_object_set_new(event, "videoroom", json_string("event"));
				json_object_set_new(event, "switched", json_string("ok"));
				json_object_set_new(event, "room", json_integer(subscriber->room->room_id));
				json_object_set_new(event, "id", json_integer(feed_id));
				if(publisher->display)
					json_object_set_new(event, "display", json_string(publisher->display));
			} else if(!strcasecmp(request_text, "leave")) {
<<<<<<< HEAD
				guint64 room_id = subscriber && subscriber->room ? subscriber->room->room_id : 0;
				/* Tell the core to tear down the PeerConnection, hangup_media will do the rest */
				janus_videoroom_hangup_media(session->handle);
				gateway->close_pc(session->handle);
				/* Send an event back */
=======
				janus_videoroom_participant *publisher = listener->feed;
				if(publisher != NULL) {
					janus_mutex_lock(&publisher->listeners_mutex);
					publisher->listeners = g_slist_remove(publisher->listeners, listener);
					janus_mutex_unlock(&publisher->listeners_mutex);
					listener->feed = NULL;
				}
				event = json_object();
				json_object_set_new(event, "videoroom", json_string("event"));
				json_object_set_new(event, "room", json_integer(listener->room->room_id));
				json_object_set_new(event, "left", json_string("ok"));
				session->started = FALSE;
			} else {
				JANUS_LOG(LOG_ERR, "Unknown request '%s'\n", request_text);
				error_code = JANUS_VIDEOROOM_ERROR_INVALID_REQUEST;
				g_snprintf(error_cause, 512, "Unknown request '%s'", request_text);
				goto error;
			}
		} else if(session->participant_type == janus_videoroom_p_type_subscriber_muxed) {
			/* Handle this Multiplexed listener */
			janus_videoroom_listener_muxed *listener = (janus_videoroom_listener_muxed *)session->participant;
			if(listener == NULL) {
				JANUS_LOG(LOG_ERR, "Invalid Multiplexed listener instance\n");
				error_code = JANUS_VIDEOROOM_ERROR_UNKNOWN_ERROR;
				g_snprintf(error_cause, 512, "Invalid Multiplexed listener instance");
				goto error;
			}
			if(!strcasecmp(request_text, "join")) {
				JANUS_LOG(LOG_ERR, "Already in as a Multiplexed listener on this handle\n");
				error_code = JANUS_VIDEOROOM_ERROR_ALREADY_JOINED;
				g_snprintf(error_cause, 512, "Already in as a Multiplexed listener on this handle");
				goto error;
			} else if(!strcasecmp(request_text, "add")) {
				/* Add new streams to subscribe to */
				GList *list = NULL;
				JANUS_VALIDATE_JSON_OBJECT(root, feeds_parameters,
					error_code, error_cause, TRUE,
					JANUS_VIDEOROOM_ERROR_MISSING_ELEMENT, JANUS_VIDEOROOM_ERROR_INVALID_ELEMENT);
				if(error_code != 0)
					goto error;
				json_t *feeds = json_object_get(root, "feeds");
				unsigned int i = 0;
				int problem = 0;
				if(!listener->room) {
					JANUS_LOG(LOG_ERR, "Room Destroyed ");
					error_code = JANUS_VIDEOROOM_ERROR_NO_SUCH_ROOM;
					g_snprintf(error_cause, 512, "No such room ");
					goto error;
				}
				if(listener->room->destroyed) {
					JANUS_LOG(LOG_ERR, "Room Destroyed (%"SCNu64")", listener->room->room_id);
					error_code = JANUS_VIDEOROOM_ERROR_NO_SUCH_ROOM;
					g_snprintf(error_cause, 512, "No such room (%"SCNu64")", listener->room->room_id);
					goto error;
				}
				for(i=0; i<json_array_size(feeds); i++) {
					json_t *feed = json_array_get(feeds, i);
					if(listener->room->destroyed) {
						problem = 1;
						JANUS_LOG(LOG_ERR, "Room destroyed");
						error_code = JANUS_VIDEOROOM_ERROR_NO_SUCH_ROOM;
						g_snprintf(error_cause, 512, "Room destroyed");
						break;
					}
					if(!feed || !json_is_integer(feed)) {
						problem = 1;
						JANUS_LOG(LOG_ERR, "Invalid element (feeds in the array must be integers)\n");
						error_code = JANUS_VIDEOROOM_ERROR_INVALID_ELEMENT;
						g_snprintf(error_cause, 512, "Invalid element (feeds in the array must be integers)");
						break;
					}
					uint64_t feed_id = json_integer_value(feed);
					janus_mutex_lock(&listener->room->participants_mutex);
					janus_videoroom_participant *publisher = g_hash_table_lookup(listener->room->participants, &feed_id);
					janus_mutex_unlock(&listener->room->participants_mutex);
					if(publisher == NULL) { //~ || publisher->sdp == NULL) {
						/* FIXME For muxed listeners, we accept subscriptions to existing participants who haven't published yet */
						problem = 1;
						JANUS_LOG(LOG_ERR, "No such feed (%"SCNu64")\n", feed_id);
						error_code = JANUS_VIDEOROOM_ERROR_NO_SUCH_FEED;
						g_snprintf(error_cause, 512, "No such feed (%"SCNu64")", feed_id);
						break;
					}
					list = g_list_prepend(list, GUINT_TO_POINTER(feed_id));
				}
				if(problem) {
					goto error;
				}
				list = g_list_reverse(list);
				if(janus_videoroom_muxed_subscribe(listener, list, msg->transaction) < 0) {
					JANUS_LOG(LOG_ERR, "Error subscribing!\n");
					error_code = JANUS_VIDEOROOM_ERROR_UNKNOWN_ERROR;	/* FIXME */
					g_snprintf(error_cause, 512, "Error subscribing!");
					goto error;
				}
				janus_videoroom_message_free(msg);
				continue;
			} else if(!strcasecmp(request_text, "remove")) {
				/* Remove subscribed streams */
				GList *list = NULL;
				JANUS_VALIDATE_JSON_OBJECT(root, feeds_parameters,
					error_code, error_cause, TRUE,
					JANUS_VIDEOROOM_ERROR_MISSING_ELEMENT, JANUS_VIDEOROOM_ERROR_INVALID_ELEMENT);
				if(error_code != 0)
					goto error;
				json_t *feeds = json_object_get(root, "feeds");
				unsigned int i = 0;
				int error = 0;
				for(i=0; i<json_array_size(feeds); i++) {
					json_t *feed = json_array_get(feeds, i);
					if(!feed || !json_is_integer(feed)) {
						error = 1;
						break;
					}
					list = g_list_prepend(list, GUINT_TO_POINTER(json_integer_value(feed)));
				}
				if(error) {
					JANUS_LOG(LOG_ERR, "Invalid element (feeds in the array must be integers)\n");
					error_code = JANUS_VIDEOROOM_ERROR_INVALID_ELEMENT;
					g_snprintf(error_cause, 512, "Invalid element (feeds in the array must be integers)");
					goto error;
				}
				list = g_list_reverse(list);
				
				if(!listener->room) {
					JANUS_LOG(LOG_ERR, "Error unsubscribing!\n");
					error_code = JANUS_VIDEOROOM_ERROR_UNKNOWN_ERROR;	/* FIXME */
					g_snprintf(error_cause, 512, "Error unsubscribing!");
					goto error;
				}
				if(janus_videoroom_muxed_unsubscribe(listener, list, msg->transaction) < 0) {
					JANUS_LOG(LOG_ERR, "Error unsubscribing!\n");
					error_code = JANUS_VIDEOROOM_ERROR_UNKNOWN_ERROR;	/* FIXME */
					g_snprintf(error_cause, 512, "Error unsubscribing!");
					goto error;
				}
				janus_videoroom_message_free(msg);
				continue;
			} else if(!strcasecmp(request_text, "start")) {
				/* Start/restart receiving the publishers streams */
				/* TODO */
				event = json_object();
				json_object_set_new(event, "videoroom", json_string("event"));
				json_object_set_new(event, "room", json_integer(listener->room->room_id));
				json_object_set_new(event, "started", json_string("ok"));
				//~ /* Send a FIR */
				//~ char buf[20];
				//~ memset(buf, 0, 20);
				//~ janus_rtcp_fir((char *)&buf, 20, &publisher->fir_seq);
				//~ JANUS_LOG(LOG_VERB, "Resuming publisher, sending FIR to %"SCNu64" (%s)\n", publisher->user_id, publisher->display ? publisher->display : "??");
				//~ gateway->relay_rtcp(publisher->session->handle, 1, buf, 20);
				//~ /* Send a PLI too, just in case... */
				//~ memset(buf, 0, 12);
				//~ janus_rtcp_pli((char *)&buf, 12);
				//~ JANUS_LOG(LOG_VERB, "Resuming publisher, sending PLI to %"SCNu64" (%s)\n", publisher->user_id, publisher->display ? publisher->display : "??");
				//~ gateway->relay_rtcp(publisher->session->handle, 1, buf, 12);
			} else if(!strcasecmp(request_text, "pause")) {
				/* Stop receiving the publishers streams for a while */
				/* TODO */
				event = json_object();
				json_object_set_new(event, "videoroom", json_string("event"));
				json_object_set_new(event, "room", json_integer(listener->room->room_id));
				json_object_set_new(event, "paused", json_string("ok"));
			} else if(!strcasecmp(request_text, "leave")) {
				/* TODO */
>>>>>>> 9ff0de3c
				event = json_object();
				json_object_set_new(event, "videoroom", json_string("event"));
				json_object_set_new(event, "room", json_integer(room_id));
				json_object_set_new(event, "left", json_string("ok"));
				session->started = FALSE;
			} else {
				JANUS_LOG(LOG_ERR, "Unknown request '%s'\n", request_text);
				error_code = JANUS_VIDEOROOM_ERROR_INVALID_REQUEST;
				g_snprintf(error_cause, 512, "Unknown request '%s'", request_text);
				goto error;
			}
		}

		/* Prepare JSON event */
		JANUS_LOG(LOG_VERB, "Preparing JSON event as a reply\n");
		char *event_text = json_dumps(event, JSON_INDENT(3) | JSON_PRESERVE_ORDER);
		json_decref(event);
		/* Any SDP to handle? */
		if(!msg->sdp) {
			int ret = gateway->push_event(msg->handle, &janus_videoroom_plugin, msg->transaction, event_text, NULL, NULL);
			JANUS_LOG(LOG_VERB, "  >> %d (%s)\n", ret, janus_get_api_error(ret));
		} else {
			JANUS_LOG(LOG_VERB, "This is involving a negotiation (%s) as well:\n%s\n", msg->sdp_type, msg->sdp);
			const char *type = NULL;
			if(!strcasecmp(msg->sdp_type, "offer")) {
				/* We need to answer */
				type = "answer";
			} else if(!strcasecmp(msg->sdp_type, "answer")) {
				/* We got an answer (from a subscriber?), no need to negotiate */
				g_atomic_int_set(&session->hangingup, 0);
				int ret = gateway->push_event(msg->handle, &janus_videoroom_plugin, msg->transaction, event_text, NULL, NULL);
				JANUS_LOG(LOG_VERB, "  >> %d (%s)\n", ret, janus_get_api_error(ret));
				g_free(event_text);
				root = NULL;
				janus_videoroom_message_free(msg);
				continue;
			} else {
				/* TODO We don't support anything else right now... */
				JANUS_LOG(LOG_ERR, "Unknown SDP type '%s'\n", msg->sdp_type);
				error_code = JANUS_VIDEOROOM_ERROR_INVALID_SDP_TYPE;
				g_snprintf(error_cause, 512, "Unknown SDP type '%s'", msg->sdp_type);
				goto error;
			}
			if(session->participant_type != janus_videoroom_p_type_publisher) {
				/* We shouldn't be here, we always offer ourselves */
				JANUS_LOG(LOG_ERR, "Only publishers send offers\n");
				error_code = JANUS_VIDEOROOM_ERROR_INVALID_SDP_TYPE;
				g_snprintf(error_cause, 512, "Only publishers send offers");
				goto error;
			} else {
				/* This is a new publisher: is there room? */
				janus_videoroom_publisher *participant = (janus_videoroom_publisher *)session->participant;
				janus_videoroom *videoroom = participant->room;
				int count = 0;
				GHashTableIter iter;
				gpointer value;
				if(!videoroom) {
					error_code = JANUS_VIDEOROOM_ERROR_NO_SUCH_ROOM;
					goto error;
				}
				if(g_atomic_int_get(&videoroom->destroyed)) {
					error_code = JANUS_VIDEOROOM_ERROR_NO_SUCH_ROOM;
					goto error;
				}
				janus_mutex_lock(&videoroom->mutex);
				g_hash_table_iter_init(&iter, videoroom->participants);
				while (!g_atomic_int_get(&videoroom->destroyed) && g_hash_table_iter_next(&iter, NULL, &value)) {
					janus_videoroom_publisher *p = value;
					if(p != participant && p->sdp)
						count++;
				}
				janus_mutex_unlock(&videoroom->mutex);
				if(count == videoroom->max_publishers) {
					participant->audio_active = FALSE;
					participant->video_active = FALSE;
					JANUS_LOG(LOG_ERR, "Maximum number of publishers (%d) already reached\n", videoroom->max_publishers);
					error_code = JANUS_VIDEOROOM_ERROR_PUBLISHERS_FULL;
					g_snprintf(error_cause, 512, "Maximum number of publishers (%d) already reached", videoroom->max_publishers);
					goto error;
				}
				/* Now prepare the SDP to give back */
				if(strstr(msg->sdp, "Mozilla")) {
					participant->firefox = TRUE;
				}
				/* Which media are available? */
				int audio = 0, video = 0, data = 0;
				const char *audio_mode = NULL, *video_mode = NULL;
				sdp_parser_t *parser = sdp_parse(sdphome, msg->sdp, strlen(msg->sdp), 0);
				sdp_session_t *parsed_sdp = sdp_session(parser);
				if(!parsed_sdp) {
					/* Invalid SDP */
					JANUS_LOG(LOG_ERR, "Error parsing SDP: %s\n", sdp_parsing_error(parser));
					error_code = JANUS_VIDEOROOM_ERROR_PUBLISHERS_FULL;
					g_snprintf(error_cause, 512, "Error parsing SDP: %s", sdp_parsing_error(parser));
					sdp_parser_free(parser);
					goto error;
				}
				sdp_media_t *m = parsed_sdp->sdp_media;
				while(m) {
					if(m->m_type == sdp_media_audio && m->m_port > 0) {
						audio++;
						participant->audio = TRUE;
						if(audio > 1) {
							m = m->m_next;
							continue;
						}
					} else if(m->m_type == sdp_media_video && m->m_port > 0) {
						video++;
						participant->video = TRUE;
						if(video > 1) {
							m = m->m_next;
							continue;
						}
#ifdef HAVE_SCTP
					} else if(m->m_type == sdp_media_application && m->m_port > 0) {
						data++;
						participant->data = TRUE;
						if(data > 1) {
							m = m->m_next;
							continue;
						}
#endif
					}
					if(m->m_type != sdp_media_application) {
						/* What is the direction? */
						switch(m->m_mode) {
							case sdp_recvonly:
								/* If we're getting a 'recvonly' publisher, we're going to answer with 'inactive' */
							case sdp_inactive:
								if(m->m_type == sdp_media_audio) {
									audio_mode = "inactive";
								} else {
									video_mode = "inactive";
								}
								break;
							case sdp_sendonly:
								/* What we expect, turn this into 'recvonly' */
							case sdp_sendrecv:
							default:
								if(m->m_type == sdp_media_audio) {
									audio_mode = "recvonly";
								} else {
									video_mode = "recvonly";
								}
								break;
						}
					}
					m = m->m_next;
				}
				sdp_parser_free(parser);
				JANUS_LOG(LOG_VERB, "The publisher %s going to send an audio stream\n", audio ? "is" : "is NOT");
				int opus_pt = 0, isac32_pt = 0, isac16_pt = 0, pcmu_pt = 0, pcma_pt = 0,
					vp8_pt = 0, vp9_pt = 0, h264_pt = 0;
				if(audio) {
					JANUS_LOG(LOG_VERB, "  -- Will answer with media direction '%s'\n", audio_mode);
					opus_pt = janus_get_codec_pt(msg->sdp, "opus");
					if(opus_pt > 0) {
						JANUS_LOG(LOG_VERB, "  -- -- Opus payload type is %d\n", opus_pt);
					}
					isac32_pt = janus_get_codec_pt(msg->sdp, "isac32");
					if(isac32_pt > 0) {
						JANUS_LOG(LOG_VERB, "  -- -- ISAC 32K payload type is %d\n", isac32_pt);
					}
					isac16_pt = janus_get_codec_pt(msg->sdp, "isac16");
					if(isac16_pt > 0) {
						JANUS_LOG(LOG_VERB, "  -- -- ISAC 16K payload type is %d\n", isac16_pt);
					}
					pcmu_pt = janus_get_codec_pt(msg->sdp, "pcmu");
					if(pcmu_pt > 0) {
						JANUS_LOG(LOG_VERB, "  -- -- PCMU payload type is %d\n", pcmu_pt);
					}
					pcma_pt = janus_get_codec_pt(msg->sdp, "pcma");
					if(pcma_pt > 0) {
						JANUS_LOG(LOG_VERB, "  -- -- PCMA payload type is %d\n", pcma_pt);
					}
				}
				JANUS_LOG(LOG_VERB, "The publisher %s going to send a video stream\n", video ? "is" : "is NOT");
				if(video) {
					JANUS_LOG(LOG_VERB, "  -- Will answer with media direction '%s'\n", video_mode);
					vp8_pt = janus_get_codec_pt(msg->sdp, "vp8");
					if(vp8_pt > 0) {
						JANUS_LOG(LOG_VERB, "  -- -- VP8 payload type is %d\n", vp8_pt);
					}
					vp9_pt = janus_get_codec_pt(msg->sdp, "vp9");
					if(vp9_pt > 0) {
						JANUS_LOG(LOG_VERB, "  -- -- VP9 payload type is %d\n", vp9_pt);
					}
					h264_pt = janus_get_codec_pt(msg->sdp, "h264");
					if(h264_pt > 0) {
						JANUS_LOG(LOG_VERB, "  -- -- H264 payload type is %d\n", h264_pt);
					}
				}
				JANUS_LOG(LOG_VERB, "The publisher %s going to open a data channel\n", data ? "is" : "is NOT");
				/* Also add a bandwidth SDP attribute if we're capping the bitrate in the room */
				int b = 0;
				if(participant->firefox)	/* Don't add any b=AS attribute for Chrome */
					b = (int)(videoroom->bitrate/1000);
				char sdp[1280], audio_mline[256], video_mline[512], data_mline[256];
				char *newsdp = NULL;
				int res = 0;
				int pass = 0;
				for(pass = 1; pass <= 2; pass++) {
					if(pass == 2) {
						/* Now turn the SDP into what we'll send subscribers, using the static payload types for making switching easier */
						if(audio_mode && strcmp(audio_mode, "inactive"))
							/* The publisher gets a recvonly or inactive back */
							/* Subscribers gets a sendonly or inactive back */
							audio_mode = "sendonly";
						if(video_mode && strcmp(video_mode, "inactive"))
							video_mode = "sendonly";
					}
					audio_mline[0] = '\0';
					if(audio) {
						int pt = -1;
						switch(videoroom->acodec) {
							case JANUS_VIDEOROOM_OPUS:
								if(opus_pt >= 0)
									pt = (pass == 1 ? opus_pt : OPUS_PT);
								break;
							case JANUS_VIDEOROOM_ISAC_32K:
								if(isac32_pt >= 0)
									pt = (pass == 1 ? isac32_pt : ISAC32_PT);
								break;
							case JANUS_VIDEOROOM_ISAC_16K:
								if(isac16_pt >= 0)
									pt = (pass == 1 ? isac16_pt : ISAC16_PT);
								break;
							case JANUS_VIDEOROOM_PCMU:
								if(pcmu_pt >= 0)
									pt = (pass == 1 ? pcmu_pt : PCMU_PT);
								break;
							case JANUS_VIDEOROOM_PCMA:
								if(pcma_pt >= 0)
									pt = (pass == 1 ? pcma_pt : PCMA_PT);
								break;
							default:
								/* Shouldn't happen */
								break;
						}
						if(pass == 1 && pt < 0)
							JANUS_LOG(LOG_WARN, "Videoroom is forcing %s, but publisher didn't offer any... rejecting audio\n", janus_videoroom_audiocodec_name(videoroom->acodec));
						if(pt >= 0)
							janus_videoroom_sdp_a_format(audio_mline, 256, videoroom->acodec, pt, audio_mode);
						if(audio_mline[0] == '\0' && pass == 1) {
							/* Remove "pass == 1" if the listener also should get a line with port=0. */
							g_snprintf(audio_mline, 256, "m=audio 0 RTP/SAVPF 0\r\n");
						}
					}
					video_mline[0] = '\0';
					if(video) {
						int pt = -1;
						switch(videoroom->vcodec) {
							case JANUS_VIDEOROOM_VP8:
								if(vp8_pt >= 0)
									pt = (pass == 1 ? vp8_pt : VP8_PT);
								break;
							case JANUS_VIDEOROOM_VP9:
								if(vp9_pt >= 0)
									pt = (pass == 1 ? vp9_pt : VP9_PT);
								break;
							case JANUS_VIDEOROOM_H264:
								if(h264_pt >= 0)
									pt = (pass == 1 ? h264_pt : H264_PT);
								break;
							default:
								/* Shouldn't happen */
								break;
						}
						if(pass == 1 && pt < 0)
							JANUS_LOG(LOG_WARN, "Videoroom is forcing %s, but publisher didn't offer any... rejecting video\n", janus_videoroom_videocodec_name(videoroom->vcodec));
						if(pt >= 0)
							janus_videoroom_sdp_v_format(video_mline, 512, videoroom->vcodec, pt, b, video_mode);
						if(video_mline[0] == '\0' && pass == 1) {
							/* Remove "pass == 1" if the listener also should get a line with port=0. */
							g_snprintf(video_mline, 512, "m=video 0 RTP/SAVPF 0\r\n");
						}
					}
					if(data) {
						g_snprintf(data_mline, 256, sdp_d_template);
					} else {
						data_mline[0] = '\0';
					}
					g_snprintf(sdp, 1280, sdp_template,
						janus_get_real_time(),			/* We need current time here */
						janus_get_real_time(),			/* We need current time here */
						participant->room->room_name,	/* Video room name */
						audio_mline,					/* Audio m-line, if any */
						video_mline,					/* Video m-line, if any */
						data_mline);					/* Data channel m-line, if any */
					newsdp = g_strdup(sdp);
					if(video && b == 0) {
						/* Remove useless bandwidth attribute */
						newsdp = janus_string_replace(newsdp, "b=AS:0\r\n", "");
					}
					if(pass == 2)
						break;
					/* Is this room recorded? */
					janus_mutex_lock(&participant->rec_mutex);
					if(videoroom->record || participant->recording_active) {
						janus_videoroom_recorder_create(participant, audio, video);
					}
					janus_mutex_unlock(&participant->rec_mutex);

					JANUS_LOG(LOG_VERB, "Handling publisher: turned this into an '%s':\n%s\n", type, newsdp);
					/* How long will the gateway take to push the event? */
					g_atomic_int_set(&session->hangingup, 0);
					gint64 start = janus_get_monotonic_time();
					res = gateway->push_event(msg->handle, &janus_videoroom_plugin, msg->transaction, event_text, type, newsdp);
					JANUS_LOG(LOG_VERB, "  >> Pushing event: %d (took %"SCNu64" us)\n", res, janus_get_monotonic_time()-start);
					g_free(newsdp);
				}
				/* Done */
				if(res != JANUS_OK) {
					/* TODO Failed to negotiate? We should remove this publisher */
					g_free(newsdp);
				} else {
					/* Store the participant's SDP for interested subscribers */
					participant->sdp = newsdp;
					/* We'll wait for the setup_media event before actually telling listeners */
				}
			}
		}
		g_free(event_text);
		janus_videoroom_message_free(msg);

		continue;
		
error:
		{
			/* Prepare JSON error event */
			json_t *event = json_object();
			json_object_set_new(event, "videoroom", json_string("event"));
			json_object_set_new(event, "error_code", json_integer(error_code));
			json_object_set_new(event, "error", json_string(error_cause));
			char *event_text = json_dumps(event, JSON_INDENT(3) | JSON_PRESERVE_ORDER);
			json_decref(event);
			JANUS_LOG(LOG_VERB, "Pushing event: %s\n", event_text);
			int ret = gateway->push_event(msg->handle, &janus_videoroom_plugin, msg->transaction, event_text, NULL, NULL);
			JANUS_LOG(LOG_VERB, "  >> %d (%s)\n", ret, janus_get_api_error(ret));
			g_free(event_text);
			janus_videoroom_message_free(msg);
		}
	}
	JANUS_LOG(LOG_VERB, "Leaving VideoRoom handler thread\n");
	return NULL;
}


<<<<<<< HEAD
=======
/* Multiplexing helpers */
int janus_videoroom_muxed_subscribe(janus_videoroom_listener_muxed *muxed_listener, GList *feeds, char *transaction) {
	if(!muxed_listener || !feeds)
		return -1;
	janus_mutex_lock(&muxed_listener->listeners_mutex);
	JANUS_LOG(LOG_VERB, "Subscribing to %d feeds\n", g_list_length(feeds));
	janus_videoroom *videoroom = muxed_listener->room;
	GList *ps = feeds;
	json_t *list = json_array();
	int added_feeds = 0;
	while(ps) {
		uint64_t feed_id = GPOINTER_TO_UINT(ps->data);
		janus_videoroom_participant *publisher = g_hash_table_lookup(videoroom->participants, &feed_id);
		if(publisher == NULL) { //~ || publisher->sdp == NULL) {
			/* FIXME For muxed listeners, we accept subscriptions to existing participants who haven't published yet */
			JANUS_LOG(LOG_WARN, "No such feed (%"SCNu64"), skipping\n", feed_id);
			ps = ps->next;
			continue;
		}
		/* Are we already subscribed? */
		gboolean subscribed = FALSE;
		GSList *ls = muxed_listener->listeners;
		while(ls) {
			janus_videoroom_listener *l = (janus_videoroom_listener *)ls->data;
			if(l && (l->feed == publisher)) {
				subscribed = TRUE;
				JANUS_LOG(LOG_WARN, "Already subscribed to feed %"SCNu64", skipping\n", feed_id);
				break;
			}
			ls = ls->next;
		}
		if(subscribed) {
			ps = ps->next;
			continue;
		}
		janus_videoroom_listener *listener = g_malloc0(sizeof(janus_videoroom_listener));
		if(listener == NULL) {
			JANUS_LOG(LOG_FATAL, "Memory error!\n");
			ps = ps->next;
			continue;
		}
		listener->session = muxed_listener->session;
		listener->room = videoroom;
		listener->feed = publisher;
		//~ listener->paused = TRUE;	/* We need an explicit start from the listener */
		listener->paused = FALSE;
		listener->parent = muxed_listener;
		janus_mutex_lock(&publisher->listeners_mutex);
		publisher->listeners = g_slist_append(publisher->listeners, listener);
		janus_mutex_unlock(&publisher->listeners_mutex);
		muxed_listener->listeners = g_slist_append(muxed_listener->listeners, listener);
		JANUS_LOG(LOG_VERB, "Now subscribed to %d feeds\n", g_slist_length(muxed_listener->listeners));
		/* Add to feeds in the answer */
		added_feeds++;
		json_t *f = json_object();
		json_object_set_new(f, "id", json_integer(feed_id));
		if(publisher->display)
			json_object_set_new(f, "display", json_string(publisher->display));
		json_array_append_new(list, f);
		ps = ps->next;
	}
	janus_mutex_unlock(&muxed_listener->listeners_mutex);
	if(added_feeds == 0) {
		/* Nothing changed */
		return 0;
	}
	/* Prepare event */
	json_t *event = json_object();
	json_object_set_new(event, "videoroom", json_string("muxed-attached"));
	json_object_set_new(event, "room", json_integer(videoroom->room_id));
	json_object_set_new(event, "feeds", list);
	JANUS_LOG(LOG_VERB, "Preparing JSON event as a reply\n");
	char *event_text = json_dumps(event, JSON_INDENT(3) | JSON_PRESERVE_ORDER);
	json_decref(event);
	/* Send the updated offer */
	return janus_videoroom_muxed_offer(muxed_listener, transaction, event_text);
}

int janus_videoroom_muxed_unsubscribe(janus_videoroom_listener_muxed *muxed_listener, GList *feeds, char *transaction) {
	janus_mutex_lock(&muxed_listener->listeners_mutex);
	JANUS_LOG(LOG_VERB, "Unsubscribing from %d feeds\n", g_list_length(feeds));
	janus_videoroom *videoroom = muxed_listener->room;
	GList *ps = feeds;
	json_t *list = json_array();
	int removed_feeds = 0;
	while(ps) {
		uint64_t feed_id = GPOINTER_TO_UINT(ps->data);
		GSList *ls = muxed_listener->listeners;
		while(ls) {
			janus_videoroom_listener *listener = (janus_videoroom_listener *)ls->data;
			if(listener) {
				janus_videoroom_participant *publisher = listener->feed;
				if(publisher == NULL || publisher->user_id != feed_id) {
					/* Not the publisher we're looking for */
					ls = ls->next;
					continue;
				}
				janus_mutex_lock(&publisher->listeners_mutex);
				publisher->listeners = g_slist_remove(publisher->listeners, listener);
				janus_mutex_unlock(&publisher->listeners_mutex);
				listener->feed = NULL;
				muxed_listener->listeners = g_slist_remove(muxed_listener->listeners, listener);
				JANUS_LOG(LOG_VERB, "Now subscribed to %d feeds\n", g_slist_length(muxed_listener->listeners));
				janus_videoroom_listener_free(listener);
				/* Add to feeds in the answer */
				removed_feeds++;
				json_t *f = json_object();
				json_object_set_new(f, "id", json_integer(feed_id));
				json_array_append_new(list, f);
				break;
			}
			ls = ls->next;
		}
		ps = ps->next;
	}
	janus_mutex_unlock(&muxed_listener->listeners_mutex);
	if(removed_feeds == 0) {
		/* Nothing changed */
		return 0;
	}
	/* Prepare event */
	json_t *event = json_object();
	json_object_set_new(event, "videoroom", json_string("muxed-detached"));
	json_object_set_new(event, "room", json_integer(videoroom->room_id));
	json_object_set_new(event, "feeds", list);
	JANUS_LOG(LOG_VERB, "Preparing JSON event as a reply\n");
	char *event_text = json_dumps(event, JSON_INDENT(3) | JSON_PRESERVE_ORDER);
	json_decref(event);
	/* Send the updated offer */
	return janus_videoroom_muxed_offer(muxed_listener, transaction, event_text);
}

int janus_videoroom_muxed_offer(janus_videoroom_listener_muxed *muxed_listener, char *transaction, char *event_text) {
	if(muxed_listener == NULL)
		return -1;
	/* Negotiate by placing a 'muxed' fake attribute for each publisher we subscribed to,
	 * that will translate to multiple SSRCs when merging the SDP */
	int audio = 0, video = 0;
	char audio_muxed[1024], video_muxed[1024], temp[255];
	char sdp[2048], audio_mline[512], video_mline[512], data_mline[1];
	data_mline[0] = '\0'; /* Multiplexed streams do not support data channels */
	memset(audio_muxed, 0, 1024);
	memset(video_muxed, 0, 1024);
	memset(audio_mline, 0, 512);
	memset(video_mline, 0, 512);
	/* Prepare the m-lines (FIXME this will result in an audio line even for video-only rooms, but we don't care) */
	int pt = -1;
	switch(muxed_listener->room->acodec) {
		case JANUS_VIDEOROOM_OPUS:
			pt = OPUS_PT;
			break;
		case JANUS_VIDEOROOM_ISAC_32K:
			pt = ISAC32_PT;
			break;
		case JANUS_VIDEOROOM_ISAC_16K:
			pt = ISAC16_PT;
			break;
		case JANUS_VIDEOROOM_PCMU:
			pt = PCMU_PT;
			break;
		case JANUS_VIDEOROOM_PCMA:
			pt = PCMA_PT;
			break;
		default:
			/* Shouldn't happen */
			break;
	}
	janus_videoroom_sdp_a_format(audio_mline, 512, muxed_listener->room->acodec, pt, "sendonly");
	pt = -1;
	switch(muxed_listener->room->vcodec) {
		case JANUS_VIDEOROOM_VP8:
			pt = VP8_PT;
			break;
		case JANUS_VIDEOROOM_VP9:
			pt = VP9_PT;
			break;
		case JANUS_VIDEOROOM_H264:
			pt = H264_PT;
			break;
		default:
			/* Shouldn't happen */
			break;
	}
	janus_videoroom_sdp_v_format(video_mline, 512, muxed_listener->room->vcodec, pt, 0, "sendonly");
	/* FIXME Add a fake user/SSRC just to avoid the "Failed to set max send bandwidth for video content" bug */
	g_strlcat(audio_muxed, "a=planb:sfu0 1\r\n", 1024);
	g_strlcat(video_muxed, "a=planb:sfu0 2\r\n", 1024);
	/* Go through all the available publishers */
	GSList *ps = muxed_listener->listeners;
	while(ps) {
		janus_videoroom_listener *l = (janus_videoroom_listener *)ps->data;
		if(l && l->feed) { //~ && l->feed->sdp) {
			if(strstr(l->feed->sdp, "m=audio")) {
				audio++;
				g_snprintf(temp, 255, "a=planb:sfu%"SCNu64" %"SCNu32"\r\n", l->feed->user_id, l->feed->audio_ssrc);
				g_strlcat(audio_muxed, temp, 1024);
			}
			if(strstr(l->feed->sdp, "m=video")) {
				video++;
				g_snprintf(temp, 255, "a=planb:sfu%"SCNu64" %"SCNu32"\r\n", l->feed->user_id, l->feed->video_ssrc);
				g_strlcat(video_muxed, temp, 1024);
			}
		}
		ps = ps->next;
	}
	/* Also add a bandwidth SDP attribute if we're capping the bitrate in the room */
	if(audio) {
		g_strlcat(audio_mline, audio_muxed, 2048);
	}
	if(video) {
		g_strlcat(video_mline, video_muxed, 2048);
	}
	g_snprintf(sdp, 2048, sdp_template,
		janus_get_real_time(),			/* We need current time here */
		janus_get_real_time(),			/* We need current time here */
		muxed_listener->room->room_name,	/* Video room name */
		audio_mline,					/* Audio m-line */
		video_mline,					/* Video m-line */
		data_mline);					/* Data channel m-line */
	char *newsdp = g_strdup(sdp);
	if(video) {
		/* Remove useless bandwidth attribute, if any */
		newsdp = janus_string_replace(newsdp, "b=AS:0\r\n", "");
	}
	JANUS_LOG(LOG_VERB, "%s", newsdp);
	/* How long will the gateway take to push the event? */
	gint64 start = janus_get_monotonic_time();
	int res = gateway->push_event(muxed_listener->session->handle, &janus_videoroom_plugin, transaction, event_text, "offer", newsdp);
	JANUS_LOG(LOG_VERB, "  >> Pushing event: %d (took %"SCNu64" us)\n", res, janus_get_monotonic_time()-start);
	if(res != JANUS_OK) {
		/* TODO Failed to negotiate? We should remove this listener */
	} else {
		/* Let's wait for the setup_media event */
	}
	return 0;
}


>>>>>>> 9ff0de3c
/* Helper to quickly relay RTP packets from publishers to subscribers */
static void janus_videoroom_relay_rtp_packet(gpointer data, gpointer user_data) {
	janus_videoroom_rtp_relay_packet *packet = (janus_videoroom_rtp_relay_packet *)user_data;
	if(!packet || !packet->data || packet->length < 1) {
		JANUS_LOG(LOG_ERR, "Invalid packet...\n");
		return;
	}
	janus_videoroom_subscriber *subscriber = (janus_videoroom_subscriber *)data;
	if(!subscriber || !subscriber->session) {
		// JANUS_LOG(LOG_ERR, "Invalid session...\n");
		return;
	}
	if(subscriber->paused) {
		// JANUS_LOG(LOG_ERR, "This subscriber paused the stream...\n");
		return;
	}
	janus_videoroom_session *session = subscriber->session;
	if(!session || !session->handle) {
		// JANUS_LOG(LOG_ERR, "Invalid session...\n");
		return;
	}
	if(!session->started) {
		// JANUS_LOG(LOG_ERR, "Streaming not started yet for this session...\n");
		return;
	}
	
	/* Make sure there hasn't been a publisher switch by checking the SSRC */
	if(packet->is_video) {
		/* Check if this subscriber is subscribed to this medium */
		if(!subscriber->video) {
			/* Nope, don't relay */
			return;
		}
		if(ntohl(packet->data->ssrc) != subscriber->context.v_last_ssrc) {
			subscriber->context.v_last_ssrc = ntohl(packet->data->ssrc);
			subscriber->context.v_base_ts_prev = subscriber->context.v_last_ts;
			subscriber->context.v_base_ts = packet->timestamp;
			subscriber->context.v_base_seq_prev = subscriber->context.v_last_seq;
			subscriber->context.v_base_seq = packet->seq_number;
		}
		/* Compute a coherent timestamp and sequence number */
		subscriber->context.v_last_ts = (packet->timestamp-subscriber->context.v_base_ts)
			+ subscriber->context.v_base_ts_prev+4500;	/* FIXME When switching, we assume 15fps */
		subscriber->context.v_last_seq = (packet->seq_number-subscriber->context.v_base_seq)+subscriber->context.v_base_seq_prev+1;
		/* Update the timestamp and sequence number in the RTP packet, and send it */
		packet->data->timestamp = htonl(subscriber->context.v_last_ts);
		packet->data->seq_number = htons(subscriber->context.v_last_seq);
		if(gateway != NULL)
			gateway->relay_rtp(session->handle, packet->is_video, (char *)packet->data, packet->length);
		/* Restore the timestamp and sequence number to what the publisher set them to */
		packet->data->timestamp = htonl(packet->timestamp);
		packet->data->seq_number = htons(packet->seq_number);
	} else {
		/* Check if this subscriber is subscribed to this medium */
		if(!subscriber->audio) {
			/* Nope, don't relay */
			return;
		}
		if(ntohl(packet->data->ssrc) != subscriber->context.a_last_ssrc) {
			subscriber->context.a_last_ssrc = ntohl(packet->data->ssrc);
			subscriber->context.a_base_ts_prev = subscriber->context.a_last_ts;
			subscriber->context.a_base_ts = packet->timestamp;
			subscriber->context.a_base_seq_prev = subscriber->context.a_last_seq;
			subscriber->context.a_base_seq = packet->seq_number;
		}
		/* Compute a coherent timestamp and sequence number */
		subscriber->context.a_last_ts = (packet->timestamp-subscriber->context.a_base_ts)
			+ subscriber->context.a_base_ts_prev+960;	/* FIXME When switching, we assume Opus and so a 960 ts step */
		subscriber->context.a_last_seq = (packet->seq_number-subscriber->context.a_base_seq)+subscriber->context.a_base_seq_prev+1;
		/* Update the timestamp and sequence number in the RTP packet, and send it */
		packet->data->timestamp = htonl(subscriber->context.a_last_ts);
		packet->data->seq_number = htons(subscriber->context.a_last_seq);
		if(gateway != NULL)
			gateway->relay_rtp(session->handle, packet->is_video, (char *)packet->data, packet->length);
		/* Restore the timestamp and sequence number to what the publisher set them to */
		packet->data->timestamp = htonl(packet->timestamp);
		packet->data->seq_number = htons(packet->seq_number);
	}

	return;
}

static void janus_videoroom_relay_data_packet(gpointer data, gpointer user_data) {
	char *text = (char *)user_data;
	janus_videoroom_subscriber *subscriber = (janus_videoroom_subscriber *)data;
	if(!subscriber || !subscriber->session || !subscriber->data || subscriber->paused) {
		return;
	}
	janus_videoroom_session *session = subscriber->session;
	if(!session || !session->handle) {
		return;
	}
	if(!session->started) {
		return;
	}
	if(gateway != NULL && text != NULL) {
		JANUS_LOG(LOG_VERB, "Forwarding DataChannel message (%zu bytes) to viewer: %s\n", strlen(text), text);
		gateway->relay_data(session->handle, text, strlen(text));
	}
	return;
}<|MERGE_RESOLUTION|>--- conflicted
+++ resolved
@@ -668,83 +668,6 @@
 	}
 }
 
-<<<<<<< HEAD
-=======
-/* Convenience wrapper function for session_free that corresponds to GHRFunc() format for hash table cleanup */
-static gboolean session_hash_table_remove(gpointer key, gpointer value, gpointer not_used) {
-	if(value) {
-		session_free(value);
-	}
-	return TRUE;
-}
-
-/* VideoRoom watchdog/garbage collector (sort of) */
-void *janus_videoroom_watchdog(void *data);
-void *janus_videoroom_watchdog(void *data) {
-	JANUS_LOG(LOG_INFO, "VideoRoom watchdog started\n");
-	gint64 now = 0, room_now = 0;
-	while(g_atomic_int_get(&initialized) && !g_atomic_int_get(&stopping)) {
-		janus_mutex_lock(&sessions_mutex);
-		/* Iterate on all the participants/listeners and check if we need to remove any of them */
-		now = janus_get_monotonic_time();
-		if(old_sessions != NULL) {
-			GList *sl = old_sessions;
-			JANUS_LOG(LOG_HUGE, "Checking %d old VideoRoom sessions...\n", g_list_length(old_sessions));
-			while(sl) {
-				janus_videoroom_session *session = (janus_videoroom_session *)sl->data;
-				/* If we are stopping, their is no point to continue to iterate */
-				if(!initialized || stopping) {
-					break;
-				}
-				if(!session) {
-					sl = sl->next;
-					continue;
-				}
-				if(now-session->destroyed >= 5*G_USEC_PER_SEC) {
-					/* We're lazy and actually get rid of the stuff only after a few seconds */
-					JANUS_LOG(LOG_VERB, "Freeing old VideoRoom session\n");
-					GList *rm = sl->next;
-					old_sessions = g_list_delete_link(old_sessions, sl);
-					sl = rm;
-					g_hash_table_steal(sessions, session->handle);
-					session_free(session);
-					continue;
-				}
-				sl = sl->next;
-			}
-		}
-		janus_mutex_unlock(&sessions_mutex);
-		janus_mutex_lock(&rooms_mutex);
-		if(old_rooms != NULL) {
-			GList *rl = old_rooms;
-			room_now = janus_get_monotonic_time();
-			while(rl) {
-				janus_videoroom* room = (janus_videoroom*)rl->data;
-				if(!initialized || stopping){
-					break;
-				}
-				if(!room) {
-					rl = rl->next;
-					continue;
-				}
-				if(room_now - room->destroyed >= 5*G_USEC_PER_SEC) {
-					GList *rm = rl->next;
-					old_rooms = g_list_delete_link(old_rooms, rl);
-					rl = rm;
-					g_hash_table_remove(rooms, &room->room_id);
-					continue;
-				}
-				rl = rl->next;
-			}
-		}
-		janus_mutex_unlock(&rooms_mutex);
-		g_usleep(500000);
-	}
-	JANUS_LOG(LOG_INFO, "VideoRoom watchdog stopped\n");
-	return NULL;
-}
-
->>>>>>> 9ff0de3c
 
 /* Plugin implementation */
 int janus_videoroom_init(janus_callbacks *callback, const char *config_path) {
@@ -772,13 +695,8 @@
 		janus_config_print(config);
 	janus_mutex_init(&config_mutex);
 
-<<<<<<< HEAD
-	rooms = g_hash_table_new_full(NULL, NULL, NULL,
-	                              (GDestroyNotify) janus_videoroom_room_destroy);
-=======
 	rooms = g_hash_table_new_full(g_int64_hash, g_int64_equal,
-		(GDestroyNotify)g_free, (GDestroyNotify) janus_videoroom_free);
->>>>>>> 9ff0de3c
+		(GDestroyNotify)g_free, (GDestroyNotify) janus_videoroom_room_destroy);
 	janus_mutex_init(&rooms_mutex);
 	sessions = g_hash_table_new_full(NULL, NULL, NULL, (GDestroyNotify)janus_videoroom_session_destroy);
 	janus_mutex_init(&sessions_mutex);
@@ -887,16 +805,10 @@
 			if(rec_dir && rec_dir->value) {
 				videoroom->rec_dir = g_strdup(rec_dir->value);
 			}
-<<<<<<< HEAD
 			g_atomic_int_set(&videoroom->destroyed, 0);
 			janus_mutex_init(&videoroom->mutex);
 			janus_refcount_init(&videoroom->ref, janus_videoroom_room_free);
-			videoroom->participants = g_hash_table_new(NULL, NULL);
-=======
-			videoroom->destroyed = 0;
-			janus_mutex_init(&videoroom->participants_mutex);
 			videoroom->participants = g_hash_table_new_full(g_int64_hash, g_int64_equal, (GDestroyNotify)g_free, NULL);
->>>>>>> 9ff0de3c
 			janus_mutex_lock(&rooms_mutex);
 			g_hash_table_insert(rooms, janus_uint64_dup(videoroom->room_id), videoroom);
 			janus_mutex_unlock(&rooms_mutex);
@@ -1443,16 +1355,10 @@
 		if(rec_dir) {
 			videoroom->rec_dir = g_strdup(json_string_value(rec_dir));
 		}
-<<<<<<< HEAD
 		g_atomic_int_set(&videoroom->destroyed, 0);
 		janus_mutex_init(&videoroom->mutex);
 		janus_refcount_init(&videoroom->ref, janus_videoroom_room_free);
-		videoroom->participants = g_hash_table_new(NULL, NULL);
-=======
-		videoroom->destroyed = 0;
-		janus_mutex_init(&videoroom->participants_mutex);
 		videoroom->participants = g_hash_table_new_full(g_int64_hash, g_int64_equal, (GDestroyNotify)g_free, NULL);
->>>>>>> 9ff0de3c
 		JANUS_LOG(LOG_VERB, "Created videoroom: %"SCNu64" (%s, %s, %s/%s codecs, secret: %s, pin: %s)\n",
 			videoroom->room_id, videoroom->room_name,
 			videoroom->is_private ? "private" : "public",
@@ -1651,14 +1557,9 @@
 		janus_mutex_unlock(&rooms_mutex);
 		if(error_code != 0)
 			goto error;
-<<<<<<< HEAD
 		janus_refcount_increase(&videoroom->ref);
 		janus_mutex_lock(&videoroom->mutex);
-		janus_videoroom_publisher *publisher = g_hash_table_lookup(videoroom->participants, GUINT_TO_POINTER(publisher_id));
-=======
-		janus_mutex_lock(&videoroom->participants_mutex);
-		janus_videoroom_participant* publisher = g_hash_table_lookup(videoroom->participants, &publisher_id);
->>>>>>> 9ff0de3c
+		janus_videoroom_publisher *publisher = g_hash_table_lookup(videoroom->participants, &publisher_id);
 		if(publisher == NULL) {
 			janus_refcount_decrease(&videoroom->ref);
 			janus_mutex_unlock(&videoroom->mutex);
@@ -1740,14 +1641,9 @@
 		janus_mutex_unlock(&rooms_mutex);
 		if(error_code != 0)
 			goto error;
-<<<<<<< HEAD
 		janus_mutex_lock(&videoroom->mutex);
 		janus_refcount_increase(&videoroom->ref);
-		janus_videoroom_publisher *publisher = g_hash_table_lookup(videoroom->participants, GUINT_TO_POINTER(publisher_id));
-=======
-		janus_mutex_lock(&videoroom->participants_mutex);
-		janus_videoroom_participant *publisher = g_hash_table_lookup(videoroom->participants, &publisher_id);
->>>>>>> 9ff0de3c
+		janus_videoroom_publisher *publisher = g_hash_table_lookup(videoroom->participants, &publisher_id);
 		if(publisher == NULL) {
 			janus_mutex_unlock(&videoroom->mutex);
 			janus_refcount_decrease(&videoroom->ref);
@@ -2568,16 +2464,10 @@
 				json_t *id = json_object_get(root, "id");
 				if(id) {
 					user_id = json_integer_value(id);
-<<<<<<< HEAD
 					janus_mutex_lock(&videoroom->mutex);
-					if(g_hash_table_lookup(videoroom->participants, GUINT_TO_POINTER(user_id)) != NULL) {
+					if(g_hash_table_lookup(videoroom->participants, &user_id) != NULL) {
 						janus_refcount_decrease(&videoroom->ref);
 						janus_mutex_unlock(&videoroom->mutex);
-=======
-					janus_mutex_lock(&videoroom->participants_mutex);
-					if(g_hash_table_lookup(videoroom->participants, &user_id) != NULL) {
-						janus_mutex_unlock(&videoroom->participants_mutex);
->>>>>>> 9ff0de3c
 						/* User ID already taken */
 						JANUS_LOG(LOG_ERR, "User ID %"SCNu64" already exists\n", user_id);
 						error_code = JANUS_VIDEOROOM_ERROR_ID_EXISTS;
@@ -2712,13 +2602,8 @@
 				json_t *list = json_array();
 				GHashTableIter iter;
 				gpointer value;
-<<<<<<< HEAD
 				janus_mutex_lock(&videoroom->mutex);
-				g_hash_table_insert(videoroom->participants, GUINT_TO_POINTER(user_id), publisher);
-=======
-				janus_mutex_lock(&videoroom->participants_mutex);
 				g_hash_table_insert(videoroom->participants, janus_uint64_dup(publisher->user_id), publisher);
->>>>>>> 9ff0de3c
 				g_hash_table_iter_init(&iter, videoroom->participants);
 				while (!g_atomic_int_get(&videoroom->destroyed) && g_hash_table_iter_next(&iter, NULL, &value)) {
 					janus_videoroom_publisher *p = value;
@@ -2753,18 +2638,11 @@
 				json_t *audio = json_object_get(root, "audio");
 				json_t *video = json_object_get(root, "video");
 				json_t *data = json_object_get(root, "data");
-<<<<<<< HEAD
 				janus_mutex_lock(&videoroom->mutex);
-				janus_videoroom_publisher *publisher = g_hash_table_lookup(videoroom->participants, GUINT_TO_POINTER(feed_id));
+				janus_videoroom_publisher *publisher = g_hash_table_lookup(videoroom->participants, &feed_id);
 				janus_mutex_unlock(&videoroom->mutex);
 				if(publisher == NULL || g_atomic_int_get(&publisher->destroyed) || publisher->sdp == NULL) {
 					janus_refcount_decrease(&videoroom->ref);
-=======
-				janus_mutex_lock(&videoroom->participants_mutex);
-				janus_videoroom_participant *publisher = g_hash_table_lookup(videoroom->participants, &feed_id);
-				janus_mutex_unlock(&videoroom->participants_mutex);
-				if(publisher == NULL || publisher->sdp == NULL) {
->>>>>>> 9ff0de3c
 					JANUS_LOG(LOG_ERR, "No such feed (%"SCNu64")\n", feed_id);
 					error_code = JANUS_VIDEOROOM_ERROR_NO_SUCH_FEED;
 					g_snprintf(error_cause, 512, "No such feed (%"SCNu64")", feed_id);
@@ -2843,97 +2721,6 @@
 					}
 					g_free(event_text);
 				}
-<<<<<<< HEAD
-=======
-			} else if(!strcasecmp(ptype_text, "muxed-listener")) {
-				/* This is a new Multiplexed listener */
-				JANUS_LOG(LOG_INFO, "Configuring new Multiplexed listener\n");
-				/* Any feed we want to attach to already? */
-				GList *list = NULL;
-				JANUS_VALIDATE_JSON_OBJECT(root, feeds_parameters,
-					error_code, error_cause, TRUE,
-					JANUS_VIDEOROOM_ERROR_MISSING_ELEMENT, JANUS_VIDEOROOM_ERROR_INVALID_ELEMENT);
-				if(error_code != 0)
-					goto error;
-				json_t *feeds = json_object_get(root, "feeds");
-				if(feeds && json_array_size(feeds) > 0) {
-					unsigned int i = 0;
-					int problem = 0;
-					for(i=0; i<json_array_size(feeds); i++) {
-						if(videoroom->destroyed) {
-							problem = 1;
-							JANUS_LOG(LOG_ERR, "Room destroyed");
-							error_code = JANUS_VIDEOROOM_ERROR_NO_SUCH_ROOM;
-							g_snprintf(error_cause, 512, "Room destroyed");
-							break;
-						}
-						json_t *feed = json_array_get(feeds, i);
-						if(!feed || !json_is_integer(feed)) {
-							problem = 1;
-							JANUS_LOG(LOG_ERR, "Invalid element (feeds in the array must be integers)\n");
-							error_code = JANUS_VIDEOROOM_ERROR_INVALID_ELEMENT;
-							g_snprintf(error_cause, 512, "Invalid element (feeds in the array must be integers)");
-							break;
-						}
-						uint64_t feed_id = json_integer_value(feed);
-						janus_mutex_lock(&videoroom->participants_mutex);
-						janus_videoroom_participant *publisher = g_hash_table_lookup(videoroom->participants, &feed_id);
-						janus_mutex_unlock(&videoroom->participants_mutex);
-						if(publisher == NULL) { //~ || publisher->sdp == NULL) {
-							/* FIXME For muxed listeners, we accept subscriptions to existing participants who haven't published yet */
-							problem = 1;
-							JANUS_LOG(LOG_ERR, "No such feed (%"SCNu64")\n", feed_id);
-							error_code = JANUS_VIDEOROOM_ERROR_NO_SUCH_FEED;
-							g_snprintf(error_cause, 512, "No such feed (%"SCNu64")", feed_id);
-							break;
-						}
-						list = g_list_prepend(list, GUINT_TO_POINTER(feed_id));
-						JANUS_LOG(LOG_INFO, "  -- Subscribing to feed %"SCNu64"\n", feed_id);
-					}
-					if(problem) {
-						goto error;
-					}
-				}
-				/* Allocate listener */
-				janus_videoroom_listener_muxed *listener = g_malloc0(sizeof(janus_videoroom_listener_muxed));
-				if(listener == NULL) {
-					JANUS_LOG(LOG_FATAL, "Memory error!\n");
-					error_code = JANUS_VIDEOROOM_ERROR_UNKNOWN_ERROR;
-					g_snprintf(error_cause, 512, "Memory error");
-					goto error;
-				}
-				listener->session = session;
-				listener->room = videoroom;
-				session->participant_type = janus_videoroom_p_type_subscriber_muxed;
-				session->participant = listener;
-				/* Ack that we created the listener */
-				event = json_object();
-				json_object_set_new(event, "videoroom", json_string("muxed-created"));
-				json_object_set_new(event, "room", json_integer(videoroom->room_id));
-				JANUS_LOG(LOG_VERB, "Preparing JSON event as a reply\n");
-				char *event_text = json_dumps(event, JSON_INDENT(3) | JSON_PRESERVE_ORDER);
-				json_decref(event);
-				/* How long will the gateway take to push the event? */
-				gint64 start = janus_get_monotonic_time();
-				int res = gateway->push_event(msg->handle, &janus_videoroom_plugin, msg->transaction, event_text, NULL, NULL);
-				JANUS_LOG(LOG_VERB, "  >> Pushing event: %d (took %"SCNu64" us)\n", res, janus_get_monotonic_time()-start);
-				JANUS_LOG(LOG_VERB, "  >> %d\n", res);
-				g_free(event_text);
-				root = NULL;
-				/* Attach to feeds if needed */
-				if(list != NULL) {
-					JANUS_LOG(LOG_INFO, "Subscribing to %d feeds\n", g_list_length(list));
-					list = g_list_reverse(list);
-					if(videoroom->destroyed || janus_videoroom_muxed_subscribe(listener, list, msg->transaction) < 0) {
-						JANUS_LOG(LOG_ERR, "Error subscribing!\n");
-						error_code = JANUS_VIDEOROOM_ERROR_UNKNOWN_ERROR;	/* FIXME */
-						g_snprintf(error_cause, 512, "Error subscribing!");
-						goto error;
-					}
-				}
-				janus_videoroom_message_free(msg);
-				continue;
->>>>>>> 9ff0de3c
 			} else {
 				janus_refcount_decrease(&videoroom->ref);
 				JANUS_LOG(LOG_ERR, "Invalid element (ptype)\n");
@@ -3152,17 +2939,10 @@
 					g_snprintf(error_cause, 512, "No such room (%"SCNu64")", subscriber->room->room_id);
 					goto error;
 				}
-<<<<<<< HEAD
 				janus_mutex_lock(&subscriber->room->mutex);
-				janus_videoroom_publisher *publisher = g_hash_table_lookup(subscriber->room->participants, GUINT_TO_POINTER(feed_id));
+				janus_videoroom_publisher *publisher = g_hash_table_lookup(subscriber->room->participants, &feed_id);
 				janus_mutex_unlock(&subscriber->room->mutex);
 				if(publisher == NULL || g_atomic_int_get(&publisher->destroyed) || publisher->sdp == NULL) {
-=======
-				janus_mutex_lock(&listener->room->participants_mutex);
-				janus_videoroom_participant *publisher = g_hash_table_lookup(listener->room->participants, &feed_id);
-				janus_mutex_unlock(&listener->room->participants_mutex);
-				if(publisher == NULL || publisher->sdp == NULL) {
->>>>>>> 9ff0de3c
 					JANUS_LOG(LOG_ERR, "No such feed (%"SCNu64")\n", feed_id);
 					error_code = JANUS_VIDEOROOM_ERROR_NO_SUCH_FEED;
 					g_snprintf(error_cause, 512, "No such feed (%"SCNu64")", feed_id);
@@ -3217,179 +2997,11 @@
 				if(publisher->display)
 					json_object_set_new(event, "display", json_string(publisher->display));
 			} else if(!strcasecmp(request_text, "leave")) {
-<<<<<<< HEAD
 				guint64 room_id = subscriber && subscriber->room ? subscriber->room->room_id : 0;
 				/* Tell the core to tear down the PeerConnection, hangup_media will do the rest */
 				janus_videoroom_hangup_media(session->handle);
 				gateway->close_pc(session->handle);
 				/* Send an event back */
-=======
-				janus_videoroom_participant *publisher = listener->feed;
-				if(publisher != NULL) {
-					janus_mutex_lock(&publisher->listeners_mutex);
-					publisher->listeners = g_slist_remove(publisher->listeners, listener);
-					janus_mutex_unlock(&publisher->listeners_mutex);
-					listener->feed = NULL;
-				}
-				event = json_object();
-				json_object_set_new(event, "videoroom", json_string("event"));
-				json_object_set_new(event, "room", json_integer(listener->room->room_id));
-				json_object_set_new(event, "left", json_string("ok"));
-				session->started = FALSE;
-			} else {
-				JANUS_LOG(LOG_ERR, "Unknown request '%s'\n", request_text);
-				error_code = JANUS_VIDEOROOM_ERROR_INVALID_REQUEST;
-				g_snprintf(error_cause, 512, "Unknown request '%s'", request_text);
-				goto error;
-			}
-		} else if(session->participant_type == janus_videoroom_p_type_subscriber_muxed) {
-			/* Handle this Multiplexed listener */
-			janus_videoroom_listener_muxed *listener = (janus_videoroom_listener_muxed *)session->participant;
-			if(listener == NULL) {
-				JANUS_LOG(LOG_ERR, "Invalid Multiplexed listener instance\n");
-				error_code = JANUS_VIDEOROOM_ERROR_UNKNOWN_ERROR;
-				g_snprintf(error_cause, 512, "Invalid Multiplexed listener instance");
-				goto error;
-			}
-			if(!strcasecmp(request_text, "join")) {
-				JANUS_LOG(LOG_ERR, "Already in as a Multiplexed listener on this handle\n");
-				error_code = JANUS_VIDEOROOM_ERROR_ALREADY_JOINED;
-				g_snprintf(error_cause, 512, "Already in as a Multiplexed listener on this handle");
-				goto error;
-			} else if(!strcasecmp(request_text, "add")) {
-				/* Add new streams to subscribe to */
-				GList *list = NULL;
-				JANUS_VALIDATE_JSON_OBJECT(root, feeds_parameters,
-					error_code, error_cause, TRUE,
-					JANUS_VIDEOROOM_ERROR_MISSING_ELEMENT, JANUS_VIDEOROOM_ERROR_INVALID_ELEMENT);
-				if(error_code != 0)
-					goto error;
-				json_t *feeds = json_object_get(root, "feeds");
-				unsigned int i = 0;
-				int problem = 0;
-				if(!listener->room) {
-					JANUS_LOG(LOG_ERR, "Room Destroyed ");
-					error_code = JANUS_VIDEOROOM_ERROR_NO_SUCH_ROOM;
-					g_snprintf(error_cause, 512, "No such room ");
-					goto error;
-				}
-				if(listener->room->destroyed) {
-					JANUS_LOG(LOG_ERR, "Room Destroyed (%"SCNu64")", listener->room->room_id);
-					error_code = JANUS_VIDEOROOM_ERROR_NO_SUCH_ROOM;
-					g_snprintf(error_cause, 512, "No such room (%"SCNu64")", listener->room->room_id);
-					goto error;
-				}
-				for(i=0; i<json_array_size(feeds); i++) {
-					json_t *feed = json_array_get(feeds, i);
-					if(listener->room->destroyed) {
-						problem = 1;
-						JANUS_LOG(LOG_ERR, "Room destroyed");
-						error_code = JANUS_VIDEOROOM_ERROR_NO_SUCH_ROOM;
-						g_snprintf(error_cause, 512, "Room destroyed");
-						break;
-					}
-					if(!feed || !json_is_integer(feed)) {
-						problem = 1;
-						JANUS_LOG(LOG_ERR, "Invalid element (feeds in the array must be integers)\n");
-						error_code = JANUS_VIDEOROOM_ERROR_INVALID_ELEMENT;
-						g_snprintf(error_cause, 512, "Invalid element (feeds in the array must be integers)");
-						break;
-					}
-					uint64_t feed_id = json_integer_value(feed);
-					janus_mutex_lock(&listener->room->participants_mutex);
-					janus_videoroom_participant *publisher = g_hash_table_lookup(listener->room->participants, &feed_id);
-					janus_mutex_unlock(&listener->room->participants_mutex);
-					if(publisher == NULL) { //~ || publisher->sdp == NULL) {
-						/* FIXME For muxed listeners, we accept subscriptions to existing participants who haven't published yet */
-						problem = 1;
-						JANUS_LOG(LOG_ERR, "No such feed (%"SCNu64")\n", feed_id);
-						error_code = JANUS_VIDEOROOM_ERROR_NO_SUCH_FEED;
-						g_snprintf(error_cause, 512, "No such feed (%"SCNu64")", feed_id);
-						break;
-					}
-					list = g_list_prepend(list, GUINT_TO_POINTER(feed_id));
-				}
-				if(problem) {
-					goto error;
-				}
-				list = g_list_reverse(list);
-				if(janus_videoroom_muxed_subscribe(listener, list, msg->transaction) < 0) {
-					JANUS_LOG(LOG_ERR, "Error subscribing!\n");
-					error_code = JANUS_VIDEOROOM_ERROR_UNKNOWN_ERROR;	/* FIXME */
-					g_snprintf(error_cause, 512, "Error subscribing!");
-					goto error;
-				}
-				janus_videoroom_message_free(msg);
-				continue;
-			} else if(!strcasecmp(request_text, "remove")) {
-				/* Remove subscribed streams */
-				GList *list = NULL;
-				JANUS_VALIDATE_JSON_OBJECT(root, feeds_parameters,
-					error_code, error_cause, TRUE,
-					JANUS_VIDEOROOM_ERROR_MISSING_ELEMENT, JANUS_VIDEOROOM_ERROR_INVALID_ELEMENT);
-				if(error_code != 0)
-					goto error;
-				json_t *feeds = json_object_get(root, "feeds");
-				unsigned int i = 0;
-				int error = 0;
-				for(i=0; i<json_array_size(feeds); i++) {
-					json_t *feed = json_array_get(feeds, i);
-					if(!feed || !json_is_integer(feed)) {
-						error = 1;
-						break;
-					}
-					list = g_list_prepend(list, GUINT_TO_POINTER(json_integer_value(feed)));
-				}
-				if(error) {
-					JANUS_LOG(LOG_ERR, "Invalid element (feeds in the array must be integers)\n");
-					error_code = JANUS_VIDEOROOM_ERROR_INVALID_ELEMENT;
-					g_snprintf(error_cause, 512, "Invalid element (feeds in the array must be integers)");
-					goto error;
-				}
-				list = g_list_reverse(list);
-				
-				if(!listener->room) {
-					JANUS_LOG(LOG_ERR, "Error unsubscribing!\n");
-					error_code = JANUS_VIDEOROOM_ERROR_UNKNOWN_ERROR;	/* FIXME */
-					g_snprintf(error_cause, 512, "Error unsubscribing!");
-					goto error;
-				}
-				if(janus_videoroom_muxed_unsubscribe(listener, list, msg->transaction) < 0) {
-					JANUS_LOG(LOG_ERR, "Error unsubscribing!\n");
-					error_code = JANUS_VIDEOROOM_ERROR_UNKNOWN_ERROR;	/* FIXME */
-					g_snprintf(error_cause, 512, "Error unsubscribing!");
-					goto error;
-				}
-				janus_videoroom_message_free(msg);
-				continue;
-			} else if(!strcasecmp(request_text, "start")) {
-				/* Start/restart receiving the publishers streams */
-				/* TODO */
-				event = json_object();
-				json_object_set_new(event, "videoroom", json_string("event"));
-				json_object_set_new(event, "room", json_integer(listener->room->room_id));
-				json_object_set_new(event, "started", json_string("ok"));
-				//~ /* Send a FIR */
-				//~ char buf[20];
-				//~ memset(buf, 0, 20);
-				//~ janus_rtcp_fir((char *)&buf, 20, &publisher->fir_seq);
-				//~ JANUS_LOG(LOG_VERB, "Resuming publisher, sending FIR to %"SCNu64" (%s)\n", publisher->user_id, publisher->display ? publisher->display : "??");
-				//~ gateway->relay_rtcp(publisher->session->handle, 1, buf, 20);
-				//~ /* Send a PLI too, just in case... */
-				//~ memset(buf, 0, 12);
-				//~ janus_rtcp_pli((char *)&buf, 12);
-				//~ JANUS_LOG(LOG_VERB, "Resuming publisher, sending PLI to %"SCNu64" (%s)\n", publisher->user_id, publisher->display ? publisher->display : "??");
-				//~ gateway->relay_rtcp(publisher->session->handle, 1, buf, 12);
-			} else if(!strcasecmp(request_text, "pause")) {
-				/* Stop receiving the publishers streams for a while */
-				/* TODO */
-				event = json_object();
-				json_object_set_new(event, "videoroom", json_string("event"));
-				json_object_set_new(event, "room", json_integer(listener->room->room_id));
-				json_object_set_new(event, "paused", json_string("ok"));
-			} else if(!strcasecmp(request_text, "leave")) {
-				/* TODO */
->>>>>>> 9ff0de3c
 				event = json_object();
 				json_object_set_new(event, "videoroom", json_string("event"));
 				json_object_set_new(event, "room", json_integer(room_id));
@@ -3738,247 +3350,6 @@
 }
 
 
-<<<<<<< HEAD
-=======
-/* Multiplexing helpers */
-int janus_videoroom_muxed_subscribe(janus_videoroom_listener_muxed *muxed_listener, GList *feeds, char *transaction) {
-	if(!muxed_listener || !feeds)
-		return -1;
-	janus_mutex_lock(&muxed_listener->listeners_mutex);
-	JANUS_LOG(LOG_VERB, "Subscribing to %d feeds\n", g_list_length(feeds));
-	janus_videoroom *videoroom = muxed_listener->room;
-	GList *ps = feeds;
-	json_t *list = json_array();
-	int added_feeds = 0;
-	while(ps) {
-		uint64_t feed_id = GPOINTER_TO_UINT(ps->data);
-		janus_videoroom_participant *publisher = g_hash_table_lookup(videoroom->participants, &feed_id);
-		if(publisher == NULL) { //~ || publisher->sdp == NULL) {
-			/* FIXME For muxed listeners, we accept subscriptions to existing participants who haven't published yet */
-			JANUS_LOG(LOG_WARN, "No such feed (%"SCNu64"), skipping\n", feed_id);
-			ps = ps->next;
-			continue;
-		}
-		/* Are we already subscribed? */
-		gboolean subscribed = FALSE;
-		GSList *ls = muxed_listener->listeners;
-		while(ls) {
-			janus_videoroom_listener *l = (janus_videoroom_listener *)ls->data;
-			if(l && (l->feed == publisher)) {
-				subscribed = TRUE;
-				JANUS_LOG(LOG_WARN, "Already subscribed to feed %"SCNu64", skipping\n", feed_id);
-				break;
-			}
-			ls = ls->next;
-		}
-		if(subscribed) {
-			ps = ps->next;
-			continue;
-		}
-		janus_videoroom_listener *listener = g_malloc0(sizeof(janus_videoroom_listener));
-		if(listener == NULL) {
-			JANUS_LOG(LOG_FATAL, "Memory error!\n");
-			ps = ps->next;
-			continue;
-		}
-		listener->session = muxed_listener->session;
-		listener->room = videoroom;
-		listener->feed = publisher;
-		//~ listener->paused = TRUE;	/* We need an explicit start from the listener */
-		listener->paused = FALSE;
-		listener->parent = muxed_listener;
-		janus_mutex_lock(&publisher->listeners_mutex);
-		publisher->listeners = g_slist_append(publisher->listeners, listener);
-		janus_mutex_unlock(&publisher->listeners_mutex);
-		muxed_listener->listeners = g_slist_append(muxed_listener->listeners, listener);
-		JANUS_LOG(LOG_VERB, "Now subscribed to %d feeds\n", g_slist_length(muxed_listener->listeners));
-		/* Add to feeds in the answer */
-		added_feeds++;
-		json_t *f = json_object();
-		json_object_set_new(f, "id", json_integer(feed_id));
-		if(publisher->display)
-			json_object_set_new(f, "display", json_string(publisher->display));
-		json_array_append_new(list, f);
-		ps = ps->next;
-	}
-	janus_mutex_unlock(&muxed_listener->listeners_mutex);
-	if(added_feeds == 0) {
-		/* Nothing changed */
-		return 0;
-	}
-	/* Prepare event */
-	json_t *event = json_object();
-	json_object_set_new(event, "videoroom", json_string("muxed-attached"));
-	json_object_set_new(event, "room", json_integer(videoroom->room_id));
-	json_object_set_new(event, "feeds", list);
-	JANUS_LOG(LOG_VERB, "Preparing JSON event as a reply\n");
-	char *event_text = json_dumps(event, JSON_INDENT(3) | JSON_PRESERVE_ORDER);
-	json_decref(event);
-	/* Send the updated offer */
-	return janus_videoroom_muxed_offer(muxed_listener, transaction, event_text);
-}
-
-int janus_videoroom_muxed_unsubscribe(janus_videoroom_listener_muxed *muxed_listener, GList *feeds, char *transaction) {
-	janus_mutex_lock(&muxed_listener->listeners_mutex);
-	JANUS_LOG(LOG_VERB, "Unsubscribing from %d feeds\n", g_list_length(feeds));
-	janus_videoroom *videoroom = muxed_listener->room;
-	GList *ps = feeds;
-	json_t *list = json_array();
-	int removed_feeds = 0;
-	while(ps) {
-		uint64_t feed_id = GPOINTER_TO_UINT(ps->data);
-		GSList *ls = muxed_listener->listeners;
-		while(ls) {
-			janus_videoroom_listener *listener = (janus_videoroom_listener *)ls->data;
-			if(listener) {
-				janus_videoroom_participant *publisher = listener->feed;
-				if(publisher == NULL || publisher->user_id != feed_id) {
-					/* Not the publisher we're looking for */
-					ls = ls->next;
-					continue;
-				}
-				janus_mutex_lock(&publisher->listeners_mutex);
-				publisher->listeners = g_slist_remove(publisher->listeners, listener);
-				janus_mutex_unlock(&publisher->listeners_mutex);
-				listener->feed = NULL;
-				muxed_listener->listeners = g_slist_remove(muxed_listener->listeners, listener);
-				JANUS_LOG(LOG_VERB, "Now subscribed to %d feeds\n", g_slist_length(muxed_listener->listeners));
-				janus_videoroom_listener_free(listener);
-				/* Add to feeds in the answer */
-				removed_feeds++;
-				json_t *f = json_object();
-				json_object_set_new(f, "id", json_integer(feed_id));
-				json_array_append_new(list, f);
-				break;
-			}
-			ls = ls->next;
-		}
-		ps = ps->next;
-	}
-	janus_mutex_unlock(&muxed_listener->listeners_mutex);
-	if(removed_feeds == 0) {
-		/* Nothing changed */
-		return 0;
-	}
-	/* Prepare event */
-	json_t *event = json_object();
-	json_object_set_new(event, "videoroom", json_string("muxed-detached"));
-	json_object_set_new(event, "room", json_integer(videoroom->room_id));
-	json_object_set_new(event, "feeds", list);
-	JANUS_LOG(LOG_VERB, "Preparing JSON event as a reply\n");
-	char *event_text = json_dumps(event, JSON_INDENT(3) | JSON_PRESERVE_ORDER);
-	json_decref(event);
-	/* Send the updated offer */
-	return janus_videoroom_muxed_offer(muxed_listener, transaction, event_text);
-}
-
-int janus_videoroom_muxed_offer(janus_videoroom_listener_muxed *muxed_listener, char *transaction, char *event_text) {
-	if(muxed_listener == NULL)
-		return -1;
-	/* Negotiate by placing a 'muxed' fake attribute for each publisher we subscribed to,
-	 * that will translate to multiple SSRCs when merging the SDP */
-	int audio = 0, video = 0;
-	char audio_muxed[1024], video_muxed[1024], temp[255];
-	char sdp[2048], audio_mline[512], video_mline[512], data_mline[1];
-	data_mline[0] = '\0'; /* Multiplexed streams do not support data channels */
-	memset(audio_muxed, 0, 1024);
-	memset(video_muxed, 0, 1024);
-	memset(audio_mline, 0, 512);
-	memset(video_mline, 0, 512);
-	/* Prepare the m-lines (FIXME this will result in an audio line even for video-only rooms, but we don't care) */
-	int pt = -1;
-	switch(muxed_listener->room->acodec) {
-		case JANUS_VIDEOROOM_OPUS:
-			pt = OPUS_PT;
-			break;
-		case JANUS_VIDEOROOM_ISAC_32K:
-			pt = ISAC32_PT;
-			break;
-		case JANUS_VIDEOROOM_ISAC_16K:
-			pt = ISAC16_PT;
-			break;
-		case JANUS_VIDEOROOM_PCMU:
-			pt = PCMU_PT;
-			break;
-		case JANUS_VIDEOROOM_PCMA:
-			pt = PCMA_PT;
-			break;
-		default:
-			/* Shouldn't happen */
-			break;
-	}
-	janus_videoroom_sdp_a_format(audio_mline, 512, muxed_listener->room->acodec, pt, "sendonly");
-	pt = -1;
-	switch(muxed_listener->room->vcodec) {
-		case JANUS_VIDEOROOM_VP8:
-			pt = VP8_PT;
-			break;
-		case JANUS_VIDEOROOM_VP9:
-			pt = VP9_PT;
-			break;
-		case JANUS_VIDEOROOM_H264:
-			pt = H264_PT;
-			break;
-		default:
-			/* Shouldn't happen */
-			break;
-	}
-	janus_videoroom_sdp_v_format(video_mline, 512, muxed_listener->room->vcodec, pt, 0, "sendonly");
-	/* FIXME Add a fake user/SSRC just to avoid the "Failed to set max send bandwidth for video content" bug */
-	g_strlcat(audio_muxed, "a=planb:sfu0 1\r\n", 1024);
-	g_strlcat(video_muxed, "a=planb:sfu0 2\r\n", 1024);
-	/* Go through all the available publishers */
-	GSList *ps = muxed_listener->listeners;
-	while(ps) {
-		janus_videoroom_listener *l = (janus_videoroom_listener *)ps->data;
-		if(l && l->feed) { //~ && l->feed->sdp) {
-			if(strstr(l->feed->sdp, "m=audio")) {
-				audio++;
-				g_snprintf(temp, 255, "a=planb:sfu%"SCNu64" %"SCNu32"\r\n", l->feed->user_id, l->feed->audio_ssrc);
-				g_strlcat(audio_muxed, temp, 1024);
-			}
-			if(strstr(l->feed->sdp, "m=video")) {
-				video++;
-				g_snprintf(temp, 255, "a=planb:sfu%"SCNu64" %"SCNu32"\r\n", l->feed->user_id, l->feed->video_ssrc);
-				g_strlcat(video_muxed, temp, 1024);
-			}
-		}
-		ps = ps->next;
-	}
-	/* Also add a bandwidth SDP attribute if we're capping the bitrate in the room */
-	if(audio) {
-		g_strlcat(audio_mline, audio_muxed, 2048);
-	}
-	if(video) {
-		g_strlcat(video_mline, video_muxed, 2048);
-	}
-	g_snprintf(sdp, 2048, sdp_template,
-		janus_get_real_time(),			/* We need current time here */
-		janus_get_real_time(),			/* We need current time here */
-		muxed_listener->room->room_name,	/* Video room name */
-		audio_mline,					/* Audio m-line */
-		video_mline,					/* Video m-line */
-		data_mline);					/* Data channel m-line */
-	char *newsdp = g_strdup(sdp);
-	if(video) {
-		/* Remove useless bandwidth attribute, if any */
-		newsdp = janus_string_replace(newsdp, "b=AS:0\r\n", "");
-	}
-	JANUS_LOG(LOG_VERB, "%s", newsdp);
-	/* How long will the gateway take to push the event? */
-	gint64 start = janus_get_monotonic_time();
-	int res = gateway->push_event(muxed_listener->session->handle, &janus_videoroom_plugin, transaction, event_text, "offer", newsdp);
-	JANUS_LOG(LOG_VERB, "  >> Pushing event: %d (took %"SCNu64" us)\n", res, janus_get_monotonic_time()-start);
-	if(res != JANUS_OK) {
-		/* TODO Failed to negotiate? We should remove this listener */
-	} else {
-		/* Let's wait for the setup_media event */
-	}
-	return 0;
-}
-
-
->>>>>>> 9ff0de3c
 /* Helper to quickly relay RTP packets from publishers to subscribers */
 static void janus_videoroom_relay_rtp_packet(gpointer data, gpointer user_data) {
 	janus_videoroom_rtp_relay_packet *packet = (janus_videoroom_rtp_relay_packet *)user_data;
