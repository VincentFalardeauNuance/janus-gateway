--- conflicted
+++ resolved
@@ -834,21 +834,9 @@
 		*error = -2;
 		return;
 	}
-<<<<<<< HEAD
 	JANUS_LOG(LOG_VERB, "Removing Record&Play session...\n");
-	janus_recordplay_hangup_media(handle);
-	janus_mutex_lock(&sessions_mutex);
+	janus_recordplay_hangup_media_internal(handle);
 	g_hash_table_remove(sessions, handle);
-=======
-	if(!session->destroyed) {
-		JANUS_LOG(LOG_VERB, "Removing Record&Play session...\n");
-		janus_recordplay_hangup_media_internal(handle);
-		session->destroyed = janus_get_monotonic_time();
-		g_hash_table_remove(sessions, handle);
-		/* Cleaning up and removing the session is done in a lazy way */
-		old_sessions = g_list_append(old_sessions, session);
-	}
->>>>>>> 7a42432c
 	janus_mutex_unlock(&sessions_mutex);
 	return;
 }
@@ -865,6 +853,7 @@
 		return NULL;
 	}
 	janus_refcount_increase(&session->ref);
+	janus_mutex_unlock(&sessions_mutex);
 	/* In the echo test, every session is the same: we just provide some configure info */
 	json_t *info = json_object();
 	json_object_set_new(info, "type", json_string(session->recorder ? "recorder" : (session->recording ? "player" : "none")));
@@ -874,26 +863,15 @@
 		json_object_set_new(info, "recording_name", json_string(session->recording->name));
 		janus_refcount_decrease(&session->recording->ref);
 	}
-<<<<<<< HEAD
 	json_object_set_new(info, "hangingup", json_integer(g_atomic_int_get(&session->hangingup)));
 	json_object_set_new(info, "destroyed", json_integer(g_atomic_int_get(&session->destroyed)));
 	janus_refcount_decrease(&session->ref);
-=======
-	json_object_set_new(info, "destroyed", json_integer(session->destroyed));
-	janus_mutex_unlock(&sessions_mutex);
->>>>>>> 7a42432c
 	return info;
 }
 
 struct janus_plugin_result *janus_recordplay_handle_message(janus_plugin_session *handle, char *transaction, json_t *message, json_t *jsep) {
 	if(g_atomic_int_get(&stopping) || !g_atomic_int_get(&initialized))
 		return janus_plugin_result_new(JANUS_PLUGIN_ERROR, g_atomic_int_get(&stopping) ? "Shutting down" : "Plugin not initialized", NULL);
-	janus_recordplay_session *session = (janus_recordplay_session *)handle->plugin_handle;
-	if(!session)
-		return janus_plugin_result_new(JANUS_PLUGIN_ERROR, "No session associated with this handle", NULL);
-
-	/* Increase the reference counter for this session: we'll decrease it after we handle the message */
-	janus_refcount_increase(&session->ref);
 
 	/* Pre-parse the message */
 	int error_code = 0;
@@ -902,17 +880,6 @@
 	json_t *response = NULL;
 	
 	janus_mutex_lock(&sessions_mutex);
-
-	if(message == NULL) {
-		JANUS_LOG(LOG_ERR, "No message??\n");
-		error_code = JANUS_RECORDPLAY_ERROR_NO_MESSAGE;
-		g_snprintf(error_cause, 512, "%s", "No message??");
-		goto plugin_response;
-	}
-
-<<<<<<< HEAD
-	if(g_atomic_int_get(&session->destroyed)) {
-=======
 	janus_recordplay_session *session = janus_recordplay_lookup_session(handle);
 	if(!session) {
 		JANUS_LOG(LOG_ERR, "No session associated with this handle...\n");
@@ -920,14 +887,22 @@
 		g_snprintf(error_cause, 512, "%s", "session associated with this handle...");
 		goto plugin_response;
 	}
-	if(session->destroyed) {
->>>>>>> 7a42432c
+	/* Increase the reference counter for this session: we'll decrease it after we handle the message */
+	janus_refcount_increase(&session->ref);
+	janus_mutex_unlock(&sessions_mutex);
+	if(g_atomic_int_get(&session->destroyed)) {
 		JANUS_LOG(LOG_ERR, "Session has already been destroyed...\n");
 		error_code = JANUS_RECORDPLAY_ERROR_UNKNOWN_ERROR;
 		g_snprintf(error_cause, 512, "%s", "Session has already been destroyed...");
 		goto plugin_response;
 	}
 
+	if(message == NULL) {
+		JANUS_LOG(LOG_ERR, "No message??\n");
+		error_code = JANUS_RECORDPLAY_ERROR_NO_MESSAGE;
+		g_snprintf(error_cause, 512, "%s", "No message??");
+		goto plugin_response;
+	}
 	if(!json_is_object(root)) {
 		JANUS_LOG(LOG_ERR, "JSON error: not an object\n");
 		error_code = JANUS_RECORDPLAY_ERROR_INVALID_JSON;
@@ -1010,7 +985,6 @@
 	} else if(!strcasecmp(request_text, "record") || !strcasecmp(request_text, "play")
 			|| !strcasecmp(request_text, "start") || !strcasecmp(request_text, "stop")) {
 		/* These messages are handled asynchronously */
-		janus_mutex_unlock(&sessions_mutex);
 		janus_recordplay_message *msg = g_malloc0(sizeof(janus_recordplay_message));
 		if(msg == NULL) {
 			JANUS_LOG(LOG_FATAL, "Memory error!\n");
@@ -1032,7 +1006,6 @@
 
 plugin_response:
 		{
-			janus_mutex_unlock(&sessions_mutex);
 			if(error_code == 0 && !response) {
 				error_code = JANUS_RECORDPLAY_ERROR_UNKNOWN_ERROR;
 				g_snprintf(error_cause, 512, "Invalid response");
@@ -1051,7 +1024,8 @@
 				json_decref(jsep);
 			g_free(transaction);
 
-			janus_refcount_decrease(&session->ref);
+			if(session != NULL)
+				janus_refcount_decrease(&session->ref);
 			return janus_plugin_result_new(JANUS_PLUGIN_OK, NULL, response);
 		}
 
@@ -1068,14 +1042,12 @@
 		JANUS_LOG(LOG_ERR, "No session associated with this handle...\n");
 		return;
 	}
-<<<<<<< HEAD
-	if(g_atomic_int_get(&session->destroyed))
-=======
-	if(session->destroyed) {
+	if(g_atomic_int_get(&session->destroyed)) {
 		janus_mutex_unlock(&sessions_mutex);
->>>>>>> 7a42432c
 		return;
 	}
+	janus_refcount_increase(&session->ref);
+	janus_mutex_unlock(&sessions_mutex);
 	g_atomic_int_set(&session->hangingup, 0);
 	/* Take note of the fact that the session is now active */
 	session->active = TRUE;
@@ -1092,7 +1064,7 @@
 			}
 		}
 	}
-	janus_mutex_unlock(&sessions_mutex);
+	janus_refcount_decrease(&session->ref);
 }
 
 void janus_recordplay_send_rtcp_feedback(janus_plugin_session *handle, int video, char *buf, int len) {
@@ -1182,17 +1154,14 @@
 	if(handle == NULL || g_atomic_int_get(&handle->stopped) || g_atomic_int_get(&stopping) || !g_atomic_int_get(&initialized) || !gateway)
 		return;
 
-<<<<<<< HEAD
-	janus_recordplay_session *session = (janus_recordplay_session *)handle->plugin_handle;
-	if(!session || g_atomic_int_get(&session->destroyed))
-=======
 	janus_mutex_lock(&sessions_mutex);
 	janus_recordplay_session *session = janus_recordplay_lookup_session(handle);
-	if(!session || session->destroyed) {
+	if(!session || g_atomic_int_get(&session->destroyed)) {
 		janus_mutex_unlock(&sessions_mutex);
->>>>>>> 7a42432c
 		return;
 	}
+	janus_refcount_increase(&session->ref);
+	janus_mutex_unlock(&sessions_mutex);
 
 	json_t *event = json_object();
 	json_object_set_new(event, "recordplay", json_string("event"));
@@ -1204,21 +1173,17 @@
 	json_object_set_new(event, "result", result);
 	gateway->push_event(session->handle, &janus_recordplay_plugin, NULL, event, NULL);
 	json_decref(event);
-	janus_mutex_unlock(&sessions_mutex);
+	janus_refcount_decrease(&session->ref);
 }
 
 void janus_recordplay_hangup_media(janus_plugin_session *handle) {
-<<<<<<< HEAD
 	JANUS_LOG(LOG_INFO, "[%s-%p] No WebRTC media anymore\n", JANUS_RECORDPLAY_PACKAGE, handle);
-=======
 	janus_mutex_lock(&sessions_mutex);
 	janus_recordplay_hangup_media_internal(handle);
 	janus_mutex_unlock(&sessions_mutex);
 }
 
 static void janus_recordplay_hangup_media_internal(janus_plugin_session *handle) {
-	JANUS_LOG(LOG_INFO, "No WebRTC media anymore\n");
->>>>>>> 7a42432c
 	if(g_atomic_int_get(&stopping) || !g_atomic_int_get(&initialized))
 		return;
 	janus_recordplay_session *session = janus_recordplay_lookup_session(handle);
@@ -1227,11 +1192,7 @@
 		return;
 	}
 	session->active = FALSE;
-<<<<<<< HEAD
-	if(g_atomic_int_get(&session->destroyed))
-=======
-	if(session->destroyed || !session->recorder) {
->>>>>>> 7a42432c
+	if(g_atomic_int_get(&session->destroyed)) {
 		return;
 	}
 	if(g_atomic_int_add(&session->hangingup, 1)) {
@@ -1247,80 +1208,73 @@
 	JANUS_LOG(LOG_VERB, "  >> Pushing event: %d (%s)\n", ret, janus_get_api_error(ret));
 	json_decref(event);
 
-<<<<<<< HEAD
-	/* FIXME Simulate a "stop" coming from the browser */
-	janus_recordplay_message *msg = g_malloc0(sizeof(janus_recordplay_message));
-	if(msg == NULL) {
-		JANUS_LOG(LOG_FATAL, "Memory error!\n");
-		return;
-	}
-	janus_refcount_increase(&session->ref);
-	msg->handle = handle;
-	msg->message = json_pack("{ss}", "request", "stop");
-	msg->transaction = NULL;
-	msg->jsep = NULL;
-	g_async_queue_push(messages, msg);
-=======
 	session->active = FALSE;
 	janus_mutex_lock(&session->rec_mutex);
 	if(session->arc) {
 		janus_recorder_close(session->arc);
 		JANUS_LOG(LOG_INFO, "Closed audio recording %s\n", session->arc->filename ? session->arc->filename : "??");
-		janus_recorder_free(session->arc);
+		janus_recorder_destroy(session->arc);
 	}
 	session->arc = NULL;
 	if(session->vrc) {
 		janus_recorder_close(session->vrc);
 		JANUS_LOG(LOG_INFO, "Closed video recording %s\n", session->vrc->filename ? session->vrc->filename : "??");
-		janus_recorder_free(session->vrc);
+		janus_recorder_destroy(session->vrc);
 	}
 	session->vrc = NULL;
 	janus_mutex_unlock(&session->rec_mutex);
 	if(session->recorder) {
-		/* Create a .nfo file for this recording */
-		char nfofile[1024], nfo[1024];
-		g_snprintf(nfofile, 1024, "%s/%"SCNu64".nfo", recordings_path, session->recording->id);
-		FILE *file = fopen(nfofile, "wt");
-		if(file == NULL) {
-			JANUS_LOG(LOG_ERR, "Error creating file %s...\n", nfofile);
+		if(session->recording) {
+			/* Create a .nfo file for this recording */
+			char nfofile[1024], nfo[1024];
+			g_snprintf(nfofile, 1024, "%s/%"SCNu64".nfo", recordings_path, session->recording->id);
+			FILE *file = fopen(nfofile, "wt");
+			if(file == NULL) {
+				JANUS_LOG(LOG_ERR, "Error creating file %s...\n", nfofile);
+			} else {
+				if(session->recording->arc_file && session->recording->vrc_file) {
+					g_snprintf(nfo, 1024,
+						"[%"SCNu64"]\r\n"
+						"name = %s\r\n"
+						"date = %s\r\n"
+						"audio = %s.mjr\r\n"
+						"video = %s.mjr\r\n",
+							session->recording->id, session->recording->name, session->recording->date,
+							session->recording->arc_file, session->recording->vrc_file);
+				} else if(session->recording->arc_file) {
+					g_snprintf(nfo, 1024,
+						"[%"SCNu64"]\r\n"
+						"name = %s\r\n"
+						"date = %s\r\n"
+						"audio = %s.mjr\r\n",
+							session->recording->id, session->recording->name, session->recording->date,
+							session->recording->arc_file);
+				} else if(session->recording->vrc_file) {
+					g_snprintf(nfo, 1024,
+						"[%"SCNu64"]\r\n"
+						"name = %s\r\n"
+						"date = %s\r\n"
+						"video = %s.mjr\r\n",
+							session->recording->id, session->recording->name, session->recording->date,
+							session->recording->vrc_file);
+				}
+				/* Write to the file now */
+				fwrite(nfo, strlen(nfo), sizeof(char), file);
+				fclose(file);
+				g_atomic_int_set(&session->recording->completed, 1);
+				/* Generate the offer */
+				if(janus_recordplay_generate_offer(session->recording) < 0) {
+					JANUS_LOG(LOG_WARN, "Could not generate offer for recording %"SCNu64"...\n", session->recording->id);
+				}
+			}
 		} else {
-			if(session->recording->arc_file && session->recording->vrc_file) {
-				g_snprintf(nfo, 1024,
-					"[%"SCNu64"]\r\n"
-					"name = %s\r\n"
-					"date = %s\r\n"
-					"audio = %s.mjr\r\n"
-					"video = %s.mjr\r\n",
-						session->recording->id, session->recording->name, session->recording->date,
-						session->recording->arc_file, session->recording->vrc_file);
-			} else if(session->recording->arc_file) {
-				g_snprintf(nfo, 1024,
-					"[%"SCNu64"]\r\n"
-					"name = %s\r\n"
-					"date = %s\r\n"
-					"audio = %s.mjr\r\n",
-						session->recording->id, session->recording->name, session->recording->date,
-						session->recording->arc_file);
-			} else if(session->recording->vrc_file) {
-				g_snprintf(nfo, 1024,
-					"[%"SCNu64"]\r\n"
-					"name = %s\r\n"
-					"date = %s\r\n"
-					"video = %s.mjr\r\n",
-						session->recording->id, session->recording->name, session->recording->date,
-						session->recording->vrc_file);
-			}
-			/* Write to the file now */
-			fwrite(nfo, strlen(nfo), sizeof(char), file);
-			fclose(file);
-			/* Generate the offer */
-			if(janus_recordplay_generate_offer(session->recording) < 0) {
-				JANUS_LOG(LOG_WARN, "Could not generate offer for recording %"SCNu64"...\n", session->recording->id);
-			}
-			session->recording->completed = TRUE;
-		}
-	}
->>>>>>> 7a42432c
+			JANUS_LOG(LOG_WARN, "Got a stop but missing recorder/recording! .nfo file may not have been generated...\n");
+		}
+	}
+	if(session->recording) {
+		janus_refcount_decrease(&session->recording->ref);
+		session->recording = NULL;
+	}
 }
 
 /* Thread to handle incoming messages */
@@ -1340,21 +1294,20 @@
 			janus_recordplay_message_free(msg);
 			continue;
 		}
-<<<<<<< HEAD
-		janus_recordplay_session *session = (janus_recordplay_session *)msg->handle->plugin_handle;
-=======
 		janus_mutex_lock(&sessions_mutex);
 		janus_recordplay_session *session = janus_recordplay_lookup_session(msg->handle);
->>>>>>> 7a42432c
 		if(!session) {
+			janus_mutex_unlock(&sessions_mutex);
 			JANUS_LOG(LOG_ERR, "No session associated with this handle...\n");
 			janus_recordplay_message_free(msg);
 			continue;
 		}
 		if(g_atomic_int_get(&session->destroyed)) {
+			janus_mutex_unlock(&sessions_mutex);
 			janus_recordplay_message_free(msg);
 			continue;
 		}
+		janus_mutex_unlock(&sessions_mutex);
 		/* Handle request */
 		error_code = 0;
 		root = NULL;
@@ -1616,75 +1569,6 @@
 				gateway->notify_event(&janus_recordplay_plugin, session->handle, info);
 			}
 		} else if(!strcasecmp(request_text, "stop")) {
-			/* Stop the recording/playout */
-<<<<<<< HEAD
-			session->active = FALSE;
-			janus_mutex_lock(&session->rec_mutex);
-			if(session->arc) {
-				janus_recorder_close(session->arc);
-				JANUS_LOG(LOG_INFO, "Closed audio recording %s\n", session->arc->filename ? session->arc->filename : "??");
-				janus_recorder_destroy(session->arc);
-			}
-			session->arc = NULL;
-			if(session->vrc) {
-				janus_recorder_close(session->vrc);
-				JANUS_LOG(LOG_INFO, "Closed video recording %s\n", session->vrc->filename ? session->vrc->filename : "??");
-				janus_recorder_destroy(session->vrc);
-			}
-			session->vrc = NULL;
-			janus_mutex_unlock(&session->rec_mutex);
-			if(session->recorder) {
-				if(session->recording) {
-					/* Create a .nfo file for this recording */
-					char nfofile[1024], nfo[1024];
-					g_snprintf(nfofile, 1024, "%s/%"SCNu64".nfo", recordings_path, session->recording->id);
-					FILE *file = fopen(nfofile, "wt");
-					if(file == NULL) {
-						JANUS_LOG(LOG_ERR, "Error creating file %s...\n", nfofile);
-					} else {
-						if(session->recording->arc_file && session->recording->vrc_file) {
-							g_snprintf(nfo, 1024,
-								"[%"SCNu64"]\r\n"
-								"name = %s\r\n"
-								"date = %s\r\n"
-								"audio = %s.mjr\r\n"
-								"video = %s.mjr\r\n",
-									session->recording->id, session->recording->name, session->recording->date,
-									session->recording->arc_file, session->recording->vrc_file);
-						} else if(session->recording->arc_file) {
-							g_snprintf(nfo, 1024,
-								"[%"SCNu64"]\r\n"
-								"name = %s\r\n"
-								"date = %s\r\n"
-								"audio = %s.mjr\r\n",
-									session->recording->id, session->recording->name, session->recording->date,
-									session->recording->arc_file);
-						} else if(session->recording->vrc_file) {
-							g_snprintf(nfo, 1024,
-								"[%"SCNu64"]\r\n"
-								"name = %s\r\n"
-								"date = %s\r\n"
-								"video = %s.mjr\r\n",
-									session->recording->id, session->recording->name, session->recording->date,
-									session->recording->vrc_file);
-						}
-						/* Write to the file now */
-						fwrite(nfo, strlen(nfo), sizeof(char), file);
-						fclose(file);
-						g_atomic_int_set(&session->recording->completed, 1);
-						/* Generate the offer */
-						if(janus_recordplay_generate_offer(session->recording) < 0) {
-							JANUS_LOG(LOG_WARN, "Could not generate offer for recording %"SCNu64"...\n", session->recording->id);
-						}
-					}
-				} else {
-					JANUS_LOG(LOG_WARN, "Got a stop but missing recorder/recording! .nfo file may not have been generated...\n");
-				}
-			}
-=======
-			janus_recordplay_hangup_media(session->handle);
-
->>>>>>> 7a42432c
 			/* Done! */
 			result = json_object();
 			json_object_set_new(result, "status", json_string("stopped"));
@@ -1698,9 +1582,9 @@
 						json_object_set_new(info, "id", json_integer(session->recording->id));
 					gateway->notify_event(&janus_recordplay_plugin, session->handle, info);
 				}
-				janus_refcount_decrease(&session->recording->ref);
-				session->recording = NULL;
-			}
+			}
+			/* Stop the recording/playout */
+			janus_recordplay_hangup_media(session->handle);
 		} else {
 			JANUS_LOG(LOG_ERR, "Unknown request '%s'\n", request_text);
 			error_code = JANUS_RECORDPLAY_ERROR_INVALID_REQUEST;
