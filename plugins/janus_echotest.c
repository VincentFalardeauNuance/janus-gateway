/*! \file   janus_echotest.c
 * \author Lorenzo Miniero <lorenzo@meetecho.com>
 * \copyright GNU General Public License v3
 * \brief  Janus EchoTest plugin
 * \details  This is a trivial EchoTest plugin for Janus, just used to
 * showcase the plugin interface. A peer attaching to this plugin will
 * receive back the same RTP packets and RTCP messages he sends: the
 * RTCP messages, of course, would be modified on the way by the gateway
 * to make sure they are coherent with the involved SSRCs. In order to
 * demonstrate how peer-provided messages can change the behaviour of a
 * plugin, this plugin implements a simple API based on three messages:
 * 
 * 1. a message to enable/disable audio (that is, to tell the plugin
 * whether incoming audio RTP packets need to be sent back or discarded);
 * 2. a message to enable/disable video (that is, to tell the plugin
 * whether incoming video RTP packets need to be sent back or discarded);
 * 3. a message to cap the bitrate (which would modify incoming RTCP
 * REMB messages before sending them back, in order to trick the peer into
 * thinking the available bandwidth is different).
 * 
 * \section echoapi Echo Test API
 * 
 * There's a single unnamed request you can send and it's asynchronous,
 * which means all responses (successes and errors) will be delivered
 * as events with the same transaction. 
 * 
 * The request has to be formatted as follows. All the attributes are
 * optional, so any request can contain a subset of them:
 *
\verbatim
{
	"audio" : true|false,
	"video" : true|false,
	"bitrate" : <numeric bitrate value>,
	"record" : true|false,
	"filename" : <base path/filename to use for the recording>
}
\endverbatim
 *
 * \c audio instructs the plugin to do or do not bounce back audio
 * frames; \c video does the same for video; \c bitrate caps the
 * bandwidth to force on the browser encoding side (e.g., 128000 for
 * 128kbps).
 * 
 * The first request must be sent together with a JSEP offer to
 * negotiate a PeerConnection: a JSEP answer will be provided with
 * the asynchronous response notification. Subsequent requests (e.g., to
 * dynamically manipulate the bitrate while testing) have to be sent
 * without any JSEP payload attached.
 * 
 * A successful request will result in an \c ok event:
 * 
\verbatim
{
	"echotest" : "event",
	"result": "ok"
}
\endverbatim
 * 
 * An error instead will provide both an error code and a more verbose
 * description of the cause of the issue:
 * 
\verbatim
{
	"echotest" : "event",
	"error_code" : <numeric ID, check Macros below>,
	"error" : "<error description as a string>"
}
\endverbatim
 *
 * If the plugin detects a loss of the associated PeerConnection, a
 * "done" notification is triggered to inform the application the Echo
 * Test session is over:
 * 
\verbatim
{
	"echotest" : "event",
	"result": "done"
}
\endverbatim
 *
 * \ingroup plugins
 * \ref plugins
 */

#include "plugin.h"

#include <jansson.h>

#include "../debug.h"
#include "../apierror.h"
#include "../config.h"
#include "../mutex.h"
#include "../record.h"
#include "../rtcp.h"
#include "../utils.h"


/* Plugin information */
#define JANUS_ECHOTEST_VERSION			7
#define JANUS_ECHOTEST_VERSION_STRING	"0.0.7"
#define JANUS_ECHOTEST_DESCRIPTION		"This is a trivial EchoTest plugin for Janus, just used to showcase the plugin interface."
#define JANUS_ECHOTEST_NAME				"JANUS EchoTest plugin"
#define JANUS_ECHOTEST_AUTHOR			"Meetecho s.r.l."
#define JANUS_ECHOTEST_PACKAGE			"janus.plugin.echotest"

/* Plugin methods */
janus_plugin *create(void);
int janus_echotest_init(janus_callbacks *callback, const char *config_path);
void janus_echotest_destroy(void);
int janus_echotest_get_api_compatibility(void);
int janus_echotest_get_version(void);
const char *janus_echotest_get_version_string(void);
const char *janus_echotest_get_description(void);
const char *janus_echotest_get_name(void);
const char *janus_echotest_get_author(void);
const char *janus_echotest_get_package(void);
void janus_echotest_create_session(janus_plugin_session *handle, int *error);
struct janus_plugin_result *janus_echotest_handle_message(janus_plugin_session *handle, char *transaction, char *message, char *sdp_type, char *sdp);
void janus_echotest_setup_media(janus_plugin_session *handle);
void janus_echotest_incoming_rtp(janus_plugin_session *handle, int video, char *buf, int len);
void janus_echotest_incoming_rtcp(janus_plugin_session *handle, int video, char *buf, int len);
void janus_echotest_incoming_data(janus_plugin_session *handle, char *buf, int len);
void janus_echotest_slow_link(janus_plugin_session *handle, int uplink, int video);
void janus_echotest_hangup_media(janus_plugin_session *handle);
void janus_echotest_destroy_session(janus_plugin_session *handle, int *error);
char *janus_echotest_query_session(janus_plugin_session *handle);

/* Plugin setup */
static janus_plugin janus_echotest_plugin =
	JANUS_PLUGIN_INIT (
		.init = janus_echotest_init,
		.destroy = janus_echotest_destroy,

		.get_api_compatibility = janus_echotest_get_api_compatibility,
		.get_version = janus_echotest_get_version,
		.get_version_string = janus_echotest_get_version_string,
		.get_description = janus_echotest_get_description,
		.get_name = janus_echotest_get_name,
		.get_author = janus_echotest_get_author,
		.get_package = janus_echotest_get_package,
		
		.create_session = janus_echotest_create_session,
		.handle_message = janus_echotest_handle_message,
		.setup_media = janus_echotest_setup_media,
		.incoming_rtp = janus_echotest_incoming_rtp,
		.incoming_rtcp = janus_echotest_incoming_rtcp,
		.incoming_data = janus_echotest_incoming_data,
		.slow_link = janus_echotest_slow_link,
		.hangup_media = janus_echotest_hangup_media,
		.destroy_session = janus_echotest_destroy_session,
		.query_session = janus_echotest_query_session,
	);

/* Plugin creator */
janus_plugin *create(void) {
	JANUS_LOG(LOG_VERB, "%s created!\n", JANUS_ECHOTEST_NAME);
	return &janus_echotest_plugin;
}


/* Useful stuff */
static volatile gint initialized = 0, stopping = 0;
static janus_callbacks *gateway = NULL;
static GThread *handler_thread;
static void *janus_echotest_handler(void *data);

typedef struct janus_echotest_message {
	janus_plugin_session *handle;
	char *transaction;
	char *message;
	char *sdp_type;
	char *sdp;
} janus_echotest_message;
static GAsyncQueue *messages = NULL;
static janus_echotest_message exit_message;

typedef struct janus_echotest_session {
	janus_plugin_session *handle;
	gboolean has_audio;
	gboolean has_video;
	gboolean has_data;
	gboolean audio_active;
	gboolean video_active;
	uint64_t bitrate;
	janus_recorder *arc;	/* The Janus recorder instance for this user's audio, if enabled */
	janus_recorder *vrc;	/* The Janus recorder instance for this user's video, if enabled */
	janus_recorder *drc;	/* The Janus recorder instance for this user's data, if enabled */
	janus_mutex rec_mutex;	/* Mutex to protect the recorders from race conditions */
	guint16 slowlink_count;
	volatile gint hangingup;
	volatile gint destroyed;
	janus_refcount ref;
} janus_echotest_session;
static GHashTable *sessions;
static janus_mutex sessions_mutex;

static void janus_echotest_session_destroy(janus_echotest_session *session) {
	if(!session)
		return;
	if(!g_atomic_int_compare_and_exchange(&session->destroyed, 0, 1))
		return;
	janus_refcount_decrease(&session->ref);
}

static void janus_echotest_session_free(const janus_refcount *session_ref) {
	janus_echotest_session *session = janus_refcount_containerof(session_ref, janus_echotest_session, ref);
	/* Remove the reference to the core plugin session */
	janus_refcount_decrease(&session->handle->ref);
	/* This session can be destroyed, free all the resources */
	g_free(session);
}

static void janus_echotest_message_free(janus_echotest_message *msg) {
	if(!msg || msg == &exit_message)
		return;

	if(msg->handle && msg->handle->plugin_handle) {
		janus_echotest_session *session = (janus_echotest_session *)msg->handle->plugin_handle;
		janus_refcount_decrease(&session->ref);
	}
	msg->handle = NULL;

	g_free(msg->transaction);
	msg->transaction = NULL;
	g_free(msg->message);
	msg->message = NULL;
	g_free(msg->sdp_type);
	msg->sdp_type = NULL;
	g_free(msg->sdp);
	msg->sdp = NULL;

	g_free(msg);
}


/* Error codes */
#define JANUS_ECHOTEST_ERROR_NO_MESSAGE			411
#define JANUS_ECHOTEST_ERROR_INVALID_JSON		412
#define JANUS_ECHOTEST_ERROR_INVALID_ELEMENT	413


/* Plugin implementation */
int janus_echotest_init(janus_callbacks *callback, const char *config_path) {
	if(g_atomic_int_get(&stopping)) {
		/* Still stopping from before */
		return -1;
	}
	if(callback == NULL || config_path == NULL) {
		/* Invalid arguments */
		return -1;
	}

	/* Read configuration */
	char filename[255];
	g_snprintf(filename, 255, "%s/%s.cfg", config_path, JANUS_ECHOTEST_PACKAGE);
	JANUS_LOG(LOG_VERB, "Configuration file: %s\n", filename);
	janus_config *config = janus_config_parse(filename);
	if(config != NULL)
		janus_config_print(config);
	/* This plugin actually has nothing to configure... */
	janus_config_destroy(config);
	config = NULL;
	
	sessions = g_hash_table_new_full(NULL, NULL, NULL, (GDestroyNotify)janus_echotest_session_destroy);
	janus_mutex_init(&sessions_mutex);
	messages = g_async_queue_new_full((GDestroyNotify) janus_echotest_message_free);
	/* This is the callback we'll need to invoke to contact the gateway */
	gateway = callback;
	g_atomic_int_set(&initialized, 1);

<<<<<<< HEAD
	/* Launch the thread that will handle incoming messages */
	GError *error = NULL;
	handler_thread = g_thread_try_new("janus echotest handler", janus_echotest_handler, NULL, &error);
=======
	GError *error = NULL;
	/* Start the sessions watchdog */
	watchdog = g_thread_try_new("echotest watchdog", &janus_echotest_watchdog, NULL, &error);
	if(error != NULL) {
		g_atomic_int_set(&initialized, 0);
		JANUS_LOG(LOG_ERR, "Got error %d (%s) trying to launch the EchoTest watchdog thread...\n", error->code, error->message ? error->message : "??");
		return -1;
	}
	/* Launch the thread that will handle incoming messages */
	handler_thread = g_thread_try_new("echotest handler", janus_echotest_handler, NULL, &error);
>>>>>>> 79c65e8f
	if(error != NULL) {
		g_atomic_int_set(&initialized, 0);
		JANUS_LOG(LOG_ERR, "Got error %d (%s) trying to launch the EchoTest handler thread...\n", error->code, error->message ? error->message : "??");
		return -1;
	}
	JANUS_LOG(LOG_INFO, "%s initialized!\n", JANUS_ECHOTEST_NAME);
	return 0;
}

void janus_echotest_destroy(void) {
	if(!g_atomic_int_get(&initialized))
		return;
	g_atomic_int_set(&stopping, 1);

	g_async_queue_push(messages, &exit_message);
	if(handler_thread != NULL) {
		g_thread_join(handler_thread);
		handler_thread = NULL;
	}

	/* FIXME We should destroy the sessions cleanly */
	janus_mutex_lock(&sessions_mutex);
	g_hash_table_destroy(sessions);
	janus_mutex_unlock(&sessions_mutex);
	g_async_queue_unref(messages);
	messages = NULL;
	sessions = NULL;

	g_atomic_int_set(&initialized, 0);
	g_atomic_int_set(&stopping, 0);
	JANUS_LOG(LOG_INFO, "%s destroyed!\n", JANUS_ECHOTEST_NAME);
}

int janus_echotest_get_api_compatibility(void) {
	/* Important! This is what your plugin MUST always return: don't lie here or bad things will happen */
	return JANUS_PLUGIN_API_VERSION;
}

int janus_echotest_get_version(void) {
	return JANUS_ECHOTEST_VERSION;
}

const char *janus_echotest_get_version_string(void) {
	return JANUS_ECHOTEST_VERSION_STRING;
}

const char *janus_echotest_get_description(void) {
	return JANUS_ECHOTEST_DESCRIPTION;
}

const char *janus_echotest_get_name(void) {
	return JANUS_ECHOTEST_NAME;
}

const char *janus_echotest_get_author(void) {
	return JANUS_ECHOTEST_AUTHOR;
}

const char *janus_echotest_get_package(void) {
	return JANUS_ECHOTEST_PACKAGE;
}

void janus_echotest_create_session(janus_plugin_session *handle, int *error) {
	if(g_atomic_int_get(&stopping) || !g_atomic_int_get(&initialized)) {
		*error = -1;
		return;
	}	
	janus_echotest_session *session = (janus_echotest_session *)g_malloc0(sizeof(janus_echotest_session));
	if(session == NULL) {
		JANUS_LOG(LOG_FATAL, "Memory error!\n");
		*error = -2;
		return;
	}
	session->handle = handle;
	session->has_audio = FALSE;
	session->has_video = FALSE;
	session->has_data = FALSE;
	session->audio_active = TRUE;
	session->video_active = TRUE;
	janus_mutex_init(&session->rec_mutex);
	session->bitrate = 0;	/* No limit */
	g_atomic_int_set(&session->hangingup, 0);
	g_atomic_int_set(&session->destroyed, 0);
	janus_refcount_init(&session->ref, janus_echotest_session_free);
	handle->plugin_handle = session;
	janus_mutex_lock(&sessions_mutex);
	g_hash_table_insert(sessions, handle, session);
	janus_mutex_unlock(&sessions_mutex);

	return;
}

void janus_echotest_destroy_session(janus_plugin_session *handle, int *error) {
	if(g_atomic_int_get(&stopping) || !g_atomic_int_get(&initialized)) {
		*error = -1;
		return;
	}	
	janus_echotest_session *session = (janus_echotest_session *)handle->plugin_handle;
	if(!session) {
		JANUS_LOG(LOG_ERR, "No session associated with this handle...\n");
		*error = -2;
		return;
	}
	JANUS_LOG(LOG_VERB, "Removing Echo Test session...\n");
	janus_mutex_lock(&sessions_mutex);
	g_hash_table_remove(sessions, handle);
	janus_mutex_unlock(&sessions_mutex);
	return;
}

char *janus_echotest_query_session(janus_plugin_session *handle) {
	if(g_atomic_int_get(&stopping) || !g_atomic_int_get(&initialized)) {
		return NULL;
	}	
	janus_echotest_session *session = (janus_echotest_session *)handle->plugin_handle;
	if(!session) {
		JANUS_LOG(LOG_ERR, "No session associated with this handle...\n");
		return NULL;
	}
	janus_refcount_increase(&session->ref);
	/* In the echo test, every session is the same: we just provide some configure info */
	json_t *info = json_object();
	json_object_set_new(info, "audio_active", json_string(session->audio_active ? "true" : "false"));
	json_object_set_new(info, "video_active", json_string(session->video_active ? "true" : "false"));
	json_object_set_new(info, "bitrate", json_integer(session->bitrate));
	if(session->arc || session->vrc || session->drc) {
		json_t *recording = json_object();
		if(session->arc && session->arc->filename)
			json_object_set_new(recording, "audio", json_string(session->arc->filename));
		if(session->vrc && session->vrc->filename)
			json_object_set_new(recording, "video", json_string(session->vrc->filename));
		if(session->drc && session->drc->filename)
			json_object_set_new(recording, "data", json_string(session->drc->filename));
		json_object_set_new(info, "recording", recording);
	}
	json_object_set_new(info, "slowlink_count", json_integer(session->slowlink_count));
	json_object_set_new(info, "hangingup", json_integer(g_atomic_int_get(&session->hangingup)));
	json_object_set_new(info, "destroyed", json_integer(g_atomic_int_get(&session->destroyed)));
	char *info_text = json_dumps(info, JSON_INDENT(3) | JSON_PRESERVE_ORDER);
	json_decref(info);
	janus_refcount_decrease(&session->ref);
	return info_text;
}

struct janus_plugin_result *janus_echotest_handle_message(janus_plugin_session *handle, char *transaction, char *message, char *sdp_type, char *sdp) {
	if(g_atomic_int_get(&stopping) || !g_atomic_int_get(&initialized))
		return janus_plugin_result_new(JANUS_PLUGIN_ERROR, g_atomic_int_get(&stopping) ? "Shutting down" : "Plugin not initialized");
	janus_echotest_session *session = (janus_echotest_session *)handle->plugin_handle;
	if(!session)
		return janus_plugin_result_new(JANUS_PLUGIN_ERROR, "No session associated with this handle");
	janus_echotest_message *msg = g_malloc0(sizeof(janus_echotest_message));
	if(msg == NULL) {
		JANUS_LOG(LOG_FATAL, "Memory error!\n");
		return janus_plugin_result_new(JANUS_PLUGIN_ERROR, "Memory error");
	}
	/* Increase the reference counter for this session: we'll decrease it after we handle the message */
	janus_refcount_increase(&session->ref);

	msg->handle = handle;
	msg->transaction = transaction;
	msg->message = message;
	msg->sdp_type = sdp_type;
	msg->sdp = sdp;
	g_async_queue_push(messages, msg);

	/* All the requests to this plugin are handled asynchronously */
	return janus_plugin_result_new(JANUS_PLUGIN_OK_WAIT, "I'm taking my time!");
}

void janus_echotest_setup_media(janus_plugin_session *handle) {
	JANUS_LOG(LOG_INFO, "[%s-%p] WebRTC media is now available\n", JANUS_ECHOTEST_PACKAGE, handle);
	if(g_atomic_int_get(&stopping) || !g_atomic_int_get(&initialized))
		return;
	janus_echotest_session *session = (janus_echotest_session *)handle->plugin_handle;	
	if(!session) {
		JANUS_LOG(LOG_ERR, "No session associated with this handle...\n");
		return;
	}
	if(g_atomic_int_get(&session->destroyed))
		return;
	g_atomic_int_set(&session->hangingup, 0);
	/* We really don't care, as we only send RTP/RTCP we get in the first place back anyway */
}

void janus_echotest_incoming_rtp(janus_plugin_session *handle, int video, char *buf, int len) {
	if(handle == NULL || g_atomic_int_get(&handle->stopped) || g_atomic_int_get(&stopping) || !g_atomic_int_get(&initialized))
		return;
	/* Simple echo test */
	if(gateway) {
		/* Honour the audio/video active flags */
		janus_echotest_session *session = (janus_echotest_session *)handle->plugin_handle;	
		if(!session) {
			JANUS_LOG(LOG_ERR, "No session associated with this handle...\n");
			return;
		}
		if(g_atomic_int_get(&session->destroyed))
			return;
		if((!video && session->audio_active) || (video && session->video_active)) {
			/* Save the frame if we're recording */
			janus_recorder_save_frame(video ? session->vrc : session->arc, buf, len);
			/* Send the frame back */
			gateway->relay_rtp(handle, video, buf, len);
		}
	}
}

void janus_echotest_incoming_rtcp(janus_plugin_session *handle, int video, char *buf, int len) {
	if(handle == NULL || g_atomic_int_get(&handle->stopped) || g_atomic_int_get(&stopping) || !g_atomic_int_get(&initialized))
		return;
	/* Simple echo test */
	if(gateway) {
		janus_echotest_session *session = (janus_echotest_session *)handle->plugin_handle;	
		if(!session) {
			JANUS_LOG(LOG_ERR, "No session associated with this handle...\n");
			return;
		}
		if(g_atomic_int_get(&session->destroyed))
			return;
		if(session->bitrate > 0)
			janus_rtcp_cap_remb(buf, len, session->bitrate);
		gateway->relay_rtcp(handle, video, buf, len);
	}
}

void janus_echotest_incoming_data(janus_plugin_session *handle, char *buf, int len) {
	if(handle == NULL || g_atomic_int_get(&handle->stopped) || g_atomic_int_get(&stopping) || !g_atomic_int_get(&initialized))
		return;
	/* Simple echo test */
	if(gateway) {
		janus_echotest_session *session = (janus_echotest_session *)handle->plugin_handle;	
		if(!session) {
			JANUS_LOG(LOG_ERR, "No session associated with this handle...\n");
			return;
		}
		if(g_atomic_int_get(&session->destroyed))
			return;
		if(buf == NULL || len <= 0)
			return;
		char *text = g_malloc0(len+1);
		memcpy(text, buf, len);
		*(text+len) = '\0';
		JANUS_LOG(LOG_VERB, "Got a DataChannel message (%zu bytes) to bounce back: %s\n", strlen(text), text);
		/* Save the frame if we're recording */
		janus_recorder_save_frame(session->drc, text, strlen(text));
		/* We send back the same text with a custom prefix */
		const char *prefix = "Janus EchoTest here! You wrote: ";
		char *reply = g_malloc0(strlen(prefix)+len+1);
		g_snprintf(reply, strlen(prefix)+len+1, "%s%s", prefix, text);
		g_free(text);
		gateway->relay_data(handle, reply, strlen(reply));
		g_free(reply);
	}
}

void janus_echotest_slow_link(janus_plugin_session *handle, int uplink, int video) {
	/* The core is informing us that our peer got or sent too many NACKs, are we pushing media too hard? */
	if(handle == NULL || g_atomic_int_get(&handle->stopped) || g_atomic_int_get(&stopping) || !g_atomic_int_get(&initialized))
		return;
	janus_echotest_session *session = (janus_echotest_session *)handle->plugin_handle;	
	if(!session) {
		JANUS_LOG(LOG_ERR, "No session associated with this handle...\n");
		return;
	}
	if(g_atomic_int_get(&session->destroyed))
		return;
	session->slowlink_count++;
	if(uplink && !video && !session->audio_active) {
		/* We're not relaying audio and the peer is expecting it, so NACKs are normal */
		JANUS_LOG(LOG_VERB, "Getting a lot of NACKs (slow uplink) for audio, but that's expected, a configure disabled the audio forwarding\n");
	} else if(uplink && video && !session->video_active) {
		/* We're not relaying video and the peer is expecting it, so NACKs are normal */
		JANUS_LOG(LOG_VERB, "Getting a lot of NACKs (slow uplink) for video, but that's expected, a configure disabled the video forwarding\n");
	} else {
		/* Slow uplink or downlink, maybe we set the bitrate cap too high? */
		if(video) {
			/* Halve the bitrate, but don't go too low... */
			session->bitrate = session->bitrate > 0 ? session->bitrate : 512*1024;
			session->bitrate = session->bitrate/2;
			if(session->bitrate < 64*1024)
				session->bitrate = 64*1024;
			JANUS_LOG(LOG_WARN, "Getting a lot of NACKs (slow %s) for %s, forcing a lower REMB: %"SCNu64"\n",
				uplink ? "uplink" : "downlink", video ? "video" : "audio", session->bitrate);
			/* ... and send a new REMB back */
			char rtcpbuf[24];
			janus_rtcp_remb((char *)(&rtcpbuf), 24, session->bitrate);
			gateway->relay_rtcp(handle, 1, rtcpbuf, 24);
			/* As a last thing, notify the user about this */
			json_t *event = json_object();
			json_object_set_new(event, "echotest", json_string("event"));
			json_t *result = json_object();
			json_object_set_new(result, "status", json_string("slow_link"));
			json_object_set_new(result, "bitrate", json_integer(session->bitrate));
			json_object_set_new(event, "result", result);
			char *event_text = json_dumps(event, JSON_INDENT(3) | JSON_PRESERVE_ORDER);
			json_decref(event);
			event = NULL;
			gateway->push_event(session->handle, &janus_echotest_plugin, NULL, event_text, NULL, NULL);
			g_free(event_text);
		}
	}
}

void janus_echotest_hangup_media(janus_plugin_session *handle) {
	JANUS_LOG(LOG_INFO, "[%s-%p] No WebRTC media anymore\n", JANUS_ECHOTEST_PACKAGE, handle);
	if(g_atomic_int_get(&stopping) || !g_atomic_int_get(&initialized))
		return;
	janus_echotest_session *session = (janus_echotest_session *)handle->plugin_handle;
	if(!session) {
		JANUS_LOG(LOG_ERR, "No session associated with this handle...\n");
		return;
	}
	if(g_atomic_int_get(&session->destroyed))
		return;
	if(g_atomic_int_add(&session->hangingup, 1))
		return;
	/* Send an event to the browser and tell it's over */
	json_t *event = json_object();
	json_object_set_new(event, "echotest", json_string("event"));
	json_object_set_new(event, "result", json_string("done"));
	char *event_text = json_dumps(event, JSON_INDENT(3) | JSON_PRESERVE_ORDER);
	json_decref(event);
	JANUS_LOG(LOG_VERB, "Pushing event: %s\n", event_text);
	int ret = gateway->push_event(handle, &janus_echotest_plugin, NULL, event_text, NULL, NULL);
	JANUS_LOG(LOG_VERB, "  >> %d (%s)\n", ret, janus_get_api_error(ret));
	g_free(event_text);
	/* Get rid of the recorders, if available */
	janus_mutex_lock(&session->rec_mutex);
	if(session->arc) {
		janus_recorder_close(session->arc);
		JANUS_LOG(LOG_INFO, "Closed audio recording %s\n", session->arc->filename ? session->arc->filename : "??");
		janus_recorder_free(session->arc);
	}
	session->arc = NULL;
	if(session->vrc) {
		janus_recorder_close(session->vrc);
		JANUS_LOG(LOG_INFO, "Closed video recording %s\n", session->vrc->filename ? session->vrc->filename : "??");
		janus_recorder_free(session->vrc);
	}
	session->vrc = NULL;
	if(session->drc) {
		janus_recorder_close(session->drc);
		JANUS_LOG(LOG_INFO, "Closed data recording %s\n", session->drc->filename ? session->drc->filename : "??");
		janus_recorder_free(session->drc);
	}
	session->drc = NULL;
	janus_mutex_unlock(&session->rec_mutex);
	/* Reset controls */
	session->has_audio = FALSE;
	session->has_video = FALSE;
	session->has_data = FALSE;
	session->audio_active = TRUE;
	session->video_active = TRUE;
	session->bitrate = 0;
}

/* Thread to handle incoming messages */
static void *janus_echotest_handler(void *data) {
	JANUS_LOG(LOG_VERB, "Joining EchoTest handler thread\n");
	janus_echotest_message *msg = NULL;
	int error_code = 0;
	char *error_cause = g_malloc0(512);
	if(error_cause == NULL) {
		JANUS_LOG(LOG_FATAL, "Memory error!\n");
		return NULL;
	}
	json_t *root = NULL;
	while(g_atomic_int_get(&initialized) && !g_atomic_int_get(&stopping)) {
		msg = g_async_queue_pop(messages);
		if(msg == NULL)
			continue;
		if(msg == &exit_message)
			break;
		if(msg->handle == NULL) {
			janus_echotest_message_free(msg);
			continue;
		}
		janus_echotest_session *session = NULL;
		janus_mutex_lock(&sessions_mutex);
		if(g_hash_table_lookup(sessions, msg->handle) != NULL ) {
			session = (janus_echotest_session *)msg->handle->plugin_handle;
		}
		janus_mutex_unlock(&sessions_mutex);
		if(!session) {
			JANUS_LOG(LOG_ERR, "No session associated with this handle...\n");
			janus_echotest_message_free(msg);
			continue;
		}
		if(g_atomic_int_get(&session->destroyed)) {
			janus_echotest_message_free(msg);
			continue;
		}
		/* Handle request */
		error_code = 0;
		root = NULL;
		JANUS_LOG(LOG_VERB, "Handling message: %s\n", msg->message);
		if(msg->message == NULL) {
			JANUS_LOG(LOG_ERR, "No message??\n");
			error_code = JANUS_ECHOTEST_ERROR_NO_MESSAGE;
			g_snprintf(error_cause, 512, "%s", "No message??");
			goto error;
		}
		json_error_t error;
		root = json_loads(msg->message, 0, &error);
		if(!root) {
			JANUS_LOG(LOG_ERR, "JSON error: on line %d: %s\n", error.line, error.text);
			error_code = JANUS_ECHOTEST_ERROR_INVALID_JSON;
			g_snprintf(error_cause, 512, "JSON error: on line %d: %s", error.line, error.text);
			goto error;
		}
		if(!json_is_object(root)) {
			JANUS_LOG(LOG_ERR, "JSON error: not an object\n");
			error_code = JANUS_ECHOTEST_ERROR_INVALID_JSON;
			g_snprintf(error_cause, 512, "JSON error: not an object");
			goto error;
		}
		/* Parse request */
		json_t *audio = json_object_get(root, "audio");
		if(audio && !json_is_boolean(audio)) {
			JANUS_LOG(LOG_ERR, "Invalid element (audio should be a boolean)\n");
			error_code = JANUS_ECHOTEST_ERROR_INVALID_ELEMENT;
			g_snprintf(error_cause, 512, "Invalid value (audio should be a boolean)");
			goto error;
		}
		json_t *video = json_object_get(root, "video");
		if(video && !json_is_boolean(video)) {
			JANUS_LOG(LOG_ERR, "Invalid element (video should be a boolean)\n");
			error_code = JANUS_ECHOTEST_ERROR_INVALID_ELEMENT;
			g_snprintf(error_cause, 512, "Invalid value (video should be a boolean)");
			goto error;
		}
		json_t *bitrate = json_object_get(root, "bitrate");
		if(bitrate && (!json_is_integer(bitrate) || json_integer_value(bitrate) < 0)) {
			JANUS_LOG(LOG_ERR, "Invalid element (bitrate should be a positive integer)\n");
			error_code = JANUS_ECHOTEST_ERROR_INVALID_ELEMENT;
			g_snprintf(error_cause, 512, "Invalid value (bitrate should be a positive integer)");
			goto error;
		}
		json_t *record = json_object_get(root, "record");
		if(record && !json_is_boolean(record)) {
			JANUS_LOG(LOG_ERR, "Invalid element (record should be a boolean)\n");
			error_code = JANUS_ECHOTEST_ERROR_INVALID_ELEMENT;
			g_snprintf(error_cause, 512, "Invalid value (record should be a boolean)");
			goto error;
		}
		json_t *recfile = json_object_get(root, "filename");
		if(recfile && !json_is_string(recfile)) {
			JANUS_LOG(LOG_ERR, "Invalid element (filename should be a string)\n");
			error_code = JANUS_ECHOTEST_ERROR_INVALID_ELEMENT;
			g_snprintf(error_cause, 512, "Invalid value (filename should be a string)");
			goto error;
		}
		/* Enforce request */
		if(audio) {
			session->audio_active = json_is_true(audio);
			JANUS_LOG(LOG_VERB, "Setting audio property: %s\n", session->audio_active ? "true" : "false");
		}
		if(video) {
			if(!session->video_active && json_is_true(video)) {
				/* Send a PLI */
				JANUS_LOG(LOG_VERB, "Just (re-)enabled video, sending a PLI to recover it\n");
				char buf[12];
				memset(buf, 0, 12);
				janus_rtcp_pli((char *)&buf, 12);
				gateway->relay_rtcp(session->handle, 1, buf, 12);
			}
			session->video_active = json_is_true(video);
			JANUS_LOG(LOG_VERB, "Setting video property: %s\n", session->video_active ? "true" : "false");
		}
		if(bitrate) {
			session->bitrate = json_integer_value(bitrate);
			JANUS_LOG(LOG_VERB, "Setting video bitrate: %"SCNu64"\n", session->bitrate);
			if(session->bitrate > 0) {
				/* FIXME Generate a new REMB (especially useful for Firefox, which doesn't send any we can cap later) */
				char buf[24];
				memset(buf, 0, 24);
				janus_rtcp_remb((char *)&buf, 24, session->bitrate);
				JANUS_LOG(LOG_VERB, "Sending REMB\n");
				gateway->relay_rtcp(session->handle, 1, buf, 24);
				/* FIXME How should we handle a subsequent "no limit" bitrate? */
			}
		}
		if(record) {
			if(msg->sdp) {
				session->has_audio = (strstr(msg->sdp, "m=audio") != NULL);
				session->has_video = (strstr(msg->sdp, "m=video") != NULL);
				session->has_data = (strstr(msg->sdp, "DTLS/SCTP") != NULL);
			}
			gboolean recording = json_is_true(record);
			const char *recording_base = json_string_value(recfile);
			JANUS_LOG(LOG_VERB, "Recording %s (base filename: %s)\n", recording ? "enabled" : "disabled", recording_base ? recording_base : "not provided");
			janus_mutex_lock(&session->rec_mutex);
			if(!recording) {
				/* Not recording (anymore?) */
				if(session->arc) {
					janus_recorder_close(session->arc);
					JANUS_LOG(LOG_INFO, "Closed audio recording %s\n", session->arc->filename ? session->arc->filename : "??");
					janus_recorder_free(session->arc);
				}
				session->arc = NULL;
				if(session->vrc) {
					janus_recorder_close(session->vrc);
					JANUS_LOG(LOG_INFO, "Closed video recording %s\n", session->vrc->filename ? session->vrc->filename : "??");
					janus_recorder_free(session->vrc);
				}
				session->vrc = NULL;
				if(session->drc) {
					janus_recorder_close(session->drc);
					JANUS_LOG(LOG_INFO, "Closed data recording %s\n", session->drc->filename ? session->drc->filename : "??");
					janus_recorder_free(session->drc);
				}
				session->drc = NULL;
			} else {
				/* We've started recording, send a PLI and go on */
				char filename[255];
				gint64 now = janus_get_real_time();
				if(session->has_audio) {
					/* FIXME We assume we're recording Opus, here */
					memset(filename, 0, 255);
					if(recording_base) {
						/* Use the filename and path we have been provided */
						g_snprintf(filename, 255, "%s-audio", recording_base);
						session->arc = janus_recorder_create(NULL, "opus", filename);
						if(session->arc == NULL) {
							/* FIXME We should notify the fact the recorder could not be created */
							JANUS_LOG(LOG_ERR, "Couldn't open an audio recording file for this EchoTest user!\n");
						}
					} else {
						/* Build a filename */
						g_snprintf(filename, 255, "echotest-%p-%"SCNi64"-audio", session, now);
						session->arc = janus_recorder_create(NULL, "opus", filename);
						if(session->arc == NULL) {
							/* FIXME We should notify the fact the recorder could not be created */
							JANUS_LOG(LOG_ERR, "Couldn't open an audio recording file for this EchoTest user!\n");
						}
					}
				}
				if(session->has_video) {
					/* FIXME We assume we're recording VP8, here */
					memset(filename, 0, 255);
					if(recording_base) {
						/* Use the filename and path we have been provided */
						g_snprintf(filename, 255, "%s-video", recording_base);
						session->vrc = janus_recorder_create(NULL, "vp8", filename);
						if(session->vrc == NULL) {
							/* FIXME We should notify the fact the recorder could not be created */
							JANUS_LOG(LOG_ERR, "Couldn't open an video recording file for this EchoTest user!\n");
						}
					} else {
						/* Build a filename */
						g_snprintf(filename, 255, "echotest-%p-%"SCNi64"-video", session, now);
						session->vrc = janus_recorder_create(NULL, "vp8", filename);
						if(session->vrc == NULL) {
							/* FIXME We should notify the fact the recorder could not be created */
							JANUS_LOG(LOG_ERR, "Couldn't open an video recording file for this EchoTest user!\n");
						}
					}
					/* Send a PLI */
					JANUS_LOG(LOG_VERB, "Recording video, sending a PLI to kickstart it\n");
					char buf[12];
					memset(buf, 0, 12);
					janus_rtcp_pli((char *)&buf, 12);
					gateway->relay_rtcp(session->handle, 1, buf, 12);
				}
				if(session->has_data) {
					memset(filename, 0, 255);
					if(recording_base) {
						/* Use the filename and path we have been provided */
						g_snprintf(filename, 255, "%s-data", recording_base);
						session->drc = janus_recorder_create(NULL, "text", filename);
						if(session->drc == NULL) {
							/* FIXME We should notify the fact the recorder could not be created */
							JANUS_LOG(LOG_ERR, "Couldn't open a text data recording file for this EchoTest user!\n");
						}
					} else {
						/* Build a filename */
						g_snprintf(filename, 255, "echotest-%p-%"SCNi64"-data", session, now);
						session->drc = janus_recorder_create(NULL, "text", filename);
						if(session->drc == NULL) {
							/* FIXME We should notify the fact the recorder could not be created */
							JANUS_LOG(LOG_ERR, "Couldn't open a text data recording file for this EchoTest user!\n");
						}
					}
				}
			}
			janus_mutex_unlock(&session->rec_mutex);
		}
		/* Any SDP to handle? */
		if(msg->sdp) {
			JANUS_LOG(LOG_VERB, "This is involving a negotiation (%s) as well:\n%s\n", msg->sdp_type, msg->sdp);
			session->has_audio = (strstr(msg->sdp, "m=audio") != NULL);
			session->has_video = (strstr(msg->sdp, "m=video") != NULL);
			session->has_data = (strstr(msg->sdp, "DTLS/SCTP") != NULL);
		}

		if(!audio && !video && !bitrate && !record && !msg->sdp) {
			JANUS_LOG(LOG_ERR, "No supported attributes (audio, video, bitrate, record, jsep) found\n");
			error_code = JANUS_ECHOTEST_ERROR_INVALID_ELEMENT;
			g_snprintf(error_cause, 512, "Message error: no supported attributes (audio, video, bitrate, record, jsep) found");
			goto error;
		}

		json_decref(root);
		/* Prepare JSON event */
		json_t *event = json_object();
		json_object_set_new(event, "echotest", json_string("event"));
		json_object_set_new(event, "result", json_string("ok"));
		char *event_text = json_dumps(event, JSON_INDENT(3) | JSON_PRESERVE_ORDER);
		json_decref(event);
		JANUS_LOG(LOG_VERB, "Pushing event: %s\n", event_text);
		if(!msg->sdp) {
			int ret = gateway->push_event(msg->handle, &janus_echotest_plugin, msg->transaction, event_text, NULL, NULL);
			JANUS_LOG(LOG_VERB, "  >> %d (%s)\n", ret, janus_get_api_error(ret));
		} else {
			/* Forward the same offer to the gateway, to start the echo test */
			const char *type = NULL;
			if(!strcasecmp(msg->sdp_type, "offer"))
				type = "answer";
			if(!strcasecmp(msg->sdp_type, "answer"))
				type = "offer";
			/* Any media direction that needs to be fixed? */
			char *sdp = g_strdup(msg->sdp);
			if(strstr(sdp, "a=recvonly")) {
				/* Turn recvonly to inactive, as we simply bounce media back */
				sdp = janus_string_replace(sdp, "a=recvonly", "a=inactive");
			} else if(strstr(sdp, "a=sendonly")) {
				/* Turn sendonly to recvonly */
				sdp = janus_string_replace(sdp, "a=sendonly", "a=recvonly");
				/* FIXME We should also actually not echo this media back, though... */
			}
			/* Make also sure we get rid of ULPfec, red, etc. */
			if(strstr(sdp, "ulpfec")) {
				/* FIXME This really needs some better code */
				sdp = janus_string_replace(sdp, "a=rtpmap:116 red/90000\r\n", "");
				sdp = janus_string_replace(sdp, "a=rtpmap:117 ulpfec/90000\r\n", "");
				sdp = janus_string_replace(sdp, "a=rtpmap:96 rtx/90000\r\n", "");
				sdp = janus_string_replace(sdp, "a=fmtp:96 apt=100\r\n", "");
				sdp = janus_string_replace(sdp, "a=rtpmap:97 rtx/90000\r\n", "");
				sdp = janus_string_replace(sdp, "a=fmtp:97 apt=101\r\n", "");
				sdp = janus_string_replace(sdp, "a=rtpmap:98 rtx/90000\r\n", "");
				sdp = janus_string_replace(sdp, "a=fmtp:98 apt=116\r\n", "");
				sdp = janus_string_replace(sdp, " 116", "");
				sdp = janus_string_replace(sdp, " 117", "");
				sdp = janus_string_replace(sdp, " 96", "");
				sdp = janus_string_replace(sdp, " 97", "");
				sdp = janus_string_replace(sdp, " 98", "");
			}
			/* How long will the gateway take to push the event? */
			g_atomic_int_set(&session->hangingup, 0);
			gint64 start = janus_get_monotonic_time();
			int res = gateway->push_event(msg->handle, &janus_echotest_plugin, msg->transaction, event_text, type, sdp);
			JANUS_LOG(LOG_VERB, "  >> Pushing event: %d (took %"SCNu64" us)\n",
				res, janus_get_monotonic_time()-start);
			g_free(sdp);
		}
		g_free(event_text);
		janus_echotest_message_free(msg);
		continue;
		
error:
		{
			if(root != NULL)
				json_decref(root);
			/* Prepare JSON error event */
			json_t *event = json_object();
			json_object_set_new(event, "echotest", json_string("event"));
			json_object_set_new(event, "error_code", json_integer(error_code));
			json_object_set_new(event, "error", json_string(error_cause));
			char *event_text = json_dumps(event, JSON_INDENT(3) | JSON_PRESERVE_ORDER);
			json_decref(event);
			JANUS_LOG(LOG_VERB, "Pushing event: %s\n", event_text);
			int ret = gateway->push_event(msg->handle, &janus_echotest_plugin, msg->transaction, event_text, NULL, NULL);
			JANUS_LOG(LOG_VERB, "  >> %d (%s)\n", ret, janus_get_api_error(ret));
			g_free(event_text);
			janus_echotest_message_free(msg);
		}
	}
	g_free(error_cause);
	JANUS_LOG(LOG_VERB, "Leaving EchoTest handler thread\n");
	return NULL;
}<|MERGE_RESOLUTION|>--- conflicted
+++ resolved
@@ -269,22 +269,9 @@
 	gateway = callback;
 	g_atomic_int_set(&initialized, 1);
 
-<<<<<<< HEAD
 	/* Launch the thread that will handle incoming messages */
 	GError *error = NULL;
-	handler_thread = g_thread_try_new("janus echotest handler", janus_echotest_handler, NULL, &error);
-=======
-	GError *error = NULL;
-	/* Start the sessions watchdog */
-	watchdog = g_thread_try_new("echotest watchdog", &janus_echotest_watchdog, NULL, &error);
-	if(error != NULL) {
-		g_atomic_int_set(&initialized, 0);
-		JANUS_LOG(LOG_ERR, "Got error %d (%s) trying to launch the EchoTest watchdog thread...\n", error->code, error->message ? error->message : "??");
-		return -1;
-	}
-	/* Launch the thread that will handle incoming messages */
 	handler_thread = g_thread_try_new("echotest handler", janus_echotest_handler, NULL, &error);
->>>>>>> 79c65e8f
 	if(error != NULL) {
 		g_atomic_int_set(&initialized, 0);
 		JANUS_LOG(LOG_ERR, "Got error %d (%s) trying to launch the EchoTest handler thread...\n", error->code, error->message ? error->message : "??");
