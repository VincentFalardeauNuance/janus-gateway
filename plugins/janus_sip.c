--- conflicted
+++ resolved
@@ -3464,8 +3464,6 @@
 				g_snprintf(error_cause, 512, "Missing SDP");
 				goto error;
 			}
-<<<<<<< HEAD
-=======
 			if(json_is_true(json_object_get(msg->jsep, "e2ee"))) {
 				/* Media is encrypted, but SIP endpoints will need unencrypted media frames */
 				JANUS_LOG(LOG_ERR, "Media encryption unsupported by this plugin\n");
@@ -3473,13 +3471,6 @@
 				g_snprintf(error_cause, 512, "Media encryption unsupported by this plugin");
 				goto error;
 			}
-			if(strstr(msg_sdp, "m=application")) {
-				JANUS_LOG(LOG_ERR, "The SIP plugin does not support DataChannels\n");
-				error_code = JANUS_SIP_ERROR_MISSING_SDP;
-				g_snprintf(error_cause, 512, "The SIP plugin does not support DataChannels");
-				goto error;
-			}
->>>>>>> 0d32ff37
 			JANUS_LOG(LOG_VERB, "%s is calling %s\n", session->account.username, uri_text);
 			JANUS_LOG(LOG_VERB, "This is involving a negotiation (%s) as well:\n%s\n", msg_sdp_type, msg_sdp);
 			/* Clean up SRTP stuff from before first, in case it's still needed */
@@ -3514,7 +3505,6 @@
 				JANUS_LOG(LOG_VERB, "Going to negotiate video...\n");
 				session->media.has_video = TRUE;	/* FIXME Maybe we need a better way to signal this */
 			}
-<<<<<<< HEAD
 			if(strstr(msg_sdp, "m=application") && !strstr(msg_sdp, "m=application 0")) {
 				/* Replace m=application with m=text and negotiate t140 */
 				JANUS_LOG(LOG_VERB, "Going to negotiate real-time text...\n");
@@ -3523,10 +3513,7 @@
 				session->media.text_pt = 98;
 				session->media.text_red_pt = 99;
 			}
-			if(janus_sip_allocate_local_ports(session) < 0) {
-=======
 			if(janus_sip_allocate_local_ports(session, FALSE) < 0) {
->>>>>>> 0d32ff37
 				JANUS_LOG(LOG_ERR, "Could not allocate RTP/RTCP ports\n");
 				janus_sdp_destroy(parsed_sdp);
 				error_code = JANUS_SIP_ERROR_IO_ERROR;
@@ -3800,16 +3787,12 @@
 				JANUS_LOG(LOG_VERB, "Going to negotiate video...\n");
 				session->media.has_video = TRUE;	/* FIXME Maybe we need a better way to signal this */
 			}
-<<<<<<< HEAD
 			if(strstr(msg_sdp, "m=application") && !strstr(msg_sdp, "m=application 0")) {
 				/* Replace m=application with m=text and negotiate t140 */
 				JANUS_LOG(LOG_VERB, "Going to negotiate real-time text...\n");
 				session->media.has_text = TRUE;	/* FIXME Maybe we need a better way to signal this */
 			}
-			if(janus_sip_allocate_local_ports(session) < 0) {
-=======
 			if(janus_sip_allocate_local_ports(session, FALSE) < 0) {
->>>>>>> 0d32ff37
 				JANUS_LOG(LOG_ERR, "Could not allocate RTP/RTCP ports\n");
 				janus_sdp_destroy(parsed_sdp);
 				error_code = JANUS_SIP_ERROR_IO_ERROR;
@@ -6220,44 +6203,6 @@
 		JANUS_LOG(LOG_ERR, "Invalid session\n");
 		return -1;
 	}
-<<<<<<< HEAD
-	/* Reset status */
-	if(session->media.audio_rtp_fd != -1) {
-		close(session->media.audio_rtp_fd);
-		session->media.audio_rtp_fd = -1;
-	}
-	if(session->media.audio_rtcp_fd != -1) {
-		close(session->media.audio_rtcp_fd);
-		session->media.audio_rtcp_fd = -1;
-	}
-	session->media.local_audio_rtp_port = 0;
-	session->media.local_audio_rtcp_port = 0;
-	session->media.audio_ssrc = 0;
-	if(session->media.video_rtp_fd != -1) {
-		close(session->media.video_rtp_fd);
-		session->media.video_rtp_fd = -1;
-	}
-	if(session->media.video_rtcp_fd != -1) {
-		close(session->media.video_rtcp_fd);
-		session->media.video_rtcp_fd = -1;
-	}
-	session->media.local_video_rtp_port = 0;
-	session->media.local_video_rtcp_port = 0;
-	session->media.video_ssrc = 0;
-	if(session->media.text_rtp_fd != -1) {
-		close(session->media.text_rtp_fd);
-		session->media.text_rtp_fd = -1;
-	}
-	session->media.local_text_rtp_port = 0;
-	session->media.text_ssrc = 0;
-	if(session->media.pipefd[0] > 0) {
-		close(session->media.pipefd[0]);
-		session->media.pipefd[0] = -1;
-	}
-	if(session->media.pipefd[1] > 0) {
-		close(session->media.pipefd[1]);
-		session->media.pipefd[1] = -1;
-=======
 	if(!update) {
 		/* Reset status */
 		if(session->media.audio_rtp_fd != -1) {
@@ -6282,6 +6227,12 @@
 		session->media.local_video_rtp_port = 0;
 		session->media.local_video_rtcp_port = 0;
 		session->media.video_ssrc = 0;
+		if(session->media.text_rtp_fd != -1) {
+			close(session->media.text_rtp_fd);
+			session->media.text_rtp_fd = -1;
+		}
+		session->media.local_text_rtp_port = 0;
+		session->media.text_ssrc = 0;
 		if(session->media.pipefd[0] > 0) {
 			close(session->media.pipefd[0]);
 			session->media.pipefd[0] = -1;
@@ -6290,7 +6241,6 @@
 			close(session->media.pipefd[1]);
 			session->media.pipefd[1] = -1;
 		}
->>>>>>> 0d32ff37
 	}
 	/* Start */
 	int attempts = 100;	/* FIXME Don't retry forever */
