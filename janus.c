/*! \file   janus.c
 * \author Lorenzo Miniero <lorenzo@meetecho.com>
 * \copyright GNU General Public License v3
 * \brief  Janus core
 * \details Implementation of the gateway core. This code takes care of
 * the gateway initialization (command line/configuration) and setup,
 * and makes use of the available transport plugins (by default HTTP,
 * WebSockets, RabbitMQ, if compiled) and Janus protocol (a JSON-based
 * protocol) to interact with the applications, whether they're web based
 * or not. The core also takes care of bridging peers and plugins
 * accordingly, in terms of both messaging and real-time media transfer
 * via WebRTC.
 *
 * \ingroup core
 * \ref core
 */

#include <dlfcn.h>
#include <dirent.h>
#include <net/if.h>
#include <netdb.h>
#include <signal.h>
#include <getopt.h>
#include <sys/resource.h>
#include <sys/stat.h>
#include <fcntl.h>
#include <poll.h>

#include "janus.h"
#include "version.h"
#include "cmdline.h"
#include "config.h"
#include "apierror.h"
#include "debug.h"
#include "ip-utils.h"
#include "rtcp.h"
#include "auth.h"
#include "record.h"
#include "events.h"


#define JANUS_NAME				"Janus WebRTC Gateway"
#define JANUS_AUTHOR			"Meetecho s.r.l."
#define JANUS_VERSION			25
#define JANUS_VERSION_STRING	"0.2.5"
#define JANUS_SERVER_NAME		"MyJanusInstance"

#ifdef __MACH__
#define SHLIB_EXT "0.dylib"
#else
#define SHLIB_EXT ".so"
#endif


static janus_config *config = NULL;
static char *config_file = NULL;
static char *configs_folder = NULL;

static GHashTable *transports = NULL;
static GHashTable *transports_so = NULL;

static GHashTable *eventhandlers = NULL;
static GHashTable *eventhandlers_so = NULL;

static GHashTable *plugins = NULL;
static GHashTable *plugins_so = NULL;


/* Daemonization */
static gboolean daemonize = FALSE;
static int pipefd[2];


#ifdef REFCOUNT_DEBUG
/* Reference counters debugging */
GHashTable *counters = NULL;
janus_mutex counters_mutex;
#endif


/* API secrets */
static char *api_secret = NULL, *admin_api_secret = NULL;

/* JSON parameters */
static int janus_process_error_string(janus_request *request, uint64_t session_id, const char *transaction, gint error, gchar *error_string);

static struct janus_json_parameter incoming_request_parameters[] = {
	{"transaction", JSON_STRING, JANUS_JSON_PARAM_REQUIRED},
	{"janus", JSON_STRING, JANUS_JSON_PARAM_REQUIRED},
	{"id", JSON_INTEGER, JANUS_JSON_PARAM_POSITIVE}
};
static struct janus_json_parameter attach_parameters[] = {
	{"plugin", JSON_STRING, JANUS_JSON_PARAM_REQUIRED},
	{"opaque_id", JSON_STRING, 0},
	{"force-bundle", JANUS_JSON_BOOL, 0},
	{"force-rtcp-mux", JANUS_JSON_BOOL, 0}
};
static struct janus_json_parameter body_parameters[] = {
	{"body", JSON_OBJECT, JANUS_JSON_PARAM_REQUIRED}
};
static struct janus_json_parameter jsep_parameters[] = {
	{"type", JSON_STRING, JANUS_JSON_PARAM_REQUIRED},
	{"trickle", JANUS_JSON_BOOL, 0},
	{"sdp", JSON_STRING, JANUS_JSON_PARAM_REQUIRED}
};
static struct janus_json_parameter add_token_parameters[] = {
	{"token", JSON_STRING, JANUS_JSON_PARAM_REQUIRED},
	{"plugins", JSON_ARRAY, 0}
};
static struct janus_json_parameter token_parameters[] = {
	{"token", JSON_STRING, JANUS_JSON_PARAM_REQUIRED}
};
static struct janus_json_parameter admin_parameters[] = {
	{"transaction", JSON_STRING, JANUS_JSON_PARAM_REQUIRED},
	{"janus", JSON_STRING, JANUS_JSON_PARAM_REQUIRED}
};
static struct janus_json_parameter debug_parameters[] = {
	{"debug", JANUS_JSON_BOOL, JANUS_JSON_PARAM_REQUIRED}
};
static struct janus_json_parameter timeout_parameters[] = {
	{"timeout", JSON_INTEGER, JANUS_JSON_PARAM_REQUIRED | JANUS_JSON_PARAM_POSITIVE}
};
static struct janus_json_parameter level_parameters[] = {
	{"level", JSON_INTEGER, JANUS_JSON_PARAM_REQUIRED | JANUS_JSON_PARAM_POSITIVE}
};
static struct janus_json_parameter timestamps_parameters[] = {
	{"timestamps", JANUS_JSON_BOOL, JANUS_JSON_PARAM_REQUIRED}
};
static struct janus_json_parameter colors_parameters[] = {
	{"colors", JANUS_JSON_BOOL, JANUS_JSON_PARAM_REQUIRED}
};
static struct janus_json_parameter mnq_parameters[] = {
	{"max_nack_queue", JSON_INTEGER, JANUS_JSON_PARAM_REQUIRED | JANUS_JSON_PARAM_POSITIVE}
};
static struct janus_json_parameter nmt_parameters[] = {
	{"no_media_timer", JSON_INTEGER, JANUS_JSON_PARAM_REQUIRED | JANUS_JSON_PARAM_POSITIVE}
};

/* Admin/Monitor helpers */
json_t *janus_admin_stream_summary(janus_ice_stream *stream);
json_t *janus_admin_component_summary(janus_ice_component *component);


/* IP addresses */
static gchar *local_ip = NULL;
gchar *janus_get_local_ip(void) {
	return local_ip;
}
static gchar *public_ip = NULL;
gchar *janus_get_public_ip(void) {
	/* Fallback to the local IP, if we have no public one */
	return public_ip ? public_ip : local_ip;
}
void janus_set_public_ip(const char *ip) {
	/* once set do not override */
	if(ip == NULL || public_ip != NULL)
		return;
	public_ip = g_strdup(ip);
}
static volatile gint stop = 0;
static gint stop_signal = 0;
gint janus_is_stopping(void) {
	return g_atomic_int_get(&stop);
}


/* Public instance name */
static gchar *server_name = NULL;

static json_t *janus_create_message(const char *status, uint64_t session_id, const char *transaction) {
	json_t *msg = json_object();
	json_object_set_new(msg, "janus", json_string(status));
	if(session_id > 0)
		json_object_set_new(msg, "session_id", json_integer(session_id));
	if(transaction != NULL)
		json_object_set_new(msg, "transaction", json_string(transaction));
	return msg;
}

/* The default timeout for sessions is 60 seconds: this means that, if
 * we don't get any activity (i.e., no request) on this session for more
 * than 60 seconds, then it's considered expired and we destroy it. That's
 * why we have a keep-alive method in the API. This can be overridden in
 * either janus.cfg or from the command line. Setting this to 0 will
 * disable the timeout mechanism, which is NOT suggested as it may risk
 * having orphaned sessions (sessions not controlled by any transport
 * and never freed). Besides, notice that if you make this shorter than
 * 30s, you'll have to update the timers in janus.js when the long
 * polling mechanism is used and shorten them as well, or you'll risk
 * incurring in unexpected timeouts (when HTTP is used in janus.js, the
 * long poll is used as a keepalive mechanism). */
#define DEFAULT_SESSION_TIMEOUT		60
static uint session_timeout = DEFAULT_SESSION_TIMEOUT;


/* Information */
static json_t *janus_info(const char *transaction) {
	/* Prepare a summary on the gateway */
	json_t *info = janus_create_message("server_info", 0, transaction);
	json_object_set_new(info, "name", json_string(JANUS_NAME));
	json_object_set_new(info, "version", json_integer(JANUS_VERSION));
	json_object_set_new(info, "version_string", json_string(JANUS_VERSION_STRING));
	json_object_set_new(info, "author", json_string(JANUS_AUTHOR));
	json_object_set_new(info, "commit-hash", json_string(janus_build_git_sha));
	json_object_set_new(info, "compile-time", json_string(janus_build_git_time));
	json_object_set_new(info, "log-to-stdout", janus_log_is_stdout_enabled() ? json_true() : json_false());
	json_object_set_new(info, "log-to-file", janus_log_is_logfile_enabled() ? json_true() : json_false());
	if(janus_log_is_logfile_enabled())
		json_object_set_new(info, "log-path", json_string(janus_log_get_logfile_path()));
#ifdef HAVE_SCTP
	json_object_set_new(info, "data_channels", json_true());
#else
	json_object_set_new(info, "data_channels", json_false());
#endif
	json_object_set_new(info, "session-timeout", json_integer(session_timeout));
	json_object_set_new(info, "server-name", json_string(server_name ? server_name : JANUS_SERVER_NAME));
	json_object_set_new(info, "local-ip", json_string(local_ip));
	if(public_ip != NULL)
		json_object_set_new(info, "public-ip", json_string(public_ip));
	json_object_set_new(info, "ipv6", janus_ice_is_ipv6_enabled() ? json_true() : json_false());
	json_object_set_new(info, "ice-lite", janus_ice_is_ice_lite_enabled() ? json_true() : json_false());
	json_object_set_new(info, "ice-tcp", janus_ice_is_ice_tcp_enabled() ? json_true() : json_false());
	if(janus_ice_get_stun_server() != NULL) {
		char server[255];
		g_snprintf(server, 255, "%s:%"SCNu16, janus_ice_get_stun_server(), janus_ice_get_stun_port());
		json_object_set_new(info, "stun-server", json_string(server));
	}
	if(janus_ice_get_turn_server() != NULL) {
		char server[255];
		g_snprintf(server, 255, "%s:%"SCNu16, janus_ice_get_turn_server(), janus_ice_get_turn_port());
		json_object_set_new(info, "turn-server", json_string(server));
	}
	json_object_set_new(info, "api_secret", api_secret ? json_true() : json_false());
	json_object_set_new(info, "auth_token", janus_auth_is_enabled() ? json_true() : json_false());
	json_object_set_new(info, "event_handlers", janus_events_is_enabled() ? json_true() : json_false());
	/* Available transports */
	json_t *t_data = json_object();
	if(transports && g_hash_table_size(transports) > 0) {
		GHashTableIter iter;
		gpointer value;
		g_hash_table_iter_init(&iter, transports);
		while (g_hash_table_iter_next(&iter, NULL, &value)) {
			janus_transport *t = value;
			if(t == NULL) {
				continue;
			}
			json_t *transport = json_object();
			json_object_set_new(transport, "name", json_string(t->get_name()));
			json_object_set_new(transport, "author", json_string(t->get_author()));
			json_object_set_new(transport, "description", json_string(t->get_description()));
			json_object_set_new(transport, "version_string", json_string(t->get_version_string()));
			json_object_set_new(transport, "version", json_integer(t->get_version()));
			json_object_set_new(t_data, t->get_package(), transport);
		}
	}
	json_object_set_new(info, "transports", t_data);
	/* Available event handlers */
	json_t *e_data = json_object();
	if(eventhandlers && g_hash_table_size(eventhandlers) > 0) {
		GHashTableIter iter;
		gpointer value;
		g_hash_table_iter_init(&iter, eventhandlers);
		while (g_hash_table_iter_next(&iter, NULL, &value)) {
			janus_eventhandler *e = value;
			if(e == NULL) {
				continue;
			}
			json_t *eventhandler = json_object();
			json_object_set_new(eventhandler, "name", json_string(e->get_name()));
			json_object_set_new(eventhandler, "author", json_string(e->get_author()));
			json_object_set_new(eventhandler, "description", json_string(e->get_description()));
			json_object_set_new(eventhandler, "version_string", json_string(e->get_version_string()));
			json_object_set_new(eventhandler, "version", json_integer(e->get_version()));
			json_object_set_new(e_data, e->get_package(), eventhandler);
		}
	}
	json_object_set_new(info, "events", e_data);
	/* Available plugins */
	json_t *p_data = json_object();
	if(plugins && g_hash_table_size(plugins) > 0) {
		GHashTableIter iter;
		gpointer value;
		g_hash_table_iter_init(&iter, plugins);
		while (g_hash_table_iter_next(&iter, NULL, &value)) {
			janus_plugin *p = value;
			if(p == NULL) {
				continue;
			}
			json_t *plugin = json_object();
			json_object_set_new(plugin, "name", json_string(p->get_name()));
			json_object_set_new(plugin, "author", json_string(p->get_author()));
			json_object_set_new(plugin, "description", json_string(p->get_description()));
			json_object_set_new(plugin, "version_string", json_string(p->get_version_string()));
			json_object_set_new(plugin, "version", json_integer(p->get_version()));
			json_object_set_new(p_data, p->get_package(), plugin);
		}
	}
	json_object_set_new(info, "plugins", p_data);

	return info;
}


/* Logging */
int janus_log_level = LOG_INFO;
gboolean janus_log_timestamps = FALSE;
gboolean janus_log_colors = FALSE;
int lock_debug = 0;
#ifdef REFCOUNT_DEBUG
int refcount_debug = 1;
#else
int refcount_debug = 0;
#endif


/*! \brief Signal handler (just used to intercept CTRL+C and SIGTERM) */
static void janus_handle_signal(int signum) {
	stop_signal = signum;
	switch(g_atomic_int_get(&stop)) {
		case 0:
			JANUS_PRINT("Stopping gateway, please wait...\n");
			break;
		case 1:
			JANUS_PRINT("In a hurry? I'm trying to free resources cleanly, here!\n");
			break;
		default:
			JANUS_PRINT("Ok, leaving immediately...\n");
			break;
	}
	g_atomic_int_inc(&stop);
	if(g_atomic_int_get(&stop) > 2)
		exit(1);
}

/*! \brief Termination handler (atexit) */
static void janus_termination_handler(void) {
	/* Free the instance name, if provided */
	g_free(server_name);
	/* Remove the PID file if we created it */
	janus_pidfile_remove();
	/* Close the logger */
	janus_log_destroy();
	/* If we're daemonizing, we send an error code to the parent */
	if(daemonize) {
		int code = 1;
		ssize_t res = 0;
		do {
			res = write(pipefd[1], &code, sizeof(int));
		} while(res == -1 && errno == EINTR);
	}
}


/** @name Transport plugin callback interface
 * These are the callbacks implemented by the gateway core, as part of
 * the janus_transport_callbacks interface. Everything the transport
 * plugins send the gateway is handled here.
 */
///@{
void janus_transport_incoming_request(janus_transport *plugin, janus_transport_session *transport, void *request_id, gboolean admin, json_t *message, json_error_t *error);
void janus_transport_gone(janus_transport *plugin, janus_transport_session *transport);
gboolean janus_transport_is_api_secret_needed(janus_transport *plugin);
gboolean janus_transport_is_api_secret_valid(janus_transport *plugin, const char *apisecret);
gboolean janus_transport_is_auth_token_needed(janus_transport *plugin);
gboolean janus_transport_is_auth_token_valid(janus_transport *plugin, const char *token);
void janus_transport_notify_event(janus_transport *plugin, void *transport, json_t *event);

static janus_transport_callbacks janus_handler_transport =
	{
		.incoming_request = janus_transport_incoming_request,
		.transport_gone = janus_transport_gone,
		.is_api_secret_needed = janus_transport_is_api_secret_needed,
		.is_api_secret_valid = janus_transport_is_api_secret_valid,
		.is_auth_token_needed = janus_transport_is_auth_token_needed,
		.is_auth_token_valid = janus_transport_is_auth_token_valid,
		.events_is_enabled = janus_events_is_enabled,
		.notify_event = janus_transport_notify_event,
	};
GThreadPool *tasks = NULL;
void janus_transport_task(gpointer data, gpointer user_data);
///@}


/** @name Plugin callback interface
 * These are the callbacks implemented by the gateway core, as part of
 * the janus_callbacks interface. Everything the plugins send the
 * gateway is handled here.
 */
///@{
int janus_plugin_push_event(janus_plugin_session *plugin_session, janus_plugin *plugin, const char *transaction, json_t *message, json_t *jsep);
json_t *janus_plugin_handle_sdp(janus_plugin_session *plugin_session, janus_plugin *plugin, const char *sdp_type, const char *sdp);
void janus_plugin_relay_rtp(janus_plugin_session *plugin_session, int video, char *buf, int len);
void janus_plugin_relay_rtcp(janus_plugin_session *plugin_session, int video, char *buf, int len);
void janus_plugin_relay_data(janus_plugin_session *plugin_session, char *buf, int len);
void janus_plugin_close_pc(janus_plugin_session *plugin_session);
void janus_plugin_end_session(janus_plugin_session *plugin_session);
void janus_plugin_notify_event(janus_plugin *plugin, janus_plugin_session *plugin_session, json_t *event);
static janus_callbacks janus_handler_plugin =
	{
		.push_event = janus_plugin_push_event,
		.relay_rtp = janus_plugin_relay_rtp,
		.relay_rtcp = janus_plugin_relay_rtcp,
		.relay_data = janus_plugin_relay_data,
		.close_pc = janus_plugin_close_pc,
		.end_session = janus_plugin_end_session,
		.events_is_enabled = janus_events_is_enabled,
		.notify_event = janus_plugin_notify_event,
	}; 
///@}


/* Gateway Sessions */
static janus_mutex sessions_mutex;
static GHashTable *sessions = NULL;
static GMainContext *sessions_watchdog_context = NULL;


<<<<<<< HEAD
static void janus_ice_handle_dereference(janus_ice_handle *handle) {
	if(handle)
		janus_refcount_decrease(&handle->ref);
}
=======
static gboolean janus_cleanup_session(gpointer user_data) {
	janus_session *session = (janus_session *) user_data;

	JANUS_LOG(LOG_INFO, "Cleaning up session %"SCNu64"...\n", session->session_id);
	janus_session_destroy(session->session_id);
>>>>>>> d77b31a5

static void janus_session_free(const janus_refcount *session_ref) {
	janus_session *session = janus_refcount_containerof(session_ref, janus_session, ref);
	/* This session can be destroyed, free all the resources */
	if(session->ice_handles != NULL) {
		g_hash_table_destroy(session->ice_handles);
		session->ice_handles = NULL;
	}
	if(session->source != NULL) {
		janus_request_destroy(session->source);
		session->source = NULL;
	}
	g_free(session);
}

static void janus_session_schedule_destruction(janus_session *session,
		gboolean lock_sessions, gboolean remove_key, gboolean notify_transport) {
	if(session == NULL || !g_atomic_int_compare_and_exchange(&session->destroy, 0, 1))
		return;
	if(lock_sessions)
		janus_mutex_lock(&sessions_mutex);
	/* Schedule the session for deletion */
	janus_mutex_lock(&session->mutex);
	/* Remove all handles */
	if(session->ice_handles != NULL && g_hash_table_size(session->ice_handles) > 0) {
		GHashTableIter iter;
		gpointer value;
		g_hash_table_iter_init(&iter, session->ice_handles);
		while(g_hash_table_iter_next(&iter, NULL, &value)) {
			janus_ice_handle *h = value;
			if(!h || g_atomic_int_get(&stop)) {
				continue;
			}
			janus_ice_handle_destroy(session, h->handle_id);
			g_hash_table_iter_remove(&iter);
		}
	}
	janus_mutex_unlock(&session->mutex);
	if(remove_key)
		g_hash_table_remove(sessions, &session->session_id);
	g_hash_table_replace(old_sessions, janus_uint64_dup(session->session_id), session);
	GSource *timeout_source = g_timeout_source_new_seconds(3);
	g_source_set_callback(timeout_source, janus_cleanup_session, session, NULL);
	g_source_attach(timeout_source, sessions_watchdog_context);
	g_source_unref(timeout_source);
	if(lock_sessions)
		janus_mutex_unlock(&sessions_mutex);
	/* Notify the source that the session has been destroyed */
	if(notify_transport && session->source && session->source->transport)
		session->source->transport->session_over(session->source->instance, session->session_id, FALSE);
}

static gboolean janus_check_sessions(gpointer user_data) {
	if(session_timeout < 1)		/* Session timeouts are disabled */
		return G_SOURCE_CONTINUE;
	janus_mutex_lock(&sessions_mutex);
	if(sessions && g_hash_table_size(sessions) > 0) {
		GHashTableIter iter;
		gpointer value;
		g_hash_table_iter_init(&iter, sessions);
		while (g_hash_table_iter_next(&iter, NULL, &value)) {
			janus_session *session = (janus_session *) value;
<<<<<<< HEAD
			if (!session || g_atomic_int_get(&session->destroyed)) {
				continue;
			}
			gint64 now = janus_get_monotonic_time();
			if (now - session->last_activity >= (gint64)session_timeout * G_USEC_PER_SEC && !g_atomic_int_get(&session->timeout)) {
				JANUS_LOG(LOG_INFO, "Timeout expired for session %"SCNu64"...\n", session->session_id);
				/* Mark the session as over, we'll deal with it later */
				session->timeout = 1;
				/* Remove all handles */
				janus_session_handles_clear(session);
=======
			if (!session || g_atomic_int_get(&session->destroy)) {
				continue;
			}
			gint64 now = janus_get_monotonic_time();
			if (now - session->last_activity >= (gint64)session_timeout * G_USEC_PER_SEC &&
					!g_atomic_int_compare_and_exchange(&session->timeout, 0, 1)) {
				JANUS_LOG(LOG_INFO, "Timeout expired for session %"SCNu64"...\n", session->session_id);
				/* Mark the session as over, we'll deal with it later */
				janus_session_schedule_destruction(session, FALSE, FALSE, FALSE);
>>>>>>> d77b31a5
				/* Notify the transport */
				if(session->source) {
					json_t *event = janus_create_message("timeout", session->session_id, NULL);
					/* Send this to the transport client and notify the session's over */
					session->source->transport->send_message(session->source->instance, NULL, FALSE, event);
					session->source->transport->session_over(session->source->instance, session->session_id, TRUE);
				}
				/* Notify event handlers as well */
				if(janus_events_is_enabled())
					janus_events_notify_handlers(JANUS_EVENT_TYPE_SESSION, session->session_id, "timeout", NULL);

				/* FIXME Is this safe? apparently it causes hash table errors on the console */
				g_hash_table_iter_remove(&iter);
<<<<<<< HEAD

				/* Mark the session as over, we'll deal with it later */
				g_atomic_int_set(&session->timeout, 1);
				janus_session_destroy(session);
=======
				g_hash_table_replace(old_sessions, janus_uint64_dup(session->session_id), session);
>>>>>>> d77b31a5
			}
		}
	}
	janus_mutex_unlock(&sessions_mutex);

	return G_SOURCE_CONTINUE;
}

static gpointer janus_sessions_watchdog(gpointer user_data) {
	GMainLoop *loop = (GMainLoop *) user_data;
	GMainContext *watchdog_context = g_main_loop_get_context(loop);
	GSource *timeout_source;

	timeout_source = g_timeout_source_new_seconds(2);
	g_source_set_callback(timeout_source, janus_check_sessions, watchdog_context, NULL);
	g_source_attach(timeout_source, watchdog_context);
	g_source_unref(timeout_source);

	JANUS_LOG(LOG_INFO, "Sessions watchdog started\n");

	g_main_loop_run(loop);

	JANUS_LOG(LOG_INFO, "Sessions watchdog stopped\n");

	return NULL;
}


janus_session *janus_session_create(guint64 session_id) {
	janus_session *session = NULL;
	if(session_id == 0) {
		while(session_id == 0) {
			session_id = janus_random_uint64();
			session = janus_session_find(session_id);
			if(session != NULL) {
				/* Session ID already taken, try another one */
				janus_refcount_decrease(&session->ref);
				session_id = 0;
			}
		}
	}
	session = (janus_session *)g_malloc0(sizeof(janus_session));
	JANUS_LOG(LOG_INFO, "Creating new session: %"SCNu64"; %p\n", session_id, session);
	if(session == NULL) {
		JANUS_LOG(LOG_FATAL, "Memory error!\n");
		return NULL;
	}
	session->session_id = session_id;
	janus_refcount_init(&session->ref, janus_session_free);
	session->source = NULL;
<<<<<<< HEAD
	g_atomic_int_set(&session->destroyed, 0);
=======
	g_atomic_int_set(&session->destroy, 0);
>>>>>>> d77b31a5
	g_atomic_int_set(&session->timeout, 0);
	session->last_activity = janus_get_monotonic_time();
	janus_mutex_init(&session->mutex);
	janus_mutex_lock(&sessions_mutex);
	g_hash_table_insert(sessions, janus_uint64_dup(session->session_id), session);
	janus_mutex_unlock(&sessions_mutex);
	return session;
}

janus_session *janus_session_find(guint64 session_id) {
	janus_mutex_lock(&sessions_mutex);
	janus_session *session = g_hash_table_lookup(sessions, &session_id);
<<<<<<< HEAD
	if(session != NULL) {
		/* A successful find automatically increases the reference counter:
		 * it's up to the caller to decrease it again when done */
		janus_refcount_increase(&session->ref);
	}
=======
	janus_mutex_unlock(&sessions_mutex);
	return session;
}

janus_session *janus_session_find_destroyed(guint64 session_id) {
	janus_mutex_lock(&sessions_mutex);
	janus_session *session = g_hash_table_lookup(old_sessions, &session_id);
	g_hash_table_remove(old_sessions, &session_id);
>>>>>>> d77b31a5
	janus_mutex_unlock(&sessions_mutex);
	return session;
}

void janus_session_notify_event(janus_session *session, json_t *event) {
<<<<<<< HEAD
	if(session != NULL && !g_atomic_int_get(&session->destroyed) && session->source != NULL && session->source->transport != NULL) {
=======
	if(session != NULL && !g_atomic_int_get(&session->destroy) && session->source != NULL && session->source->transport != NULL) {
>>>>>>> d77b31a5
		/* Send this to the transport client */
		JANUS_LOG(LOG_HUGE, "Sending event to %s (%p)\n", session->source->transport->get_package(), session->source->instance);
		session->source->transport->send_message(session->source->instance, NULL, FALSE, event);
	} else {
		/* No transport, free the event */
		json_decref(event);
	}
}


/* Destroys a session but does not remove it from the sessions hash table. */
gint janus_session_destroy(janus_session *session) {
	guint64 session_id = session->session_id;
	JANUS_LOG(LOG_INFO, "Destroying session %"SCNu64"; %p\n", session_id, session);
	if(!g_atomic_int_compare_and_exchange(&session->destroyed, 0, 1))
		return 0;
	janus_session_handles_clear(session);
	/* The session will actually be destroyed when the counter gets to 0 */
	janus_refcount_decrease(&session->ref);

	return 0;
}

janus_ice_handle *janus_session_handles_find(janus_session *session, guint64 handle_id) {
	if(session == NULL)
		return NULL;
	janus_mutex_lock(&session->mutex);
	janus_ice_handle *handle = session->ice_handles ? g_hash_table_lookup(session->ice_handles, &handle_id) : NULL;
	if(handle != NULL) {
		/* A successful find automatically increases the reference counter:
		 * it's up to the caller to decrease it again when done */
		janus_refcount_increase(&handle->ref);
	}
	janus_mutex_unlock(&session->mutex);
	return handle;
}

void janus_session_handles_insert(janus_session *session, janus_ice_handle *handle) {
	janus_mutex_lock(&session->mutex);
	if(session->ice_handles == NULL)
		session->ice_handles = g_hash_table_new_full(g_int64_hash, g_int64_equal, (GDestroyNotify)g_free, (GDestroyNotify)janus_ice_handle_dereference);
	janus_refcount_increase(&handle->ref);
	g_hash_table_insert(session->ice_handles, janus_uint64_dup(handle->handle_id), handle);
	janus_mutex_unlock(&session->mutex);
}

gint janus_session_handles_remove(janus_session *session, janus_ice_handle *handle) {
	janus_mutex_lock(&session->mutex);
	gint error = janus_ice_handle_destroy(session, handle);
	g_hash_table_remove(session->ice_handles, &handle->handle_id);
	janus_mutex_unlock(&session->mutex);
	return error;
}

void janus_session_handles_clear(janus_session *session) {
	janus_mutex_lock(&session->mutex);
	if(session->ice_handles != NULL && g_hash_table_size(session->ice_handles) > 0) {
		GHashTableIter iter;
		gpointer value;
		/* Remove all handles */
		g_hash_table_iter_init(&iter, session->ice_handles);
		while (g_hash_table_iter_next(&iter, NULL, &value)) {
			janus_ice_handle *handle = value;
			if(!handle)
				continue;
			janus_ice_handle_destroy(session, handle);
			g_hash_table_iter_remove(&iter);
		}
	}
	janus_mutex_unlock(&session->mutex);
}

json_t *janus_session_handles_list_json(janus_session *session) {
	json_t *list = json_array();
	janus_mutex_lock(&session->mutex);
	if(session->ice_handles != NULL && g_hash_table_size(session->ice_handles) > 0) {
		GHashTableIter iter;
		gpointer value;
		g_hash_table_iter_init(&iter, session->ice_handles);
		while (g_hash_table_iter_next(&iter, NULL, &value)) {
			janus_ice_handle *handle = value;
			if(!handle)
				continue;
			json_array_append_new(list, json_integer(handle->handle_id));
		}
	}
	janus_mutex_unlock(&session->mutex);
	return list;
}

/* Requests management */
janus_request *janus_request_new(janus_transport *transport, janus_transport_session *instance, void *request_id, gboolean admin, json_t *message) {
	janus_request *request = (janus_request *)g_malloc0(sizeof(janus_request));
	if(request == NULL) {
		JANUS_LOG(LOG_FATAL, "Memory error!\n");
		return NULL;
	}
	request->transport = transport;
	request->instance = instance;
	janus_refcount_increase(&instance->ref);
	request->request_id = request_id;
	request->admin = admin;
	request->message = message;
	return request;
}

void janus_request_destroy(janus_request *request) {
	if(request == NULL)
		return;
	request->transport = NULL;
	janus_refcount_decrease(&request->instance->ref);
	request->instance = NULL;
	request->request_id = NULL;
	if(request->message)
		json_decref(request->message);
	request->message = NULL;
	g_free(request);
}

static int janus_request_check_secret(janus_request *request, guint64 session_id, const gchar *transaction_text) {
	gboolean secret_authorized = FALSE, token_authorized = FALSE;
	if(api_secret == NULL && !janus_auth_is_enabled()) {
		/* Nothing to check */
		secret_authorized = TRUE;
		token_authorized = TRUE;
	} else {
		json_t *root = request->message;
		if(api_secret != NULL) {
			/* There's an API secret, check that the client provided it */
			json_t *secret = json_object_get(root, "apisecret");
			if(secret && json_is_string(secret) && janus_strcmp_const_time(json_string_value(secret), api_secret)) {
				secret_authorized = TRUE;
			}
		}
		if(janus_auth_is_enabled()) {
			/* The token based authentication mechanism is enabled, check that the client provided it */
			json_t *token = json_object_get(root, "token");
			if(token && json_is_string(token) && janus_auth_check_token(json_string_value(token))) {
				token_authorized = TRUE;
			}
		}
		/* We consider a request authorized if either the proper API secret or a valid token has been provided */
		if(!secret_authorized && !token_authorized) {
			return janus_process_error(request, session_id, transaction_text, JANUS_ERROR_UNAUTHORIZED, NULL);
		}
	}
	return 0;
}

static void janus_request_ice_disabled_m_line(janus_ice_handle *handle, int audio, int video, int data, char *sdp) {
	/* Some of the log messages were LOG_HUGE in janus_process_incoming_request and LOG_VERB in janus_plugin_handle_sdp, leaving them at LOG_HUGE. */
	/* FIXME Any disabled m-line? */
	if(strstr(sdp, "m=audio 0")) {
		JANUS_LOG(LOG_VERB, "[%"SCNu64"] Audio disabled via SDP\n", handle->handle_id);
		if(!janus_flags_is_set(&handle->webrtc_flags, JANUS_ICE_HANDLE_WEBRTC_BUNDLE)
				|| (!video && !data)) {
			JANUS_LOG(LOG_HUGE, "[%"SCNu64"]   -- Marking audio stream as disabled\n", handle->handle_id);
			janus_ice_stream *stream = g_hash_table_lookup(handle->streams, GUINT_TO_POINTER(handle->audio_id));
			if(stream)
				stream->disabled = TRUE;
		}
	}
	if(strstr(sdp, "m=video 0")) {
		JANUS_LOG(LOG_VERB, "[%"SCNu64"] Video disabled via SDP\n", handle->handle_id);
		if(!janus_flags_is_set(&handle->webrtc_flags, JANUS_ICE_HANDLE_WEBRTC_BUNDLE)
				|| (!audio && !data)) {
			JANUS_LOG(LOG_HUGE, "[%"SCNu64"]   -- Marking video stream as disabled\n", handle->handle_id);
			janus_ice_stream *stream = NULL;
			if(!janus_flags_is_set(&handle->webrtc_flags, JANUS_ICE_HANDLE_WEBRTC_BUNDLE)) {
				stream = g_hash_table_lookup(handle->streams, GUINT_TO_POINTER(handle->video_id));
			} else {
				gint id = handle->audio_id > 0 ? handle->audio_id : handle->video_id;
				stream = g_hash_table_lookup(handle->streams, GUINT_TO_POINTER(id));
			}
			if(stream)
				stream->disabled = TRUE;
		}
	}
	if(strstr(sdp, "m=application 0 DTLS/SCTP")) {
		JANUS_LOG(LOG_VERB, "[%"SCNu64"] Data Channel disabled via SDP\n", handle->handle_id);
		if(!janus_flags_is_set(&handle->webrtc_flags, JANUS_ICE_HANDLE_WEBRTC_BUNDLE)
				|| (!audio && !video)) {
			JANUS_LOG(LOG_HUGE, "[%"SCNu64"]   -- Marking data channel stream as disabled\n", handle->handle_id);
			janus_ice_stream *stream = NULL;
			if(!janus_flags_is_set(&handle->webrtc_flags, JANUS_ICE_HANDLE_WEBRTC_BUNDLE)) {
				stream = g_hash_table_lookup(handle->streams, GUINT_TO_POINTER(handle->data_id));
			} else {
				gint id = handle->audio_id > 0 ? handle->audio_id : (handle->video_id > 0 ? handle->video_id : handle->data_id);
				stream = g_hash_table_lookup(handle->streams, GUINT_TO_POINTER(id));
			}
			if(stream)
				stream->disabled = TRUE;
		}
	}
}

static void janus_request_ice_remove_rtcp_component(janus_ice_handle *handle, guint stream_id, guint component_id, janus_ice_stream *media_stream) {
	if(media_stream != NULL && media_stream->rtcp_component != NULL && media_stream->components != NULL) {
		nice_agent_attach_recv(handle->agent, stream_id, component_id, g_main_loop_get_context(handle->iceloop), NULL, NULL);
		/* Free the component */
		janus_ice_component_destroy(media_stream->components, media_stream->rtcp_component);
		media_stream->rtcp_component = NULL;
		/* Create a dummy candidate and enforce it as the one to use for this now unneeded component */
		NiceCandidate *c = nice_candidate_new(NICE_CANDIDATE_TYPE_HOST);
		c->component_id = component_id;
		c->stream_id = media_stream->stream_id;
#ifndef HAVE_LIBNICE_TCP
		c->transport = NICE_CANDIDATE_TRANSPORT_UDP;
#endif
		strncpy(c->foundation, "1", NICE_CANDIDATE_MAX_FOUNDATION);
		c->priority = 1;
		nice_address_set_from_string(&c->addr, "127.0.0.1");
		nice_address_set_port(&c->addr, janus_ice_get_rtcpmux_blackhole_port());
		c->username = g_strdup(media_stream->ruser);
		c->password = g_strdup(media_stream->rpass);
		if(!nice_agent_set_selected_remote_candidate(handle->agent, media_stream->stream_id, component_id, c)) {
			JANUS_LOG(LOG_ERR, "[%"SCNu64"] Error forcing dummy candidate on RTCP component of stream %d\n", handle->handle_id, media_stream->stream_id);
			nice_candidate_free(c);
		}
	}
}

static void janus_request_ice_handle_answer(janus_ice_handle *handle, int audio, int video, int data, char *jsep_sdp) {
	/* Some of the log messages were LOG_HUGE in janus_process_incoming_request and LOG_VERB in janus_plugin_handle_sdp, leaving them at LOG_HUGE. */
	if(janus_flags_is_set(&handle->webrtc_flags, JANUS_ICE_HANDLE_WEBRTC_BUNDLE)) {
		JANUS_LOG(LOG_HUGE, "[%"SCNu64"]   -- bundle is supported by the browser, getting rid of one of the RTP/RTCP components, if any...\n", handle->handle_id);
		if(audio) {
			/* Get rid of video and data, if present */
			if(handle->streams && handle->video_stream) {
				handle->audio_stream->video_ssrc = handle->video_stream->video_ssrc;
				handle->audio_stream->video_ssrc_peer = handle->video_stream->video_ssrc_peer;
				handle->audio_stream->video_ssrc_peer_rtx = handle->video_stream->video_ssrc_peer_rtx;
				handle->audio_stream->video_ssrc_peer_sim_1 = handle->video_stream->video_ssrc_peer_sim_1;
				handle->audio_stream->video_ssrc_peer_sim_2 = handle->video_stream->video_ssrc_peer_sim_2;
				nice_agent_attach_recv(handle->agent, handle->video_stream->stream_id, 1, g_main_loop_get_context (handle->iceloop), NULL, NULL);
				if(!handle->force_rtcp_mux && !janus_ice_is_rtcpmux_forced())
					nice_agent_attach_recv(handle->agent, handle->video_stream->stream_id, 2, g_main_loop_get_context (handle->iceloop), NULL, NULL);
				nice_agent_remove_stream(handle->agent, handle->video_stream->stream_id);
				janus_ice_stream_destroy(handle->streams, handle->video_stream);
			}
			handle->video_stream = NULL;
			handle->video_id = 0;
			if(handle->streams && handle->data_stream) {
				nice_agent_attach_recv(handle->agent, handle->data_stream->stream_id, 1, g_main_loop_get_context (handle->iceloop), NULL, NULL);
				nice_agent_remove_stream(handle->agent, handle->data_stream->stream_id);
				janus_ice_stream_destroy(handle->streams, handle->data_stream);
			}
			handle->data_stream = NULL;
			handle->data_id = 0;
			if(!video) {
				handle->audio_stream->video_ssrc = 0;
				handle->audio_stream->video_ssrc_peer = 0;
				handle->audio_stream->video_ssrc_peer_sim_1 = 0;
				handle->audio_stream->video_ssrc_peer_sim_2 = 0;
				g_free(handle->audio_stream->video_rtcp_ctx);
				handle->audio_stream->video_rtcp_ctx = NULL;
			}
		} else if(video) {
			/* Get rid of data, if present */
			if(handle->streams && handle->data_stream) {
				nice_agent_attach_recv(handle->agent, handle->data_stream->stream_id, 1, g_main_loop_get_context (handle->iceloop), NULL, NULL);
				nice_agent_remove_stream(handle->agent, handle->data_stream->stream_id);
				janus_ice_stream_destroy(handle->streams, handle->data_stream);
			}
			handle->data_stream = NULL;
			handle->data_id = 0;
		}
	}
	if(janus_flags_is_set(&handle->webrtc_flags, JANUS_ICE_HANDLE_WEBRTC_RTCPMUX) && !handle->force_rtcp_mux && !janus_ice_is_rtcpmux_forced()) {
		JANUS_LOG(LOG_HUGE, "[%"SCNu64"]   -- rtcp-mux is supported by the browser, getting rid of RTCP components, if any...\n", handle->handle_id);
		janus_request_ice_remove_rtcp_component(handle, handle->audio_id, 2, handle->audio_stream);
		janus_request_ice_remove_rtcp_component(handle, handle->video_id, 2, handle->video_stream);
	}
	if(jsep_sdp != NULL)
		janus_request_ice_disabled_m_line(handle, audio, video, data, jsep_sdp);
	/* We got our answer */
	janus_flags_clear(&handle->webrtc_flags, JANUS_ICE_HANDLE_WEBRTC_PROCESSING_OFFER);
	/* Any pending trickles? */
	if(handle->pending_trickles) {
		JANUS_LOG(LOG_VERB, "[%"SCNu64"]   -- Processing %d pending trickle candidates\n", handle->handle_id, g_list_length(handle->pending_trickles));
		GList *temp = NULL;
		while(handle->pending_trickles) {
			temp = g_list_first(handle->pending_trickles);
			handle->pending_trickles = g_list_remove_link(handle->pending_trickles, temp);
			janus_ice_trickle *trickle = (janus_ice_trickle *)temp->data;
			g_list_free(temp);
			if(trickle == NULL)
				continue;
			if((janus_get_monotonic_time() - trickle->received) > 45*G_USEC_PER_SEC) {
				/* FIXME Candidate is too old, discard it */
				janus_ice_trickle_destroy(trickle);
				/* FIXME We should report that */
				continue;
			}
			json_t *candidate = trickle->candidate;
			if(candidate == NULL) {
				janus_ice_trickle_destroy(trickle);
				continue;
			}
			if(json_is_object(candidate)) {
				/* We got a single candidate */
				int error = 0;
				const char *error_string = NULL;
				if((error = janus_ice_trickle_parse(handle, candidate, &error_string)) != 0) {
					/* FIXME We should report the error parsing the trickle candidate */
				}
			} else if(json_is_array(candidate)) {
				/* We got multiple candidates in an array */
				JANUS_LOG(LOG_VERB, "[%"SCNu64"] Got multiple candidates (%zu)\n", handle->handle_id, json_array_size(candidate));
				if(json_array_size(candidate) > 0) {
					/* Handle remote candidates */
					size_t i = 0;
					for(i=0; i<json_array_size(candidate); i++) {
						json_t *c = json_array_get(candidate, i);
						/* FIXME We don't care if any trickle fails to parse */
						janus_ice_trickle_parse(handle, c, NULL);
					}
				}
			}
			/* Done, free candidate */
			janus_ice_trickle_destroy(trickle);
		}
	}
	/* This was an answer, check if it's time to start ICE */
	if(janus_flags_is_set(&handle->webrtc_flags, JANUS_ICE_HANDLE_WEBRTC_TRICKLE) &&
		!janus_flags_is_set(&handle->webrtc_flags, JANUS_ICE_HANDLE_WEBRTC_ALL_TRICKLES)) {
		JANUS_LOG(LOG_VERB, "[%"SCNu64"]   -- ICE Trickling is supported by the browser, waiting for remote candidates...\n", handle->handle_id);
		janus_flags_set(&handle->webrtc_flags, JANUS_ICE_HANDLE_WEBRTC_START);
	} else {
		JANUS_LOG(LOG_VERB, "[%"SCNu64"] Done! Sending connectivity checks...\n", handle->handle_id);
		if(handle->audio_id > 0) {
			janus_ice_setup_remote_candidates(handle, handle->audio_id, 1);
			if(!janus_flags_is_set(&handle->webrtc_flags, JANUS_ICE_HANDLE_WEBRTC_RTCPMUX))	/* http://tools.ietf.org/html/rfc5761#section-5.1.3 */
				janus_ice_setup_remote_candidates(handle, handle->audio_id, 2);
		}
		if(handle->video_id > 0) {
			janus_ice_setup_remote_candidates(handle, handle->video_id, 1);
			if(!janus_flags_is_set(&handle->webrtc_flags, JANUS_ICE_HANDLE_WEBRTC_RTCPMUX))	/* http://tools.ietf.org/html/rfc5761#section-5.1.3 */
				janus_ice_setup_remote_candidates(handle, handle->video_id, 2);
		}
		if(handle->data_id > 0) {
			janus_ice_setup_remote_candidates(handle, handle->data_id, 1);
		}
	}
}

int janus_process_incoming_request(janus_request *request) {
	int ret = -1;
	if(request == NULL) {
		JANUS_LOG(LOG_ERR, "Missing request or payload to process, giving up...\n");
		return ret;
	}
	int error_code = 0;
	char error_cause[100];
	json_t *root = request->message;
	/* Ok, let's start with the ids */
	guint64 session_id = 0, handle_id = 0;
	json_t *s = json_object_get(root, "session_id");
	if(s && json_is_integer(s))
		session_id = json_integer_value(s);
	json_t *h = json_object_get(root, "handle_id");
	if(h && json_is_integer(h))
		handle_id = json_integer_value(h);

	janus_session *session = NULL;
	janus_ice_handle *handle = NULL;

	/* Get transaction and message request */
	JANUS_VALIDATE_JSON_OBJECT(root, incoming_request_parameters,
		error_code, error_cause, FALSE,
		JANUS_ERROR_MISSING_MANDATORY_ELEMENT, JANUS_ERROR_INVALID_ELEMENT_TYPE);
	if(error_code != 0) {
		ret = janus_process_error_string(request, session_id, NULL, error_code, error_cause);
		goto jsondone;
	}
	json_t *transaction = json_object_get(root, "transaction");
	const gchar *transaction_text = json_string_value(transaction);
	json_t *message = json_object_get(root, "janus");
	const gchar *message_text = json_string_value(message);

	if(session_id == 0 && handle_id == 0) {
		/* Can only be a 'Create new session', a 'Get info' or a 'Ping/Pong' request */
		if(!strcasecmp(message_text, "info")) {
			ret = janus_process_success(request, janus_info(transaction_text));
			goto jsondone;
		}
		if(!strcasecmp(message_text, "ping")) {
			/* Prepare JSON reply */
			json_t *reply = janus_create_message("pong", 0, transaction_text);
			ret = janus_process_success(request, reply);
			goto jsondone;
		}
		if(strcasecmp(message_text, "create")) {
			ret = janus_process_error(request, session_id, transaction_text, JANUS_ERROR_INVALID_REQUEST_PATH, "Unhandled request '%s' at this path", message_text);
			goto jsondone;
		}
		/* Any secret/token to check? */
		ret = janus_request_check_secret(request, session_id, transaction_text);
		if(ret != 0)
			goto jsondone;
		session_id = 0;
		json_t *id = json_object_get(root, "id");
		if(id != NULL) {
			/* The application provided the session ID to use */
			session_id = json_integer_value(id);
			if(session_id > 0 && (session = janus_session_find(session_id)) != NULL) {
				/* Session ID already taken */
				janus_refcount_decrease(&session->ref);
				ret = janus_process_error(request, session_id, transaction_text, JANUS_ERROR_SESSION_CONFLICT, "Session ID already in use");
				goto jsondone;
			}
		}
		/* Handle it */
		session = janus_session_create(session_id);
		if(session == NULL) {
			ret = janus_process_error(request, session_id, transaction_text, JANUS_ERROR_UNKNOWN, "Memory error");
			goto jsondone;
		}
		session_id = session->session_id;
		/* We increase the counter as this request is using the session */
		janus_refcount_increase(&session->ref);
		/* Take note of the request source that originated this session (HTTP, WebSockets, RabbitMQ?) */
		session->source = janus_request_new(request->transport, request->instance, NULL, FALSE, NULL);
		/* Notify the source that a new session has been created */
		request->transport->session_created(request->instance, session->session_id);
		/* Notify event handlers */
		if(janus_events_is_enabled()) {
			/* Session created, add info on the transport that originated it */
			json_t *transport = json_object();
			json_object_set_new(transport, "transport", json_string(session->source->transport->get_package()));
			char id[32];
			memset(id, 0, sizeof(id));
			g_snprintf(id, sizeof(id), "%p", session->source->instance);
			json_object_set_new(transport, "id", json_string(id));
			janus_events_notify_handlers(JANUS_EVENT_TYPE_SESSION, session_id, "created", transport);
		}
		/* Prepare JSON reply */
		json_t *reply = janus_create_message("success", 0, transaction_text);
		json_t *data = json_object();
		json_object_set_new(data, "id", json_integer(session_id));
		json_object_set_new(reply, "data", data);
		/* Send the success reply */
		ret = janus_process_success(request, reply);
		goto jsondone;
	}
	if(session_id < 1) {
		JANUS_LOG(LOG_ERR, "Invalid session\n");
		ret = janus_process_error(request, session_id, transaction_text, JANUS_ERROR_SESSION_NOT_FOUND, NULL);
		goto jsondone;
	}
	if(h && handle_id < 1) {
		JANUS_LOG(LOG_ERR, "Invalid handle\n");
		ret = janus_process_error(request, session_id, transaction_text, JANUS_ERROR_SESSION_NOT_FOUND, NULL);
		goto jsondone;
	}

	/* Go on with the processing */
	ret = janus_request_check_secret(request, session_id, transaction_text);
	if(ret != 0)
		goto jsondone;

	/* If we got here, make sure we have a session (and/or a handle) */
	session = janus_session_find(session_id);
	if(!session) {
		JANUS_LOG(LOG_ERR, "Couldn't find any session %"SCNu64"...\n", session_id);
		ret = janus_process_error(request, session_id, transaction_text, JANUS_ERROR_SESSION_NOT_FOUND, "No such session %"SCNu64"", session_id);
		goto jsondone;
	}
	/* Update the last activity timer */
	session->last_activity = janus_get_monotonic_time();
	handle = NULL;
	if(handle_id > 0) {
		handle = janus_session_handles_find(session, handle_id);
		if(!handle) {
			JANUS_LOG(LOG_ERR, "Couldn't find any handle %"SCNu64" in session %"SCNu64"...\n", handle_id, session_id);
			ret = janus_process_error(request, session_id, transaction_text, JANUS_ERROR_HANDLE_NOT_FOUND, "No such handle %"SCNu64" in session %"SCNu64"", handle_id, session_id);
			goto jsondone;
		}
	}

	/* What is this? */
	if(!strcasecmp(message_text, "keepalive")) {
		/* Just a keep-alive message, reply with an ack */
		JANUS_LOG(LOG_VERB, "Got a keep-alive on session %"SCNu64"\n", session_id);
		json_t *reply = janus_create_message("ack", session_id, transaction_text);
		/* Send the success reply */
		ret = janus_process_success(request, reply);
	} else if(!strcasecmp(message_text, "attach")) {
		if(handle != NULL) {
			/* Attach is a session-level command */
			ret = janus_process_error(request, session_id, transaction_text, JANUS_ERROR_INVALID_REQUEST_PATH, "Unhandled request '%s' at this path", message_text);
			goto jsondone;
		}
		JANUS_VALIDATE_JSON_OBJECT(root, attach_parameters,
			error_code, error_cause, FALSE,
			JANUS_ERROR_MISSING_MANDATORY_ELEMENT, JANUS_ERROR_INVALID_ELEMENT_TYPE);
		if(error_code != 0) {
			ret = janus_process_error_string(request, session_id, NULL, error_code, error_cause);
			goto jsondone;
		}
		json_t *plugin = json_object_get(root, "plugin");
		gboolean force_bundle = json_is_true(json_object_get(root, "force-bundle"));
		gboolean force_rtcp_mux = json_is_true(json_object_get(root, "force-rtcp-mux"));
		const gchar *plugin_text = json_string_value(plugin);
		janus_plugin *plugin_t = janus_plugin_find(plugin_text);
		if(plugin_t == NULL) {
			ret = janus_process_error(request, session_id, transaction_text, JANUS_ERROR_PLUGIN_NOT_FOUND, "No such plugin '%s'", plugin_text);
			goto jsondone;
		}
		/* If the auth token mechanism is enabled, we should check if this token can access this plugin */
		if(janus_auth_is_enabled()) {
			json_t *token = json_object_get(root, "token");
			if(token != NULL) {
				const char *token_value = json_string_value(token);
				if(token_value && !janus_auth_check_plugin(token_value, plugin_t)) {
					JANUS_LOG(LOG_ERR, "Token '%s' can't access plugin '%s'\n", token_value, plugin_text);
					ret = janus_process_error(request, session_id, transaction_text, JANUS_ERROR_UNAUTHORIZED_PLUGIN, "Provided token can't access plugin '%s'", plugin_text);
					goto jsondone;
				}
			}
		}
		json_t *opaque = json_object_get(root, "opaque_id");
		const char *opaque_id = opaque ? json_string_value(opaque) : NULL;
		/* Create handle */
		handle = janus_ice_handle_create(session, opaque_id);
		if(handle == NULL) {
			ret = janus_process_error(request, session_id, transaction_text, JANUS_ERROR_UNKNOWN, "Memory error");
			janus_mutex_unlock(&session->mutex);
			goto jsondone;
		}
		handle_id = handle->handle_id;
		handle->force_bundle = force_bundle;
		handle->force_rtcp_mux = force_rtcp_mux;
		/* We increase the counter as this request is using the handle */
		janus_refcount_increase(&handle->ref);
		/* Attach to the plugin */
		int error = 0;
		if((error = janus_ice_handle_attach_plugin(session, handle, plugin_t)) != 0) {
			/* TODO Make error struct to pass verbose information */
			janus_session_handles_remove(session, handle);
			JANUS_LOG(LOG_ERR, "Couldn't attach to plugin '%s', error '%d'\n", plugin_text, error);
			ret = janus_process_error(request, session_id, transaction_text, JANUS_ERROR_PLUGIN_ATTACH, "Couldn't attach to plugin: error '%d'", error);
			goto jsondone;
		}
		/* Prepare JSON reply */
		json_t *reply = janus_create_message("success", session_id, transaction_text);
		json_t *data = json_object();
		json_object_set_new(data, "id", json_integer(handle_id));
		json_object_set_new(reply, "data", data);
		/* Send the success reply */
		ret = janus_process_success(request, reply);
	} else if(!strcasecmp(message_text, "destroy")) {
		if(handle != NULL) {
			/* Query is a session-level command */
			ret = janus_process_error(request, session_id, transaction_text, JANUS_ERROR_INVALID_REQUEST_PATH, "Unhandled request '%s' at this path", message_text);
			goto jsondone;
		}
<<<<<<< HEAD
		janus_mutex_lock(&sessions_mutex);
		janus_session_handles_clear(session);
		g_hash_table_remove(sessions, &session->session_id);
		janus_mutex_unlock(&sessions_mutex);
		/* Notify the source that the session has been destroyed */
		if(session->source && session->source->transport) {
			session->source->transport->session_over(session->source->instance, session->session_id, FALSE);
		}
		/* Schedule the session for deletion */
		janus_session_destroy(session);
=======
		/* Mark the session as destroyed */
		janus_session_schedule_destruction(session, TRUE, TRUE, TRUE);
>>>>>>> d77b31a5

		/* Prepare JSON reply */
		json_t *reply = janus_create_message("success", session_id, transaction_text);
		/* Send the success reply */
		ret = janus_process_success(request, reply);
		/* Notify event handlers as well */
		if(janus_events_is_enabled())
			janus_events_notify_handlers(JANUS_EVENT_TYPE_SESSION, session_id, "destroyed", NULL);
	} else if(!strcasecmp(message_text, "detach")) {
		if(handle == NULL) {
			/* Query is an handle-level command */
			ret = janus_process_error(request, session_id, transaction_text, JANUS_ERROR_INVALID_REQUEST_PATH, "Unhandled request '%s' at this path", message_text);
			goto jsondone;
		}
		if(handle->app == NULL || handle->app_handle == NULL) {
			ret = janus_process_error(request, session_id, transaction_text, JANUS_ERROR_PLUGIN_DETACH, "No plugin to detach from");
			goto jsondone;
		}
		int error = janus_session_handles_remove(session, handle);
		if(error != 0) {
			/* TODO Make error struct to pass verbose information */
			ret = janus_process_error(request, session_id, transaction_text, JANUS_ERROR_PLUGIN_DETACH, "Couldn't detach from plugin: error '%d'", error);
			/* TODO Delete handle instance */
			goto jsondone;
		}
		/* Prepare JSON reply */
		json_t *reply = janus_create_message("success", session_id, transaction_text);
		/* Send the success reply */
		ret = janus_process_success(request, reply);
	} else if(!strcasecmp(message_text, "hangup")) {
		if(handle == NULL) {
			/* Query is an handle-level command */
			ret = janus_process_error(request, session_id, transaction_text, JANUS_ERROR_INVALID_REQUEST_PATH, "Unhandled request '%s' at this path", message_text);
			goto jsondone;
		}
		if(handle->app == NULL || handle->app_handle == NULL) {
			ret = janus_process_error(request, session_id, transaction_text, JANUS_ERROR_PLUGIN_DETACH, "No plugin attached");
			goto jsondone;
		}
		janus_ice_webrtc_hangup(handle, "Janus API");
		/* Prepare JSON reply */
		json_t *reply = janus_create_message("success", session_id, transaction_text);
		/* Send the success reply */
		ret = janus_process_success(request, reply);
	} else if(!strcasecmp(message_text, "message")) {
		if(handle == NULL) {
			/* Query is an handle-level command */
			ret = janus_process_error(request, session_id, transaction_text, JANUS_ERROR_INVALID_REQUEST_PATH, "Unhandled request '%s' at this path", message_text);
			goto jsondone;
		}
		if(handle->app == NULL || handle->app_handle == NULL) {
			ret = janus_process_error(request, session_id, transaction_text, JANUS_ERROR_PLUGIN_MESSAGE, "No plugin to handle this message");
			goto jsondone;
		}
		janus_plugin *plugin_t = (janus_plugin *)handle->app;
		JANUS_LOG(LOG_VERB, "[%"SCNu64"] There's a message for %s\n", handle->handle_id, plugin_t->get_name());
		JANUS_VALIDATE_JSON_OBJECT(root, body_parameters,
			error_code, error_cause, FALSE,
			JANUS_ERROR_MISSING_MANDATORY_ELEMENT, JANUS_ERROR_INVALID_ELEMENT_TYPE);
		if(error_code != 0) {
			ret = janus_process_error_string(request, session_id, transaction_text, error_code, error_cause);
			goto jsondone;
		}
		json_t *body = json_object_get(root, "body");
		/* Is there an SDP attached? */
		json_t *jsep = json_object_get(root, "jsep");
		char *jsep_type = NULL;
		char *jsep_sdp = NULL, *jsep_sdp_stripped = NULL;
		if(jsep != NULL) {
			if(!json_is_object(jsep)) {
				ret = janus_process_error(request, session_id, transaction_text, JANUS_ERROR_INVALID_JSON_OBJECT, "Invalid jsep object");
				goto jsondone;
			}
			JANUS_VALIDATE_JSON_OBJECT_FORMAT("JSEP error: missing mandatory element (%s)",
				"JSEP error: invalid element type (%s should be %s)",
				jsep, jsep_parameters, error_code, error_cause, FALSE,
				JANUS_ERROR_MISSING_MANDATORY_ELEMENT, JANUS_ERROR_INVALID_ELEMENT_TYPE);
			if(error_code != 0) {
				ret = janus_process_error_string(request, session_id, transaction_text, error_code, error_cause);
				goto jsondone;
			}
			json_t *type = json_object_get(jsep, "type");
			jsep_type = g_strdup(json_string_value(type));
			type = NULL;
			gboolean do_trickle = TRUE;
			json_t *jsep_trickle = json_object_get(jsep, "trickle");
			do_trickle = jsep_trickle ? json_is_true(jsep_trickle) : TRUE;
			/* Are we still cleaning up from a previous media session? */
			if(janus_flags_is_set(&handle->webrtc_flags, JANUS_ICE_HANDLE_WEBRTC_CLEANING)) {
				JANUS_LOG(LOG_VERB, "[%"SCNu64"] Still cleaning up from a previous media session, let's wait a bit...\n", handle->handle_id);
				gint64 waited = 0;
				while(janus_flags_is_set(&handle->webrtc_flags, JANUS_ICE_HANDLE_WEBRTC_CLEANING)) {
					g_usleep(100000);
					waited += 100000;
					if(waited >= 3*G_USEC_PER_SEC) {
						JANUS_LOG(LOG_VERB, "[%"SCNu64"]   -- Waited 3 seconds, that's enough!\n", handle->handle_id);
						break;
					}
				}
			}
			/* Check the JSEP type */
			janus_mutex_lock(&handle->mutex);
			int offer = 0;
			if(!strcasecmp(jsep_type, "offer")) {
				offer = 1;
				janus_flags_set(&handle->webrtc_flags, JANUS_ICE_HANDLE_WEBRTC_PROCESSING_OFFER);
				janus_flags_set(&handle->webrtc_flags, JANUS_ICE_HANDLE_WEBRTC_GOT_OFFER);
				janus_flags_clear(&handle->webrtc_flags, JANUS_ICE_HANDLE_WEBRTC_GOT_ANSWER);
			} else if(!strcasecmp(jsep_type, "answer")) {
				janus_flags_set(&handle->webrtc_flags, JANUS_ICE_HANDLE_WEBRTC_GOT_ANSWER);
				offer = 0;
			} else {
				/* TODO Handle other message types as well */
				ret = janus_process_error(request, session_id, transaction_text, JANUS_ERROR_JSEP_UNKNOWN_TYPE, "JSEP error: unknown message type '%s'", jsep_type);
				g_free(jsep_type);
				janus_flags_clear(&handle->webrtc_flags, JANUS_ICE_HANDLE_WEBRTC_PROCESSING_OFFER);
				janus_mutex_unlock(&handle->mutex);
				goto jsondone;
			}
			json_t *sdp = json_object_get(jsep, "sdp");
			jsep_sdp = (char *)json_string_value(sdp);
			JANUS_LOG(LOG_VERB, "[%"SCNu64"] Remote SDP:\n%s", handle->handle_id, jsep_sdp);
			/* Is this valid SDP? */
			char error_str[512];
			int audio = 0, video = 0, data = 0, bundle = 0, rtcpmux = 0, trickle = 0;
			janus_sdp *parsed_sdp = janus_sdp_preparse(jsep_sdp, error_str, sizeof(error_str), &audio, &video, &data, &bundle, &rtcpmux, &trickle);
			trickle = trickle && do_trickle;
			if(parsed_sdp == NULL) {
				/* Invalid SDP */
				ret = janus_process_error_string(request, session_id, transaction_text, JANUS_ERROR_JSEP_INVALID_SDP, error_str);
				g_free(jsep_type);
				janus_flags_clear(&handle->webrtc_flags, JANUS_ICE_HANDLE_WEBRTC_PROCESSING_OFFER);
				janus_mutex_unlock(&handle->mutex);
				goto jsondone;
			}
			/* Notify event handlers */
			if(janus_events_is_enabled()) {
				janus_events_notify_handlers(JANUS_EVENT_TYPE_JSEP,
					session_id, handle_id, "remote", jsep_type, jsep_sdp);
			}
			/* FIXME We're only handling single audio/video lines for now... */
			JANUS_LOG(LOG_VERB, "[%"SCNu64"] Audio %s been negotiated, Video %s been negotiated, SCTP/DataChannels %s been negotiated\n",
			                    handle->handle_id,
			                    audio ? "has" : "has NOT",
			                    video ? "has" : "has NOT",
			                    data ? "have" : "have NOT");
			if(audio > 1) {
				JANUS_LOG(LOG_WARN, "[%"SCNu64"] More than one audio line? only going to negotiate one...\n", handle->handle_id);
			}
			if(video > 1) {
				JANUS_LOG(LOG_WARN, "[%"SCNu64"] More than one video line? only going to negotiate one...\n", handle->handle_id);
			}
			if(data > 1) {
				JANUS_LOG(LOG_WARN, "[%"SCNu64"] More than one data line? only going to negotiate one...\n", handle->handle_id);
			}
#ifndef HAVE_SCTP
			if(data) {
				JANUS_LOG(LOG_WARN, "[%"SCNu64"]   -- DataChannels have been negotiated, but support for them has not been compiled...\n", handle->handle_id);
			}
#endif
			JANUS_LOG(LOG_VERB, "[%"SCNu64"] The browser: %s BUNDLE, %s rtcp-mux, %s doing Trickle ICE\n", handle->handle_id,
			                    bundle  ? "supports" : "does NOT support",
			                    rtcpmux ? "supports" : "does NOT support",
			                    trickle ? "is"       : "is NOT");
			/* Check if it's a new session, or an update... */
			if(!janus_flags_is_set(&handle->webrtc_flags, JANUS_ICE_HANDLE_WEBRTC_READY)
					|| janus_flags_is_set(&handle->webrtc_flags, JANUS_ICE_HANDLE_WEBRTC_ALERT)) {
				/* New session */
				if(offer) {
					/* Setup ICE locally (we received an offer) */
					if(janus_ice_setup_local(handle, offer, audio, video, data, bundle, rtcpmux, trickle) < 0) {
						JANUS_LOG(LOG_ERR, "Error setting ICE locally\n");
						janus_sdp_free(parsed_sdp);
						g_free(jsep_type);
						janus_flags_clear(&handle->webrtc_flags, JANUS_ICE_HANDLE_WEBRTC_PROCESSING_OFFER);
						ret = janus_process_error(request, session_id, transaction_text, JANUS_ERROR_UNKNOWN, "Error setting ICE locally");
						janus_mutex_unlock(&handle->mutex);
						goto jsondone;
					}
				} else {
					/* Make sure we're waiting for an ANSWER in the first place */
					if(!handle->agent) {
						JANUS_LOG(LOG_ERR, "Unexpected ANSWER (did we offer?)\n");
						janus_sdp_free(parsed_sdp);
						g_free(jsep_type);
						janus_flags_clear(&handle->webrtc_flags, JANUS_ICE_HANDLE_WEBRTC_PROCESSING_OFFER);
						ret = janus_process_error(request, session_id, transaction_text, JANUS_ERROR_UNEXPECTED_ANSWER, "Unexpected ANSWER (did we offer?)");
						janus_mutex_unlock(&handle->mutex);
						goto jsondone;
					}
				}
				if(janus_sdp_process(handle, parsed_sdp) < 0) {
					JANUS_LOG(LOG_ERR, "Error processing SDP\n");
					janus_sdp_free(parsed_sdp);
					g_free(jsep_type);
					janus_flags_clear(&handle->webrtc_flags, JANUS_ICE_HANDLE_WEBRTC_PROCESSING_OFFER);
					ret = janus_process_error(request, session_id, transaction_text, JANUS_ERROR_UNEXPECTED_ANSWER, "Error processing SDP");
					janus_mutex_unlock(&handle->mutex);
					goto jsondone;
				}
				if(!offer) {
					/* Set remote candidates now (we received an answer) */
					if(bundle) {
						janus_flags_set(&handle->webrtc_flags, JANUS_ICE_HANDLE_WEBRTC_BUNDLE);
					} else {
						janus_flags_clear(&handle->webrtc_flags, JANUS_ICE_HANDLE_WEBRTC_BUNDLE);
					}
					if(rtcpmux) {
						janus_flags_set(&handle->webrtc_flags, JANUS_ICE_HANDLE_WEBRTC_RTCPMUX);
					} else {
						janus_flags_clear(&handle->webrtc_flags, JANUS_ICE_HANDLE_WEBRTC_RTCPMUX);
					}
					if(trickle) {
						janus_flags_set(&handle->webrtc_flags, JANUS_ICE_HANDLE_WEBRTC_TRICKLE);
					} else {
						janus_flags_clear(&handle->webrtc_flags, JANUS_ICE_HANDLE_WEBRTC_TRICKLE);
					}
					janus_request_ice_handle_answer(handle, audio, video, data, jsep_sdp);
				}
			} else {
				/* TODO Actually handle session updates: for now we ignore them, and just relay them to plugins */
				JANUS_LOG(LOG_WARN, "[%"SCNu64"] Ignoring negotiation update, we don't support them yet...\n", handle->handle_id);
			}
			handle->remote_sdp = g_strdup(jsep_sdp);
			janus_mutex_unlock(&handle->mutex);
			/* Anonymize SDP */
			if(janus_sdp_anonymize(parsed_sdp) < 0) {
				/* Invalid SDP */
				ret = janus_process_error(request, session_id, transaction_text, JANUS_ERROR_JSEP_INVALID_SDP, "JSEP error: invalid SDP");
				janus_sdp_free(parsed_sdp);
				g_free(jsep_type);
				janus_flags_clear(&handle->webrtc_flags, JANUS_ICE_HANDLE_WEBRTC_PROCESSING_OFFER);
				goto jsondone;
			}
			jsep_sdp_stripped = janus_sdp_write(parsed_sdp);
			janus_sdp_free(parsed_sdp);
			sdp = NULL;
			janus_flags_clear(&handle->webrtc_flags, JANUS_ICE_HANDLE_WEBRTC_PROCESSING_OFFER);
		}

		/* Make sure the app handle is still valid */
		if(handle->app == NULL || handle->app_handle == NULL || !janus_plugin_session_is_alive(handle->app_handle)) {
			ret = janus_process_error(request, session_id, transaction_text, JANUS_ERROR_PLUGIN_MESSAGE, "No plugin to handle this message");
			g_free(jsep_type);
			g_free(jsep_sdp_stripped);
			janus_flags_clear(&handle->webrtc_flags, JANUS_ICE_HANDLE_WEBRTC_PROCESSING_OFFER);
			goto jsondone;
		}

		/* Send the message to the plugin (which must eventually free transaction_text and unref the two objects, body and jsep) */
		json_incref(body);
		json_t *body_jsep = NULL;
		if(jsep_sdp_stripped) {
			body_jsep = json_pack("{ssss}", "type", jsep_type, "sdp", jsep_sdp_stripped);
			/* Check if VP8 simulcasting is enabled */
			if(janus_flags_is_set(&handle->webrtc_flags, JANUS_ICE_HANDLE_WEBRTC_HAS_VIDEO)) {
				if(handle->video_stream && handle->video_stream->video_ssrc_peer_sim_1) {
					json_t *simulcast = json_object();
					json_object_set(simulcast, "ssrc-0", json_integer(handle->video_stream->video_ssrc_peer));
					json_object_set(simulcast, "ssrc-1", json_integer(handle->video_stream->video_ssrc_peer_sim_1));
					if(handle->video_stream->video_ssrc_peer_sim_2)
						json_object_set(simulcast, "ssrc-2", json_integer(handle->video_stream->video_ssrc_peer_sim_2));
					json_object_set(body_jsep, "simulcast", simulcast);
				} else if(handle->audio_stream && handle->audio_stream->video_ssrc_peer_sim_1) {
					json_t *simulcast = json_object();
					json_object_set(simulcast, "ssrc-0", json_integer(handle->audio_stream->video_ssrc_peer));
					json_object_set(simulcast, "ssrc-1", json_integer(handle->audio_stream->video_ssrc_peer_sim_1));
					if(handle->audio_stream->video_ssrc_peer_sim_2)
						json_object_set(simulcast, "ssrc-2", json_integer(handle->audio_stream->video_ssrc_peer_sim_2));
					json_object_set(body_jsep, "simulcast", simulcast);
				}
			}
		};
		janus_plugin_result *result = plugin_t->handle_message(handle->app_handle,
			g_strdup((char *)transaction_text), body, body_jsep);
		g_free(jsep_type);
		g_free(jsep_sdp_stripped);
		if(result == NULL) {
			/* Something went horribly wrong! */
			ret = janus_process_error(request, session_id, transaction_text, JANUS_ERROR_PLUGIN_MESSAGE, "Plugin didn't give a result");
			goto jsondone;
		}
		if(result->type == JANUS_PLUGIN_OK) {
			/* The plugin gave a result already (synchronous request/response) */
			if(result->content == NULL || !json_is_object(result->content)) {
				/* Missing content, or not a JSON object */
				ret = janus_process_error(request, session_id, transaction_text, JANUS_ERROR_PLUGIN_MESSAGE,
					result->content == NULL ?
						"Plugin didn't provide any content for this synchronous response" :
						"Plugin returned an invalid JSON response");
				janus_plugin_result_destroy(result);
				goto jsondone;
			}
			/* Reference the content, as destroying the result instance will decref it */
			json_incref(result->content);
			/* Prepare JSON response */
			json_t *reply = janus_create_message("success", session->session_id, transaction_text);
			json_object_set_new(reply, "sender", json_integer(handle->handle_id));
			json_t *plugin_data = json_object();
			json_object_set_new(plugin_data, "plugin", json_string(plugin_t->get_package()));
			json_object_set_new(plugin_data, "data", result->content);
			json_object_set_new(reply, "plugindata", plugin_data);
			/* Send the success reply */
			ret = janus_process_success(request, reply);
		} else if(result->type == JANUS_PLUGIN_OK_WAIT) {
			/* The plugin received the request but didn't process it yet, send an ack (asynchronous notifications may follow) */
			json_t *reply = janus_create_message("ack", session_id, transaction_text);
			if(result->text)
				json_object_set_new(reply, "hint", json_string(result->text));
			/* Send the success reply */
			ret = janus_process_success(request, reply);
		} else {
			/* Something went horribly wrong! */
			ret = janus_process_error_string(request, session_id, transaction_text, JANUS_ERROR_PLUGIN_MESSAGE,
				(char *)(result->text ? result->text : "Plugin returned a severe (unknown) error"));
			janus_plugin_result_destroy(result);
			goto jsondone;
		}
		janus_plugin_result_destroy(result);
	} else if(!strcasecmp(message_text, "trickle")) {
		if(handle == NULL) {
			/* Trickle is an handle-level command */
			ret = janus_process_error(request, session_id, transaction_text, JANUS_ERROR_INVALID_REQUEST_PATH, "Unhandled request '%s' at this path", message_text);
			goto jsondone;
		}
		if(handle->app == NULL || handle->app_handle == NULL || !janus_plugin_session_is_alive(handle->app_handle)) {
			ret = janus_process_error(request, session_id, transaction_text, JANUS_ERROR_PLUGIN_MESSAGE, "No plugin to handle this trickle candidate");
			goto jsondone;
		}
		json_t *candidate = json_object_get(root, "candidate");
		json_t *candidates = json_object_get(root, "candidates");
		if(candidate == NULL && candidates == NULL) {
			ret = janus_process_error(request, session_id, transaction_text, JANUS_ERROR_MISSING_MANDATORY_ELEMENT, "Missing mandatory element (candidate|candidates)");
			goto jsondone;
		}
		if(candidate != NULL && candidates != NULL) {
			ret = janus_process_error(request, session_id, transaction_text, JANUS_ERROR_INVALID_JSON, "Can't have both candidate and candidates");
			goto jsondone;
		}
		janus_mutex_lock(&handle->mutex);
		if(!janus_flags_is_set(&handle->webrtc_flags, JANUS_ICE_HANDLE_WEBRTC_TRICKLE)) {
			/* It looks like this peer supports Trickle, after all */
			JANUS_LOG(LOG_VERB, "Handle %"SCNu64" supports trickle even if it didn't negotiate it...\n", handle->handle_id);
			janus_flags_set(&handle->webrtc_flags, JANUS_ICE_HANDLE_WEBRTC_TRICKLE);
		}
		/* Is there any stream ready? this trickle may get here before the SDP it relates to */
		if(handle->audio_stream == NULL && handle->video_stream == NULL && handle->data_stream == NULL) {
			JANUS_LOG(LOG_WARN, "[%"SCNu64"] No stream, queueing this trickle as it got here before the SDP...\n", handle->handle_id);
			/* Enqueue this trickle candidate(s), we'll process this later */
			janus_ice_trickle *early_trickle = janus_ice_trickle_new(handle, transaction_text, candidate ? candidate : candidates);
			handle->pending_trickles = g_list_append(handle->pending_trickles, early_trickle);
			/* Send the ack right away, an event will tell the application if the candidate(s) failed */
			goto trickledone;
		}
		/* Is the ICE stack ready already? */
		if(janus_flags_is_set(&handle->webrtc_flags, JANUS_ICE_HANDLE_WEBRTC_PROCESSING_OFFER) ||
				!janus_flags_is_set(&handle->webrtc_flags, JANUS_ICE_HANDLE_WEBRTC_GOT_OFFER) ||
				!janus_flags_is_set(&handle->webrtc_flags, JANUS_ICE_HANDLE_WEBRTC_GOT_ANSWER)) {
			const char *cause = NULL;
			if(janus_flags_is_set(&handle->webrtc_flags, JANUS_ICE_HANDLE_WEBRTC_PROCESSING_OFFER))
				cause = "processing the offer";
			else if(!janus_flags_is_set(&handle->webrtc_flags, JANUS_ICE_HANDLE_WEBRTC_GOT_ANSWER))
				cause = "waiting for the answer";
			else if(!janus_flags_is_set(&handle->webrtc_flags, JANUS_ICE_HANDLE_WEBRTC_GOT_OFFER))
				cause = "waiting for the offer";
			JANUS_LOG(LOG_VERB, "[%"SCNu64"] Still %s, queueing this trickle to wait until we're done there...\n",
				handle->handle_id, cause);
			/* Enqueue this trickle candidate(s), we'll process this later */
			janus_ice_trickle *early_trickle = janus_ice_trickle_new(handle, transaction_text, candidate ? candidate : candidates);
			handle->pending_trickles = g_list_append(handle->pending_trickles, early_trickle);
			/* Send the ack right away, an event will tell the application if the candidate(s) failed */
			goto trickledone;
		}
		if(candidate != NULL) {
			/* We got a single candidate */
			int error = 0;
			const char *error_string = NULL;
			if((error = janus_ice_trickle_parse(handle, candidate, &error_string)) != 0) {
				ret = janus_process_error(request, session_id, transaction_text, error, "%s", error_string);
				janus_mutex_unlock(&handle->mutex);
				goto jsondone;
			}
		} else {
			/* We got multiple candidates in an array */
			if(!json_is_array(candidates)) {
				ret = janus_process_error(request, session_id, transaction_text, JANUS_ERROR_INVALID_ELEMENT_TYPE, "candidates is not an array");
				janus_mutex_unlock(&handle->mutex);
				goto jsondone;
			}
			JANUS_LOG(LOG_VERB, "Got multiple candidates (%zu)\n", json_array_size(candidates));
			if(json_array_size(candidates) > 0) {
				/* Handle remote candidates */
				size_t i = 0;
				for(i=0; i<json_array_size(candidates); i++) {
					json_t *c = json_array_get(candidates, i);
					/* FIXME We don't care if any trickle fails to parse */
					janus_ice_trickle_parse(handle, c, NULL);
				}
			}
		}

trickledone:
		janus_mutex_unlock(&handle->mutex);
		/* We reply right away, not to block the web server... */
		json_t *reply = janus_create_message("ack", session_id, transaction_text);
		/* Send the success reply */
		ret = janus_process_success(request, reply);
	} else {
		ret = janus_process_error(request, session_id, transaction_text, JANUS_ERROR_UNKNOWN_REQUEST, "Unknown request '%s'", message_text);
	}

jsondone:
	/* Done processing */
	if(handle != NULL)
		janus_refcount_decrease(&handle->ref);
	if(session != NULL)
		janus_refcount_decrease(&session->ref);
	return ret;
}

static json_t *janus_json_token_plugin_array(const char *token_value) {
	json_t *plugins_list = json_array();
	GList *plugins = janus_auth_list_plugins(token_value);
	if(plugins != NULL) {
		GList *tmp = plugins;
		while(tmp) {
			janus_plugin *p = (janus_plugin *)tmp->data;
			if(p != NULL)
				json_array_append_new(plugins_list, json_string(p->get_package()));
			tmp = tmp->next;
		}
		g_list_free(plugins);
		plugins = NULL;
	}
	return plugins_list;
}

static json_t *janus_json_list_token_plugins(const char *token_value, const gchar *transaction_text) {
	json_t *plugins_list = janus_json_token_plugin_array(token_value);
	/* Prepare JSON reply */
	json_t *reply = janus_create_message("success", 0, transaction_text);
	json_t *data = json_object();
	json_object_set_new(data, "plugins", plugins_list);
	json_object_set_new(reply, "data", data);
	return reply;
}

static int janus_request_allow_token(janus_request *request, guint64 session_id, const gchar *transaction_text, gboolean allow, gboolean add) {
	/* Allow/disallow a valid token valid to access a plugin */
	int ret = -1;
	int error_code = 0;
	char error_cause[100];
	json_t *root = request->message;
	if(!janus_auth_is_enabled()) {
		ret = janus_process_error(request, session_id, transaction_text, JANUS_ERROR_UNKNOWN, "Token based authentication disabled");
		goto jsondone;
	}
	JANUS_VALIDATE_JSON_OBJECT(root, add_token_parameters,
		error_code, error_cause, FALSE,
		JANUS_ERROR_MISSING_MANDATORY_ELEMENT, JANUS_ERROR_INVALID_ELEMENT_TYPE);
	/* Any plugin this token should be limited to? */
	json_t *allowed = json_object_get(root, "plugins");
	if(error_code == 0 && !add && (!allowed || json_array_size(allowed) == 0)) {
		error_code = JANUS_ERROR_INVALID_ELEMENT_TYPE;
		g_strlcpy(error_cause, "Invalid element type (plugins should be a non-empty array)", sizeof(error_cause));
	}
	if(error_code != 0) {
		ret = janus_process_error_string(request, session_id, transaction_text, error_code, error_cause);
		goto jsondone;
	}
	json_t *token = json_object_get(root, "token");
	const char *token_value = json_string_value(token);
	if(add) {
		/* First of all, add the new token */
		if(!janus_auth_add_token(token_value)) {
			ret = janus_process_error(request, session_id, transaction_text, JANUS_ERROR_UNKNOWN, "Error adding token");
			goto jsondone;
		}
	} else {
		/* Check if the token is valid, first */
		if(!janus_auth_check_token(token_value)) {
			ret = janus_process_error(request, session_id, transaction_text, JANUS_ERROR_TOKEN_NOT_FOUND, "Token %s not found", token_value);
			goto jsondone;
		}
	}
	if(allowed && json_array_size(allowed) > 0) {
		/* Specify which plugins this token has access to */
		size_t i = 0;
		gboolean ok = TRUE;
		for(i=0; i<json_array_size(allowed); i++) {
			json_t *p = json_array_get(allowed, i);
			if(!p || !json_is_string(p)) {
				/* FIXME Should we fail here? */
				if(add){
					JANUS_LOG(LOG_WARN, "Invalid plugin passed to the new token request, skipping...\n");
					continue;
				} else {
					JANUS_LOG(LOG_ERR, "Invalid plugin passed to the new token request...\n");
					ok = FALSE;
					break;
				}
			}
			const gchar *plugin_text = json_string_value(p);
			janus_plugin *plugin_t = janus_plugin_find(plugin_text);
			if(plugin_t == NULL) {
				/* FIXME Should we fail here? */
				if(add) {
					JANUS_LOG(LOG_WARN, "No such plugin '%s' passed to the new token request, skipping...\n", plugin_text);
					continue;
				} else {
					JANUS_LOG(LOG_ERR, "No such plugin '%s' passed to the new token request...\n", plugin_text);
					ok = FALSE;
				}
				break;
			}
		}
		if(!ok) {
			ret = janus_process_error(request, session_id, transaction_text, JANUS_ERROR_INVALID_ELEMENT_TYPE, "Invalid element type (some of the provided plugins are invalid)");
			goto jsondone;
		}
		/* Take care of the plugins access limitations */
		i = 0;
		for(i=0; i<json_array_size(allowed); i++) {
			json_t *p = json_array_get(allowed, i);
			const gchar *plugin_text = json_string_value(p);
			janus_plugin *plugin_t = janus_plugin_find(plugin_text);
			if(!(allow ? janus_auth_allow_plugin(token_value, plugin_t) : janus_auth_disallow_plugin(token_value, plugin_t))) {
				/* FIXME Should we notify individual failures? */
				JANUS_LOG(LOG_WARN, "Error allowing access to '%s' to the new token, bad things may happen...\n", plugin_text);
			}
		}
	} else {
		/* No plugin limitation specified, allow all plugins */
		if(plugins && g_hash_table_size(plugins) > 0) {
			GHashTableIter iter;
			gpointer value;
			g_hash_table_iter_init(&iter, plugins);
			while (g_hash_table_iter_next(&iter, NULL, &value)) {
				janus_plugin *plugin_t = value;
				if(plugin_t == NULL)
					continue;
				if(!janus_auth_allow_plugin(token_value, plugin_t)) {
					JANUS_LOG(LOG_WARN, "Error allowing access to '%s' to the new token, bad things may happen...\n", plugin_t->get_package());
				}
			}
		}
	}
	/* Get the list of plugins this new token can now access */
	json_t *reply = janus_json_list_token_plugins(token_value, transaction_text);
	/* Send the success reply */
	ret = janus_process_success(request, reply);
jsondone:
	return ret;
}

/* Admin/monitor WebServer requests handler */
int janus_process_incoming_admin_request(janus_request *request) {
	int ret = -1;
	int error_code = 0;
	char error_cause[100];
	if(request == NULL) {
		JANUS_LOG(LOG_ERR, "Missing request or payload to process, giving up...\n");
		return ret;
	}
	json_t *root = request->message;
	/* Ok, let's start with the ids */
	guint64 session_id = 0, handle_id = 0;
	json_t *s = json_object_get(root, "session_id");
	if(s && json_is_integer(s))
		session_id = json_integer_value(s);
	json_t *h = json_object_get(root, "handle_id");
	if(h && json_is_integer(h))
		handle_id = json_integer_value(h);

	janus_session *session = NULL;
	janus_ice_handle *handle = NULL;

	/* Get transaction and message request */
	JANUS_VALIDATE_JSON_OBJECT(root, admin_parameters,
		error_code, error_cause, FALSE,
		JANUS_ERROR_MISSING_MANDATORY_ELEMENT, JANUS_ERROR_INVALID_ELEMENT_TYPE);
	if(error_code != 0) {
		ret = janus_process_error_string(request, session_id, NULL, error_code, error_cause);
		goto jsondone;
	}
	json_t *transaction = json_object_get(root, "transaction");
	const gchar *transaction_text = json_string_value(transaction);
	json_t *message = json_object_get(root, "janus");
	const gchar *message_text = json_string_value(message);

	if(session_id == 0 && handle_id == 0) {
		/* Can only be a 'Get all sessions' or some general setting manipulation request */
		if(!strcasecmp(message_text, "info")) {
			/* The generic info request */
			ret = janus_process_success(request, janus_info(transaction_text));
			goto jsondone;
		}
		if(admin_api_secret != NULL) {
			/* There's an admin/monitor secret, check that the client provided it */
			json_t *secret = json_object_get(root, "admin_secret");
			if(!secret || !json_is_string(secret) || !janus_strcmp_const_time(json_string_value(secret), admin_api_secret)) {
				ret = janus_process_error(request, session_id, transaction_text, JANUS_ERROR_UNAUTHORIZED, NULL);
				goto jsondone;
			}
		}
		if(!strcasecmp(message_text, "get_status")) {
			/* Return some info on the settings (mostly debug-related, at the moment) */
			json_t *reply = janus_create_message("success", 0, transaction_text);
			json_t *status = json_object();
			json_object_set_new(status, "token_auth", janus_auth_is_enabled() ? json_true() : json_false());
			json_object_set_new(status, "session_timeout", json_integer(session_timeout));
			json_object_set_new(status, "log_level", json_integer(janus_log_level));
			json_object_set_new(status, "log_timestamps", janus_log_timestamps ? json_true() : json_false());
			json_object_set_new(status, "log_colors", janus_log_colors ? json_true() : json_false());
			json_object_set_new(status, "locking_debug", lock_debug ? json_true() : json_false());
			json_object_set_new(status, "refcount_debug", refcount_debug ? json_true() : json_false());
			json_object_set_new(status, "libnice_debug", janus_ice_is_ice_debugging_enabled() ? json_true() : json_false());
			json_object_set_new(status, "max_nack_queue", json_integer(janus_get_max_nack_queue()));
			json_object_set_new(status, "no_media_timer", json_integer(janus_get_no_media_timer()));
			json_object_set_new(reply, "status", status);
			/* Send the success reply */
			ret = janus_process_success(request, reply);
			goto jsondone;
		} else if(!strcasecmp(message_text, "set_session_timeout")) {
			/* Change the session timeout value */
			JANUS_VALIDATE_JSON_OBJECT(root, timeout_parameters,
				error_code, error_cause, FALSE,
				JANUS_ERROR_MISSING_MANDATORY_ELEMENT, JANUS_ERROR_INVALID_ELEMENT_TYPE);
			if(error_code != 0) {
				ret = janus_process_error_string(request, session_id, transaction_text, error_code, error_cause);
				goto jsondone;
			}
			json_t *timeout = json_object_get(root, "timeout");
			int timeout_num = json_integer_value(timeout);
			if(timeout_num < 0) {
				ret = janus_process_error(request, session_id, transaction_text, JANUS_ERROR_INVALID_ELEMENT_TYPE, "Invalid element type (timeout should be a positive integer)");
				goto jsondone;
			}
			session_timeout = timeout_num;
			/* Prepare JSON reply */
			json_t *reply = json_object();
			json_object_set_new(reply, "janus", json_string("success"));
			json_object_set_new(reply, "transaction", json_string(transaction_text));
			json_object_set_new(reply, "timeout", json_integer(session_timeout));
			/* Send the success reply */
			ret = janus_process_success(request, reply);
			goto jsondone;
		} else if(!strcasecmp(message_text, "set_log_level")) {
			/* Change the debug logging level */
			JANUS_VALIDATE_JSON_OBJECT(root, level_parameters,
				error_code, error_cause, FALSE,
				JANUS_ERROR_MISSING_MANDATORY_ELEMENT, JANUS_ERROR_INVALID_ELEMENT_TYPE);
			if(error_code != 0) {
				ret = janus_process_error_string(request, session_id, transaction_text, error_code, error_cause);
				goto jsondone;
			}
			json_t *level = json_object_get(root, "level");
			int level_num = json_integer_value(level);
			if(level_num < LOG_NONE || level_num > LOG_MAX) {
				ret = janus_process_error(request, session_id, transaction_text, JANUS_ERROR_INVALID_ELEMENT_TYPE, "Invalid element type (level should be between %d and %d)", LOG_NONE, LOG_MAX);
				goto jsondone;
			}
			janus_log_level = level_num;
			/* Prepare JSON reply */
			json_t *reply = janus_create_message("success", 0, transaction_text);
			json_object_set_new(reply, "level", json_integer(janus_log_level));
			/* Send the success reply */
			ret = janus_process_success(request, reply);
			goto jsondone;
		} else if(!strcasecmp(message_text, "set_locking_debug")) {
			/* Enable/disable the locking debug (would show a message on the console for every lock attempt) */
			JANUS_VALIDATE_JSON_OBJECT(root, debug_parameters,
				error_code, error_cause, FALSE,
				JANUS_ERROR_MISSING_MANDATORY_ELEMENT, JANUS_ERROR_INVALID_ELEMENT_TYPE);
			if(error_code != 0) {
				ret = janus_process_error_string(request, session_id, transaction_text, error_code, error_cause);
				goto jsondone;
			}
			json_t *debug = json_object_get(root, "debug");
			lock_debug = json_is_true(debug);
			/* Prepare JSON reply */
			json_t *reply = janus_create_message("success", 0, transaction_text);
			json_object_set_new(reply, "locking_debug", lock_debug ? json_true() : json_false());
			/* Send the success reply */
			ret = janus_process_success(request, reply);
			goto jsondone;
		} else if(!strcasecmp(message_text, "set_refcount_debug")) {
			/* Enable/disable the reference counter debug (would show a message on the console for every increase/decrease) */
			JANUS_VALIDATE_JSON_OBJECT(root, debug_parameters,
				error_code, error_cause, FALSE,
				JANUS_ERROR_MISSING_MANDATORY_ELEMENT, JANUS_ERROR_INVALID_ELEMENT_TYPE);
			if(error_code != 0) {
				ret = janus_process_error_string(request, session_id, transaction_text, error_code, error_cause);
				goto jsondone;
			}
			json_t *debug = json_object_get(root, "debug");
			if(json_is_true(debug)) {
				refcount_debug = TRUE;
			} else {
				refcount_debug = FALSE;
			}
			/* Prepare JSON reply */
			json_t *reply = janus_create_message("success", 0, transaction_text);
			json_object_set_new(reply, "refcount_debug", refcount_debug ? json_true() : json_false());
			/* Send the success reply */
			ret = janus_process_success(request, reply);
			goto jsondone;
		} else if(!strcasecmp(message_text, "set_log_timestamps")) {
			/* Enable/disable the log timestamps */
			JANUS_VALIDATE_JSON_OBJECT(root, timestamps_parameters,
				error_code, error_cause, FALSE,
				JANUS_ERROR_MISSING_MANDATORY_ELEMENT, JANUS_ERROR_INVALID_ELEMENT_TYPE);
			if(error_code != 0) {
				ret = janus_process_error_string(request, session_id, transaction_text, error_code, error_cause);
				goto jsondone;
			}
			json_t *timestamps = json_object_get(root, "timestamps");
			janus_log_timestamps = json_is_true(timestamps);
			/* Prepare JSON reply */
			json_t *reply = janus_create_message("success", 0, transaction_text);
			json_object_set_new(reply, "log_timestamps", janus_log_timestamps ? json_true() : json_false());
			/* Send the success reply */
			ret = janus_process_success(request, reply);
			goto jsondone;
		} else if(!strcasecmp(message_text, "set_log_colors")) {
			/* Enable/disable the log colors */
			JANUS_VALIDATE_JSON_OBJECT(root, colors_parameters,
				error_code, error_cause, FALSE,
				JANUS_ERROR_MISSING_MANDATORY_ELEMENT, JANUS_ERROR_INVALID_ELEMENT_TYPE);
			if(error_code != 0) {
				ret = janus_process_error_string(request, session_id, transaction_text, error_code, error_cause);
				goto jsondone;
			}
			json_t *colors = json_object_get(root, "colors");
			janus_log_colors = json_is_true(colors);
			/* Prepare JSON reply */
			json_t *reply = janus_create_message("success", 0, transaction_text);
			json_object_set_new(reply, "log_colors", janus_log_colors ? json_true() : json_false());
			/* Send the success reply */
			ret = janus_process_success(request, reply);
			goto jsondone;
		} else if(!strcasecmp(message_text, "set_libnice_debug")) {
			/* Enable/disable the libnice debugging (http://nice.freedesktop.org/libnice/libnice-Debug-messages.html) */
			JANUS_VALIDATE_JSON_OBJECT(root, debug_parameters,
				error_code, error_cause, FALSE,
				JANUS_ERROR_MISSING_MANDATORY_ELEMENT, JANUS_ERROR_INVALID_ELEMENT_TYPE);
			if(error_code != 0) {
				ret = janus_process_error_string(request, session_id, transaction_text, error_code, error_cause);
				goto jsondone;
			}
			json_t *debug = json_object_get(root, "debug");
			if(json_is_true(debug)) {
				janus_ice_debugging_enable();
			} else {
				janus_ice_debugging_disable();
			}
			/* Prepare JSON reply */
			json_t *reply = janus_create_message("success", 0, transaction_text);
			json_object_set_new(reply, "libnice_debug", janus_ice_is_ice_debugging_enabled() ? json_true() : json_false());
			/* Send the success reply */
			ret = janus_process_success(request, reply);
			goto jsondone;
		} else if(!strcasecmp(message_text, "set_max_nack_queue")) {
			/* Change the current value for the max NACK queue */
			JANUS_VALIDATE_JSON_OBJECT(root, mnq_parameters,
				error_code, error_cause, FALSE,
				JANUS_ERROR_MISSING_MANDATORY_ELEMENT, JANUS_ERROR_INVALID_ELEMENT_TYPE);
			if(error_code != 0) {
				ret = janus_process_error_string(request, session_id, transaction_text, error_code, error_cause);
				goto jsondone;
			}
			json_t *mnq = json_object_get(root, "max_nack_queue");
			int mnq_num = json_integer_value(mnq);
			if(mnq_num < 0 || (mnq_num > 0 && mnq_num < 200)) {
				ret = janus_process_error(request, session_id, transaction_text, JANUS_ERROR_INVALID_ELEMENT_TYPE, "Invalid element type (max_nack_queue, if provided, should be greater than 200)");
				goto jsondone;
			}
			janus_set_max_nack_queue(mnq_num);
			/* Prepare JSON reply */
			json_t *reply = janus_create_message("success", 0, transaction_text);
			json_object_set_new(reply, "max_nack_queue", json_integer(janus_get_max_nack_queue()));
			/* Send the success reply */
			ret = janus_process_success(request, reply);
			goto jsondone;
		} else if(!strcasecmp(message_text, "set_no_media_timer")) {
			/* Change the current value for the no-media timer */
			JANUS_VALIDATE_JSON_OBJECT(root, nmt_parameters,
				error_code, error_cause, FALSE,
				JANUS_ERROR_MISSING_MANDATORY_ELEMENT, JANUS_ERROR_INVALID_ELEMENT_TYPE);
			if(error_code != 0) {
				ret = janus_process_error_string(request, session_id, transaction_text, error_code, error_cause);
				goto jsondone;
			}
			json_t *nmt = json_object_get(root, "no_media_timer");
			int nmt_num = json_integer_value(nmt);
			janus_set_no_media_timer(nmt_num);
			/* Prepare JSON reply */
			json_t *reply = json_object();
			json_object_set_new(reply, "janus", json_string("success"));
			json_object_set_new(reply, "transaction", json_string(transaction_text));
			json_object_set_new(reply, "no_media_timer", json_integer(janus_get_no_media_timer()));
			/* Send the success reply */
			ret = janus_process_success(request, reply);
			goto jsondone;
		} else if(!strcasecmp(message_text, "list_sessions")) {
			/* List sessions */
			session_id = 0;
			json_t *list = json_array();
			if(sessions != NULL && g_hash_table_size(sessions) > 0) {
				janus_mutex_lock(&sessions_mutex);
				GHashTableIter iter;
				gpointer value;
				g_hash_table_iter_init(&iter, sessions);
				while (g_hash_table_iter_next(&iter, NULL, &value)) {
					janus_session *session = value;
					if(session == NULL) {
						continue;
					}
					json_array_append_new(list, json_integer(session->session_id));
				}
				janus_mutex_unlock(&sessions_mutex);
			}
			/* Prepare JSON reply */
			json_t *reply = janus_create_message("success", 0, transaction_text);
			json_object_set_new(reply, "sessions", list);
			/* Send the success reply */
			ret = janus_process_success(request, reply);
			goto jsondone;
		} else if(!strcasecmp(message_text, "add_token")) {
			/* Add a token valid for authentication */
			ret = janus_request_allow_token(request, session_id, transaction_text, TRUE, TRUE);
			goto jsondone;
		} else if(!strcasecmp(message_text, "list_tokens")) {
			/* List all the valid tokens */
			if(!janus_auth_is_enabled()) {
				ret = janus_process_error(request, session_id, transaction_text, JANUS_ERROR_UNKNOWN, "Token based authentication disabled");
				goto jsondone;
			}
			json_t *tokens_list = json_array();
			GList *list = janus_auth_list_tokens();
			if(list != NULL) {
				GList *tmp = list;
				while(tmp) {
					char *token = (char *)tmp->data;
					if(token != NULL) {
						json_t *plugins_list = janus_json_token_plugin_array(token);
						if(json_array_size(plugins_list) > 0) {
							json_t *t = json_object();
							json_object_set_new(t, "token", json_string(token));
							json_object_set_new(t, "allowed_plugins", plugins_list);
							json_array_append_new(tokens_list, t);
						}
						else
							json_decref(plugins_list);
						tmp->data = NULL;
						g_free(token);
					}
					tmp = tmp->next;
				}
				g_list_free(list);
			}
			/* Prepare JSON reply */
			json_t *reply = janus_create_message("success", 0, transaction_text);
			json_t *data = json_object();
			json_object_set_new(data, "tokens", tokens_list);
			json_object_set_new(reply, "data", data);
			/* Send the success reply */
			ret = janus_process_success(request, reply);
			goto jsondone;
		} else if(!strcasecmp(message_text, "allow_token")) {
			/* Allow a valid token valid to access a plugin */
			ret = janus_request_allow_token(request, session_id, transaction_text, TRUE, FALSE);
			goto jsondone;
		} else if(!strcasecmp(message_text, "disallow_token")) {
			/* Disallow a valid token valid from accessing a plugin */
			ret = janus_request_allow_token(request, session_id, transaction_text, FALSE, FALSE);
			goto jsondone;
		} else if(!strcasecmp(message_text, "remove_token")) {
			/* Invalidate a token for authentication purposes */
			if(!janus_auth_is_enabled()) {
				ret = janus_process_error(request, session_id, transaction_text, JANUS_ERROR_UNKNOWN, "Token based authentication disabled");
				goto jsondone;
			}
			JANUS_VALIDATE_JSON_OBJECT(root, token_parameters,
				error_code, error_cause, FALSE,
				JANUS_ERROR_MISSING_MANDATORY_ELEMENT, JANUS_ERROR_INVALID_ELEMENT_TYPE);
			if(error_code != 0) {
				ret = janus_process_error_string(request, session_id, transaction_text, error_code, error_cause);
				goto jsondone;
			}
			json_t *token = json_object_get(root, "token");
			const char *token_value = json_string_value(token);
			if(!janus_auth_remove_token(token_value)) {
				ret = janus_process_error(request, session_id, transaction_text, JANUS_ERROR_UNKNOWN, "Error removing token");
				goto jsondone;
			}
			/* Prepare JSON reply */
			json_t *reply = janus_create_message("success", 0, transaction_text);
			/* Send the success reply */
			ret = janus_process_success(request, reply);
			goto jsondone;
		} else {
			/* No message we know of */
			ret = janus_process_error(request, session_id, transaction_text, JANUS_ERROR_INVALID_REQUEST_PATH, "Unhandled request '%s' at this path", message_text);
			goto jsondone;
		}
	}
	if(session_id < 1) {
		JANUS_LOG(LOG_ERR, "Invalid session\n");
		ret = janus_process_error(request, session_id, transaction_text, JANUS_ERROR_SESSION_NOT_FOUND, NULL);
		goto jsondone;
	}
	if(h && handle_id < 1) {
		JANUS_LOG(LOG_ERR, "Invalid handle\n");
		ret = janus_process_error(request, session_id, transaction_text, JANUS_ERROR_SESSION_NOT_FOUND, NULL);
		goto jsondone;
	}

	/* Go on with the processing */
	if(admin_api_secret != NULL) {
		/* There's an API secret, check that the client provided it */
		json_t *secret = json_object_get(root, "admin_secret");
		if(!secret || !json_is_string(secret) || !janus_strcmp_const_time(json_string_value(secret), admin_api_secret)) {
			ret = janus_process_error(request, session_id, transaction_text, JANUS_ERROR_UNAUTHORIZED, NULL);
			goto jsondone;
		}
	}

	/* If we got here, make sure we have a session (and/or a handle) */
	session = janus_session_find(session_id);
	if(!session) {
		JANUS_LOG(LOG_ERR, "Couldn't find any session %"SCNu64"...\n", session_id);
		ret = janus_process_error(request, session_id, transaction_text, JANUS_ERROR_SESSION_NOT_FOUND, "No such session %"SCNu64"", session_id);
		goto jsondone;
	}
	handle = NULL;
	if(handle_id > 0) {
		handle = janus_session_handles_find(session, handle_id);
		if(!handle) {
			JANUS_LOG(LOG_ERR, "Couldn't find any handle %"SCNu64" in session %"SCNu64"...\n", handle_id, session_id);
			ret = janus_process_error(request, session_id, transaction_text, JANUS_ERROR_HANDLE_NOT_FOUND, "No such handle %"SCNu64" in session %"SCNu64"", handle_id, session_id);
			goto jsondone;
		}
	}

	/* What is this? */
	if(handle == NULL) {
		/* Session-related */
		if(strcasecmp(message_text, "list_handles")) {
			ret = janus_process_error(request, session_id, transaction_text, JANUS_ERROR_INVALID_REQUEST_PATH, "Unhandled request '%s' at this path", message_text);
			goto jsondone;
		}
		/* List handles */
		json_t *list = janus_session_handles_list_json(session);
		/* Prepare JSON reply */
		json_t *reply = janus_create_message("success", session_id, transaction_text);
		json_object_set_new(reply, "handles", list);
		/* Send the success reply */
		ret = janus_process_success(request, reply);
		goto jsondone;
	} else {
		/* Handle-related */
		if(strcasecmp(message_text, "handle_info")) {
			ret = janus_process_error(request, session_id, transaction_text, JANUS_ERROR_INVALID_REQUEST_PATH, "Unhandled request '%s' at this path", message_text);
			goto jsondone;
		}
		/* Prepare info */
		janus_mutex_lock(&handle->mutex);
		json_t *info = json_object();
		json_object_set_new(info, "session_id", json_integer(session_id));
		json_object_set_new(info, "session_last_activity", json_integer(session->last_activity));
		if(session->source && session->source->transport)
			json_object_set_new(info, "session_transport", json_string(session->source->transport->get_package()));
		json_object_set_new(info, "handle_id", json_integer(handle_id));
		if(handle->opaque_id)
			json_object_set_new(info, "opaque_id", json_string(handle->opaque_id));
		json_object_set_new(info, "created", json_integer(handle->created));
		json_object_set_new(info, "send_thread_created", g_atomic_int_get(&handle->send_thread_created) ? json_true() : json_false());
		json_object_set_new(info, "current_time", json_integer(janus_get_monotonic_time()));
		if(handle->app && handle->app_handle && janus_plugin_session_is_alive(handle->app_handle)) {
			janus_plugin *plugin = (janus_plugin *)handle->app;
			json_object_set_new(info, "plugin", json_string(plugin->get_package()));
			if(plugin->query_session) {
				/* FIXME This check will NOT work with legacy plugins that were compiled BEFORE the method was specified in plugin.h */
				json_t *query = plugin->query_session(handle->app_handle);
				if(query != NULL) {
					/* Make sure this is a JSON object */
					if(!json_is_object(query)) {
						JANUS_LOG(LOG_WARN, "Ignoring invalid query response from the plugin (not an object)\n");
						json_decref(query);
					} else {
						json_object_set_new(info, "plugin_specific", query);
					}
					query = NULL;
				}
			}
		}
		json_t *flags = json_object();
		json_object_set_new(flags, "got-offer", janus_flags_is_set(&handle->webrtc_flags, JANUS_ICE_HANDLE_WEBRTC_GOT_OFFER) ? json_true() : json_false());
		json_object_set_new(flags, "got-answer", janus_flags_is_set(&handle->webrtc_flags, JANUS_ICE_HANDLE_WEBRTC_GOT_ANSWER) ? json_true() : json_false());
		json_object_set_new(flags, "processing-offer", janus_flags_is_set(&handle->webrtc_flags, JANUS_ICE_HANDLE_WEBRTC_PROCESSING_OFFER) ? json_true() : json_false());
		json_object_set_new(flags, "starting", janus_flags_is_set(&handle->webrtc_flags, JANUS_ICE_HANDLE_WEBRTC_START) ? json_true() : json_false());
		json_object_set_new(flags, "ready", janus_flags_is_set(&handle->webrtc_flags, JANUS_ICE_HANDLE_WEBRTC_READY) ? json_true() : json_false());
		json_object_set_new(flags, "stopped", janus_flags_is_set(&handle->webrtc_flags, JANUS_ICE_HANDLE_WEBRTC_STOP) ? json_true() : json_false());
		json_object_set_new(flags, "alert", janus_flags_is_set(&handle->webrtc_flags, JANUS_ICE_HANDLE_WEBRTC_ALERT) ? json_true() : json_false());
		json_object_set_new(flags, "bundle", janus_flags_is_set(&handle->webrtc_flags, JANUS_ICE_HANDLE_WEBRTC_BUNDLE) ? json_true() : json_false());
		json_object_set_new(flags, "rtcp-mux", janus_flags_is_set(&handle->webrtc_flags, JANUS_ICE_HANDLE_WEBRTC_RTCPMUX) ? json_true() : json_false());
		json_object_set_new(flags, "trickle", janus_flags_is_set(&handle->webrtc_flags, JANUS_ICE_HANDLE_WEBRTC_TRICKLE) ? json_true() : json_false());
		json_object_set_new(flags, "all-trickles", janus_flags_is_set(&handle->webrtc_flags, JANUS_ICE_HANDLE_WEBRTC_ALL_TRICKLES) ? json_true() : json_false());
		json_object_set_new(flags, "trickle-synced", janus_flags_is_set(&handle->webrtc_flags, JANUS_ICE_HANDLE_WEBRTC_TRICKLE_SYNCED) ? json_true() : json_false());
		json_object_set_new(flags, "data-channels", janus_flags_is_set(&handle->webrtc_flags, JANUS_ICE_HANDLE_WEBRTC_DATA_CHANNELS) ? json_true() : json_false());
		json_object_set_new(flags, "has-audio", janus_flags_is_set(&handle->webrtc_flags, JANUS_ICE_HANDLE_WEBRTC_HAS_AUDIO) ? json_true() : json_false());
		json_object_set_new(flags, "has-video", janus_flags_is_set(&handle->webrtc_flags, JANUS_ICE_HANDLE_WEBRTC_HAS_VIDEO) ? json_true() : json_false());
		json_object_set_new(flags, "plan-b", janus_flags_is_set(&handle->webrtc_flags, JANUS_ICE_HANDLE_WEBRTC_PLAN_B) ? json_true() : json_false());
		json_object_set_new(flags, "cleaning", janus_flags_is_set(&handle->webrtc_flags, JANUS_ICE_HANDLE_WEBRTC_CLEANING) ? json_true() : json_false());
		json_object_set_new(info, "flags", flags);
		if(handle->agent) {
			json_object_set_new(info, "agent-created", json_integer(handle->agent_created));
			json_object_set_new(info, "ice-mode", json_string(janus_ice_is_ice_lite_enabled() ? "lite" : "full"));
			json_object_set_new(info, "ice-role", json_string(handle->controlling ? "controlling" : "controlled"));
		}
		if(handle->force_bundle)
			json_object_set_new(info, "force-bundle", json_true());
		if(handle->force_rtcp_mux)
			json_object_set_new(info, "force-rtcp-mux", json_true());
		json_t *sdps = json_object();
		if(handle->rtp_profile)
			json_object_set_new(sdps, "profile", json_string(handle->rtp_profile));
		if(handle->local_sdp)
			json_object_set_new(sdps, "local", json_string(handle->local_sdp));
		if(handle->remote_sdp)
			json_object_set_new(sdps, "remote", json_string(handle->remote_sdp));
		json_object_set_new(info, "sdps", sdps);
		if(handle->pending_trickles)
			json_object_set_new(info, "pending-trickles", json_integer(g_list_length(handle->pending_trickles)));
		if(handle->queued_packets)
			json_object_set_new(info, "queued-packets", json_integer(g_async_queue_length(handle->queued_packets)));
		json_t *streams = json_array();
		if(handle->audio_stream) {
			json_t *s = janus_admin_stream_summary(handle->audio_stream);
			if(s)
				json_array_append_new(streams, s);
		}
		if(handle->video_stream) {
			json_t *s = janus_admin_stream_summary(handle->video_stream);
			if(s)
				json_array_append_new(streams, s);
		}
		if(handle->data_stream) {
			json_t *s = janus_admin_stream_summary(handle->data_stream);
			if(s)
				json_array_append_new(streams, s);
		}
		json_object_set_new(info, "streams", streams);
		janus_mutex_unlock(&handle->mutex);
		/* Prepare JSON reply */
		json_t *reply = janus_create_message("success", session_id, transaction_text);
		json_object_set_new(reply, "handle_id", json_integer(handle_id));
		json_object_set_new(reply, "info", info);
		/* Send the success reply */
		ret = janus_process_success(request, reply);
		goto jsondone;
	}

jsondone:
	/* Done processing */
	if(handle != NULL)
		janus_refcount_decrease(&handle->ref);
	if(session != NULL)
		janus_refcount_decrease(&session->ref);
	return ret;
}

int janus_process_success(janus_request *request, json_t *payload)
{
	if(!request || !payload)
		return -1;
	/* Pass to the right transport plugin */
	JANUS_LOG(LOG_HUGE, "Sending %s API response to %s (%p)\n", request->admin ? "admin" : "Janus", request->transport->get_package(), request->instance);
	return request->transport->send_message(request->instance, request->request_id, request->admin, payload);
}

static int janus_process_error_string(janus_request *request, uint64_t session_id, const char *transaction, gint error, gchar *error_string)
{
	if(!request)
		return -1;
	/* Done preparing error */
	JANUS_LOG(LOG_VERB, "[%s] Returning %s API error %d (%s)\n", transaction, request->admin ? "admin" : "Janus", error, error_string);
	/* Prepare JSON error */
	json_t *reply = janus_create_message("error", session_id, transaction);
	json_t *error_data = json_object();
	json_object_set_new(error_data, "code", json_integer(error));
	json_object_set_new(error_data, "reason", json_string(error_string));
	json_object_set_new(reply, "error", error_data);
	/* Pass to the right transport plugin */
	return request->transport->send_message(request->instance, request->request_id, request->admin, reply);
}

int janus_process_error(janus_request *request, uint64_t session_id, const char *transaction, gint error, const char *format, ...)
{
	if(!request)
		return -1;
	gchar *error_string = NULL;
	gchar error_buf[512];
	if(format == NULL) {
		/* No error string provided, use the default one */
		error_string = (gchar *)janus_get_api_error(error);
	} else {
		/* This callback has variable arguments (error string) */
		va_list ap;
		va_start(ap, format);
		g_vsnprintf(error_buf, sizeof(error_buf), format, ap);
		va_end(ap);
		error_string = error_buf;
	}
	return janus_process_error_string(request, session_id, transaction, error, error_string);
}

/* Admin/monitor helpers */
json_t *janus_admin_stream_summary(janus_ice_stream *stream) {
	if(stream == NULL)
		return NULL;
	json_t *s = json_object();
	json_object_set_new(s, "id", json_integer(stream->stream_id));
	json_object_set_new(s, "ready", json_integer(stream->cdone));
	json_object_set_new(s, "disabled", stream->disabled ? json_true() : json_false());
	json_t *ss = json_object();
	if(stream->audio_ssrc)
		json_object_set_new(ss, "audio", json_integer(stream->audio_ssrc));
	if(stream->video_ssrc)
		json_object_set_new(ss, "video", json_integer(stream->video_ssrc));
	if(stream->audio_ssrc_peer)
		json_object_set_new(ss, "audio-peer", json_integer(stream->audio_ssrc_peer));
	if(stream->video_ssrc_peer)
		json_object_set_new(ss, "video-peer", json_integer(stream->video_ssrc_peer));
	if(stream->video_ssrc_peer_rtx)
		json_object_set_new(ss, "video-peer-rtx", json_integer(stream->video_ssrc_peer_rtx));
	if(stream->video_ssrc_peer_sim_1)
		json_object_set_new(ss, "video-peer-sim-1", json_integer(stream->video_ssrc_peer_sim_1));
	if(stream->video_ssrc_peer_sim_2)
		json_object_set_new(ss, "video-peer-sim-2", json_integer(stream->video_ssrc_peer_sim_2));
	if(stream->rid[0]) {
		json_t *rid = json_array();
		json_array_append_new(rid, json_string(stream->rid[0]));
		if(stream->rid[1])
			json_array_append_new(rid, json_string(stream->rid[1]));
		if(stream->rid[1])
			json_array_append_new(rid, json_string(stream->rid[2]));
		json_object_set_new(ss, "rid", rid);
	}
	json_object_set_new(s, "ssrc", ss);
	json_t *components = json_array();
	if(stream->rtp_component) {
		json_t *c = janus_admin_component_summary(stream->rtp_component);
		if(c)
			json_array_append_new(components, c);
	}
	if(stream->rtcp_component) {
		json_t *c = janus_admin_component_summary(stream->rtcp_component);
		if(c)
			json_array_append_new(components, c);
	}
	json_t *rtcp_stats = NULL;
	if(stream->audio_rtcp_ctx != NULL) {
		rtcp_stats = json_object();
		json_t *audio_rtcp_stats = json_object();
		json_object_set_new(audio_rtcp_stats, "base", json_integer(stream->audio_rtcp_ctx->tb));
		json_object_set_new(audio_rtcp_stats, "lsr", json_integer(janus_rtcp_context_get_lsr(stream->audio_rtcp_ctx)));
		json_object_set_new(audio_rtcp_stats, "lost", json_integer(janus_rtcp_context_get_lost_all(stream->audio_rtcp_ctx, FALSE)));
		json_object_set_new(audio_rtcp_stats, "lost-by-remote", json_integer(janus_rtcp_context_get_lost_all(stream->audio_rtcp_ctx, TRUE)));
		json_object_set_new(audio_rtcp_stats, "jitter-local", json_integer(janus_rtcp_context_get_jitter(stream->audio_rtcp_ctx, FALSE)));
		json_object_set_new(audio_rtcp_stats, "jitter-remote", json_integer(janus_rtcp_context_get_jitter(stream->audio_rtcp_ctx, TRUE)));
		json_object_set_new(rtcp_stats, "audio", audio_rtcp_stats);
	}
	if(stream->video_rtcp_ctx != NULL) {
		if(rtcp_stats == NULL)
			rtcp_stats = json_object();
		json_t *video_rtcp_stats = json_object();
		json_object_set_new(video_rtcp_stats, "base", json_integer(stream->video_rtcp_ctx->tb));
		json_object_set_new(video_rtcp_stats, "lsr", json_integer(janus_rtcp_context_get_lsr(stream->video_rtcp_ctx)));
		json_object_set_new(video_rtcp_stats, "lost", json_integer(janus_rtcp_context_get_lost_all(stream->video_rtcp_ctx, FALSE)));
		json_object_set_new(video_rtcp_stats, "lost-by-remote", json_integer(janus_rtcp_context_get_lost_all(stream->video_rtcp_ctx, TRUE)));
		json_object_set_new(video_rtcp_stats, "jitter-local", json_integer(janus_rtcp_context_get_jitter(stream->video_rtcp_ctx, FALSE)));
		json_object_set_new(video_rtcp_stats, "jitter-remote", json_integer(janus_rtcp_context_get_jitter(stream->video_rtcp_ctx, TRUE)));
		json_object_set_new(rtcp_stats, "video", video_rtcp_stats);
	}
	if(rtcp_stats != NULL)
		json_object_set_new(s, "rtcp_stats", rtcp_stats);
	json_object_set_new(s, "components", components);
	return s;
}

json_t *janus_admin_component_summary(janus_ice_component *component) {
	if(component == NULL)
		return NULL;
	janus_ice_handle *handle = component->stream ? component->stream->handle : NULL;
	json_t *c = json_object();
	json_object_set_new(c, "id", json_integer(component->component_id));
	json_object_set_new(c, "state", json_string(janus_get_ice_state_name(component->state)));
	if(component->icefailed_detected) {
		json_object_set_new(c, "failed-detected", json_integer(component->icefailed_detected));
		json_object_set_new(c, "icetimer-started", component->icestate_source ? json_true() : json_false());
	}
	if(component->component_connected > 0)
		json_object_set_new(c, "connected", json_integer(component->component_connected));
	if(component->local_candidates) {
		json_t *cs = json_array();
		GSList *candidates = component->local_candidates, *i = NULL;
		for (i = candidates; i; i = i->next) {
			gchar *lc = (gchar *) i->data;
			if(lc)
				json_array_append_new(cs, json_string(lc));
		}
		json_object_set_new(c, "local-candidates", cs);
	}
	if(component->remote_candidates) {
		json_t *cs = json_array();
		GSList *candidates = component->remote_candidates, *i = NULL;
		for (i = candidates; i; i = i->next) {
			gchar *rc = (gchar *) i->data;
			if(rc)
				json_array_append_new(cs, json_string(rc));
		}
		json_object_set_new(c, "remote-candidates", cs);
	}
	if(component->selected_pair) {
		json_object_set_new(c, "selected-pair", json_string(component->selected_pair));
	}
	json_t *d = json_object();
	json_t *in_stats = json_object();
	json_t *out_stats = json_object();
	if(component->dtls) {
		janus_dtls_srtp *dtls = component->dtls;
		json_object_set_new(d, "fingerprint", json_string(janus_dtls_get_local_fingerprint()));
		if(component->stream) {
			json_object_set_new(d, "remote-fingerprint", json_string(component->stream->remote_fingerprint));
			json_object_set_new(d, "remote-fingerprint-hash", json_string(component->stream->remote_hashing));
			json_object_set_new(d, "dtls-role", json_string(janus_get_dtls_srtp_role(component->stream->dtls_role)));
		}
		json_object_set_new(d, "dtls-state", json_string(janus_get_dtls_srtp_state(dtls->dtls_state)));
		json_object_set_new(d, "retransmissions", json_integer(dtls->retransmissions));
		json_object_set_new(d, "valid", dtls->srtp_valid ? json_true() : json_false());
		json_object_set_new(d, "ready", dtls->ready ? json_true() : json_false());
		if(dtls->dtls_connected > 0)
			json_object_set_new(d, "connected", json_integer(dtls->dtls_connected));
		if(handle && janus_flags_is_set(&handle->webrtc_flags, JANUS_ICE_HANDLE_WEBRTC_HAS_AUDIO)) {
			json_object_set_new(in_stats, "audio_packets", json_integer(component->in_stats.audio_packets));
			json_object_set_new(in_stats, "audio_bytes", json_integer(component->in_stats.audio_bytes));
			json_object_set_new(in_stats, "audio_nacks", json_integer(component->in_stats.audio_nacks));
			/* Compute the last second stuff too */
			gint64 now = janus_get_monotonic_time();
			guint64 bytes = 0;
			if(component->in_stats.audio_bytes_lastsec) {
				GList *lastsec = component->in_stats.audio_bytes_lastsec;
				while(lastsec) {
					janus_ice_stats_item *s = (janus_ice_stats_item *)lastsec->data;
					if(s && now-s->when < G_USEC_PER_SEC)
						bytes += s->bytes;
					lastsec = lastsec->next;
				}
			}
			json_object_set_new(in_stats, "audio_bytes_lastsec", json_integer(bytes));
		}
		if(handle && janus_flags_is_set(&handle->webrtc_flags, JANUS_ICE_HANDLE_WEBRTC_HAS_VIDEO)) {
			json_object_set_new(in_stats, "video_packets", json_integer(component->in_stats.video_packets));
			json_object_set_new(in_stats, "video_bytes", json_integer(component->in_stats.video_bytes));
			json_object_set_new(in_stats, "video_nacks", json_integer(component->in_stats.video_nacks));
			/* Compute the last second stuff too */
			gint64 now = janus_get_monotonic_time();
			guint64 bytes = 0;
			if(component->in_stats.video_bytes_lastsec) {
				GList *lastsec = component->in_stats.video_bytes_lastsec;
				while(lastsec) {
					janus_ice_stats_item *s = (janus_ice_stats_item *)lastsec->data;
					if(s && now-s->when < G_USEC_PER_SEC)
						bytes += s->bytes;
					lastsec = lastsec->next;
				}
			}
			json_object_set_new(in_stats, "video_bytes_lastsec", json_integer(bytes));
		}
		json_object_set_new(in_stats, "data_packets", json_integer(component->in_stats.data_packets));
		json_object_set_new(in_stats, "data_bytes", json_integer(component->in_stats.data_bytes));
		if(handle && janus_flags_is_set(&handle->webrtc_flags, JANUS_ICE_HANDLE_WEBRTC_HAS_AUDIO)) {
			json_object_set_new(out_stats, "audio_packets", json_integer(component->out_stats.audio_packets));
			json_object_set_new(out_stats, "audio_bytes", json_integer(component->out_stats.audio_bytes));
			json_object_set_new(out_stats, "audio_nacks", json_integer(component->out_stats.audio_nacks));
		}
		if(handle && janus_flags_is_set(&handle->webrtc_flags, JANUS_ICE_HANDLE_WEBRTC_HAS_VIDEO)) {
			json_object_set_new(out_stats, "video_packets", json_integer(component->out_stats.video_packets));
			json_object_set_new(out_stats, "video_bytes", json_integer(component->out_stats.video_bytes));
			json_object_set_new(out_stats, "video_nacks", json_integer(component->out_stats.video_nacks));
		}
		json_object_set_new(out_stats, "data_packets", json_integer(component->out_stats.data_packets));
		json_object_set_new(out_stats, "data_bytes", json_integer(component->out_stats.data_bytes));
#ifdef HAVE_SCTP
		/* FIXME Actually check if this succeeded? */
		json_object_set_new(d, "sctp-association", dtls->sctp ? json_true() : json_false());
#endif
	}
	json_object_set_new(c, "dtls", d);
	json_object_set_new(c, "in_stats", in_stats);
	json_object_set_new(c, "out_stats", out_stats);
	return c;
}


/* Transports */
void janus_transport_close(gpointer key, gpointer value, gpointer user_data) {
	janus_transport *transport = (janus_transport *)value;
	if(!transport)
		return;
	transport->destroy();
}

void janus_transportso_close(gpointer key, gpointer value, gpointer user_data) {
	void *transport = value;
	if(!transport)
		return;
	/* FIXME We don't dlclose transports to be sure we can detect leaks */
	//~ dlclose(transport);
}

/* Transport callback interface */
void janus_transport_incoming_request(janus_transport *plugin, janus_transport_session *transport, void *request_id, gboolean admin, json_t *message, json_error_t *error) {
	JANUS_LOG(LOG_VERB, "Got %s API request from %s (%p)\n", admin ? "an admin" : "a Janus", plugin->get_package(), transport);
	/* Create a janus_request instance to handle the request */
	janus_request *request = janus_request_new(plugin, transport, request_id, admin, message);
	GError *tperror = NULL;
	g_thread_pool_push(tasks, request, &tperror);
	if(tperror != NULL) {
		/* Something went wrong... */
		JANUS_LOG(LOG_ERR, "Got error %d (%s) trying to push task in thread pool...\n", tperror->code, tperror->message ? tperror->message : "??");
		json_t *transaction = json_object_get(message, "transaction");
		const char *transaction_text = json_is_string(transaction) ? json_string_value(transaction) : NULL;
		janus_process_error(request, 0, transaction_text, JANUS_ERROR_UNKNOWN, "Thread pool error");
		janus_request_destroy(request);
	}
}

void janus_transport_gone(janus_transport *plugin, janus_transport_session *transport) {
	/* Get rid of sessions this transport was handling */
	JANUS_LOG(LOG_VERB, "A %s transport instance has gone away (%p)\n", plugin->get_package(), transport);
	janus_mutex_lock(&sessions_mutex);
	if(sessions && g_hash_table_size(sessions) > 0) {
		GHashTableIter iter;
		gpointer value;
		g_hash_table_iter_init(&iter, sessions);
		while(g_hash_table_iter_next(&iter, NULL, &value)) {
			janus_session *session = (janus_session *) value;
<<<<<<< HEAD
			if(!session || g_atomic_int_get(&session->destroyed) || g_atomic_int_get(&session->timeout) || session->last_activity == 0)
=======
			if(!session || g_atomic_int_get(&session->destroy) || g_atomic_int_get(&session->timeout) || session->last_activity == 0)
>>>>>>> d77b31a5
				continue;
			if(session->source && session->source->instance == transport) {
				JANUS_LOG(LOG_VERB, "  -- Marking Session %"SCNu64" as over\n", session->session_id);
				/* Mark the session as destroyed */
				janus_session_schedule_destruction(session, FALSE, FALSE, FALSE);
				g_hash_table_iter_remove(&iter);
			}
		}
	}
	janus_mutex_unlock(&sessions_mutex);
}

gboolean janus_transport_is_api_secret_needed(janus_transport *plugin) {
	return api_secret != NULL;
}

gboolean janus_transport_is_api_secret_valid(janus_transport *plugin, const char *apisecret) {
	if(api_secret == NULL)
		return TRUE;
	return apisecret && janus_strcmp_const_time(apisecret, api_secret);
}

gboolean janus_transport_is_auth_token_needed(janus_transport *plugin) {
	return janus_auth_is_enabled();
}

gboolean janus_transport_is_auth_token_valid(janus_transport *plugin, const char *token) {
	if(!janus_auth_is_enabled())
		return TRUE;
	return token && janus_auth_check_token(token);
}

void janus_transport_notify_event(janus_transport *plugin, void *transport, json_t *event) {
	/* A plugin asked to notify an event to the handlers */
	if(!plugin || !event || !json_is_object(event))
		return;
	/* Notify event handlers */
	if(janus_events_is_enabled()) {
		janus_events_notify_handlers(JANUS_EVENT_TYPE_TRANSPORT,
			0, plugin->get_package(), transport, event);
	} else {
		json_decref(event);
	}
}

void janus_transport_task(gpointer data, gpointer user_data) {
	JANUS_LOG(LOG_VERB, "Transport task pool, serving request\n");
	janus_request *request = (janus_request *)data;
	if(request == NULL) {
		JANUS_LOG(LOG_ERR, "Missing request\n");
		return;
	}
	if(!request->admin)
		janus_process_incoming_request(request);
	else
		janus_process_incoming_admin_request(request);
	/* Done */
	janus_request_destroy(request);
}


/* Event handlers */
void janus_eventhandler_close(gpointer key, gpointer value, gpointer user_data) {
	janus_eventhandler *eventhandler = (janus_eventhandler *)value;
	if(!eventhandler)
		return;
	eventhandler->destroy();
}

void janus_eventhandlerso_close(gpointer key, gpointer value, gpointer user_data) {
	void *eventhandler = (janus_eventhandler *)value;
	if(!eventhandler)
		return;
	//~ dlclose(eventhandler);
}


/* Plugins */
void janus_plugin_close(gpointer key, gpointer value, gpointer user_data) {
	janus_plugin *plugin = (janus_plugin *)value;
	if(!plugin)
		return;
	plugin->destroy();
}

void janus_pluginso_close(gpointer key, gpointer value, gpointer user_data) {
	void *plugin = value;
	if(!plugin)
		return;
	/* FIXME We don't dlclose plugins to be sure we can detect leaks */
	//~ dlclose(plugin);
}

janus_plugin *janus_plugin_find(const gchar *package) {
	if(package != NULL && plugins != NULL)	/* FIXME Do we need to fix the key pointer? */
		return g_hash_table_lookup(plugins, package);
	return NULL;
}


/* Plugin callback interface */
int janus_plugin_push_event(janus_plugin_session *plugin_session, janus_plugin *plugin, const char *transaction, json_t *message, json_t *jsep) {
	if(!plugin || !message)
		return -1;
	if(!plugin_session || plugin_session < (janus_plugin_session *)0x1000 ||
			!janus_plugin_session_is_alive(plugin_session) || g_atomic_int_get(&plugin_session->stopped))
		return -2;
	janus_ice_handle *ice_handle = (janus_ice_handle *)plugin_session->gateway_handle;
	if(!ice_handle || janus_flags_is_set(&ice_handle->webrtc_flags, JANUS_ICE_HANDLE_WEBRTC_STOP))
		return JANUS_ERROR_SESSION_NOT_FOUND;
	janus_session *session = ice_handle->session;
<<<<<<< HEAD
	if(!session || g_atomic_int_get(&session->destroyed))
=======
	if(!session || g_atomic_int_get(&session->destroy))
>>>>>>> d77b31a5
		return JANUS_ERROR_SESSION_NOT_FOUND;
	/* Make sure this is a JSON object */
	if(!json_is_object(message)) {
		JANUS_LOG(LOG_ERR, "[%"SCNu64"] Cannot push event (JSON error: not an object)\n", ice_handle->handle_id);
		return JANUS_ERROR_INVALID_JSON_OBJECT;
	}
	/* Attach JSEP if possible? */
	const char *sdp_type = json_string_value(json_object_get(jsep, "type"));
	const char *sdp = json_string_value(json_object_get(jsep, "sdp"));
	json_t *merged_jsep = NULL;
	if(sdp_type != NULL && sdp != NULL) {
		merged_jsep = janus_plugin_handle_sdp(plugin_session, plugin, sdp_type, sdp);
		if(merged_jsep == NULL) {
			if(ice_handle == NULL || janus_flags_is_set(&ice_handle->webrtc_flags, JANUS_ICE_HANDLE_WEBRTC_STOP)
					|| janus_flags_is_set(&ice_handle->webrtc_flags, JANUS_ICE_HANDLE_WEBRTC_ALERT)) {
				JANUS_LOG(LOG_ERR, "[%"SCNu64"] Cannot push event (handle not available anymore or negotiation stopped)\n", ice_handle->handle_id);
				return JANUS_ERROR_HANDLE_NOT_FOUND;
			} else {
				JANUS_LOG(LOG_ERR, "[%"SCNu64"] Cannot push event (JSON error: problem with the SDP)\n", ice_handle->handle_id);
				return JANUS_ERROR_JSEP_INVALID_SDP;
			}
		}
	}
	/* Reference the payload, as the plugin may still need it and will do a decref itself */
	json_incref(message);
	/* Prepare JSON event */
	json_t *event = janus_create_message("event", session->session_id, transaction);
	json_object_set_new(event, "sender", json_integer(ice_handle->handle_id));
	json_t *plugin_data = json_object();
	json_object_set_new(plugin_data, "plugin", json_string(plugin->get_package()));
	json_object_set_new(plugin_data, "data", message);
	json_object_set_new(event, "plugindata", plugin_data);
	if(merged_jsep != NULL)
		json_object_set_new(event, "jsep", merged_jsep);
	/* Send the event */
	JANUS_LOG(LOG_VERB, "[%"SCNu64"] Sending event to transport...\n", ice_handle->handle_id);
	janus_session_notify_event(session, event);

	if(jsep != NULL && janus_events_is_enabled()) {
		/* Notify event handlers as well */
		janus_events_notify_handlers(JANUS_EVENT_TYPE_JSEP,
			session->session_id, ice_handle->handle_id, "local", sdp_type, sdp);
	}

	return JANUS_OK;
}

json_t *janus_plugin_handle_sdp(janus_plugin_session *plugin_session, janus_plugin *plugin, const char *sdp_type, const char *sdp) {
	if(!plugin_session || plugin_session < (janus_plugin_session *)0x1000 ||
			!janus_plugin_session_is_alive(plugin_session) || g_atomic_int_get(&plugin_session->stopped) ||
			plugin == NULL || sdp_type == NULL || sdp == NULL) {
		JANUS_LOG(LOG_ERR, "Invalid arguments\n");
		return NULL;
	}
	janus_ice_handle *ice_handle = (janus_ice_handle *)plugin_session->gateway_handle;
	//~ if(ice_handle == NULL || janus_flags_is_set(&ice_handle->webrtc_flags, JANUS_ICE_HANDLE_WEBRTC_READY)) {
	if(ice_handle == NULL) {
		JANUS_LOG(LOG_ERR, "Invalid ICE handle\n");
		return NULL;
	}
	int offer = 0;
	if(!strcasecmp(sdp_type, "offer")) {
		/* This is an offer from a plugin */
		offer = 1;
		janus_flags_set(&ice_handle->webrtc_flags, JANUS_ICE_HANDLE_WEBRTC_GOT_OFFER);
		janus_flags_clear(&ice_handle->webrtc_flags, JANUS_ICE_HANDLE_WEBRTC_GOT_ANSWER);
	} else if(!strcasecmp(sdp_type, "answer")) {
		/* This is an answer from a plugin */
		janus_flags_set(&ice_handle->webrtc_flags, JANUS_ICE_HANDLE_WEBRTC_GOT_ANSWER);
	} else {
		/* TODO Handle other messages */
		JANUS_LOG(LOG_ERR, "Unknown type '%s'\n", sdp_type);
		return NULL;
	}
	/* Is this valid SDP? */
	char error_str[512];
	int audio = 0, video = 0, data = 0, bundle = 0, rtcpmux = 0, trickle = 0;
	janus_sdp *parsed_sdp = janus_sdp_preparse(sdp, error_str, sizeof(error_str), &audio, &video, &data, &bundle, &rtcpmux, &trickle);
	if(parsed_sdp == NULL) {
		JANUS_LOG(LOG_ERR, "[%"SCNu64"] Couldn't parse SDP... %s\n", ice_handle->handle_id, error_str);
		return NULL;
	}
	gboolean updating = FALSE;
	if(offer) {
		/* We still don't have a local ICE setup */
		JANUS_LOG(LOG_VERB, "[%"SCNu64"] Audio %s been negotiated\n", ice_handle->handle_id, audio ? "has" : "has NOT");
		if(audio > 1) {
			JANUS_LOG(LOG_ERR, "[%"SCNu64"] More than one audio line? only going to negotiate one...\n", ice_handle->handle_id);
		}
		JANUS_LOG(LOG_VERB, "[%"SCNu64"] Video %s been negotiated\n", ice_handle->handle_id, video ? "has" : "has NOT");
		if(video > 1) {
			JANUS_LOG(LOG_ERR, "[%"SCNu64"] More than one video line? only going to negotiate one...\n", ice_handle->handle_id);
		}
		JANUS_LOG(LOG_VERB, "[%"SCNu64"] SCTP/DataChannels %s been negotiated\n", ice_handle->handle_id, data ? "have" : "have NOT");
		if(data > 1) {
			JANUS_LOG(LOG_ERR, "[%"SCNu64"] More than one data line? only going to negotiate one...\n", ice_handle->handle_id);
		}
#ifndef HAVE_SCTP
		if(data) {
			JANUS_LOG(LOG_WARN, "[%"SCNu64"]   -- DataChannels have been negotiated, but support for them has not been compiled...\n", ice_handle->handle_id);
		}
#endif
		/* Are we still cleaning up from a previous media session? */
		if(janus_flags_is_set(&ice_handle->webrtc_flags, JANUS_ICE_HANDLE_WEBRTC_CLEANING)) {
			JANUS_LOG(LOG_VERB, "[%"SCNu64"] Still cleaning up from a previous media session, let's wait a bit...\n", ice_handle->handle_id);
			gint64 waited = 0;
			while(janus_flags_is_set(&ice_handle->webrtc_flags, JANUS_ICE_HANDLE_WEBRTC_CLEANING)) {
				JANUS_LOG(LOG_VERB, "[%"SCNu64"] Still cleaning up from a previous media session, let's wait a bit...\n", ice_handle->handle_id);
				g_usleep(100000);
				waited += 100000;
				if(waited >= 3*G_USEC_PER_SEC) {
					JANUS_LOG(LOG_VERB, "[%"SCNu64"]   -- Waited 3 seconds, that's enough!\n", ice_handle->handle_id);
					break;
				}
			}
		}
		if(ice_handle->agent == NULL) {
			/* Process SDP in order to setup ICE locally (this is going to result in an answer from the browser) */
			if(janus_ice_setup_local(ice_handle, 0, audio, video, data, bundle, rtcpmux, trickle) < 0) {
				JANUS_LOG(LOG_ERR, "[%"SCNu64"] Error setting ICE locally\n", ice_handle->handle_id);
				janus_sdp_free(parsed_sdp);
				return NULL;
			}
		} else {
			updating = TRUE;
			JANUS_LOG(LOG_INFO, "[%"SCNu64"] Updating existing session\n", ice_handle->handle_id);
		}
	}
	if(!updating) {
		/* Wait for candidates-done callback */
		while(ice_handle->cdone < ice_handle->streams_num) {
			if(ice_handle == NULL || janus_flags_is_set(&ice_handle->webrtc_flags, JANUS_ICE_HANDLE_WEBRTC_STOP)
					|| janus_flags_is_set(&ice_handle->webrtc_flags, JANUS_ICE_HANDLE_WEBRTC_ALERT)) {
				JANUS_LOG(LOG_WARN, "[%"SCNu64"] Handle detached or PC closed, giving up...!\n", ice_handle ? ice_handle->handle_id : 0);
				janus_sdp_free(parsed_sdp);
				return NULL;
			}
			JANUS_LOG(LOG_VERB, "[%"SCNu64"] Waiting for candidates-done callback...\n", ice_handle->handle_id);
			g_usleep(100000);
			if(ice_handle->cdone < 0) {
				JANUS_LOG(LOG_ERR, "[%"SCNu64"] Error gathering candidates!\n", ice_handle->handle_id);
				janus_sdp_free(parsed_sdp);
				return NULL;
			}
		}
	}
	/* Anonymize SDP */
	if(janus_sdp_anonymize(parsed_sdp) < 0) {
		/* Invalid SDP */
		JANUS_LOG(LOG_ERR, "[%"SCNu64"] Invalid SDP\n", ice_handle->handle_id);
		janus_sdp_free(parsed_sdp);
		return NULL;
	}
	/* Add our details */
	char *sdp_merged = janus_sdp_merge(ice_handle, parsed_sdp);
	if(sdp_merged == NULL) {
		/* Couldn't merge SDP */
		JANUS_LOG(LOG_ERR, "[%"SCNu64"] Error merging SDP\n", ice_handle->handle_id);
		janus_sdp_free(parsed_sdp);
		return NULL;
	}
	janus_sdp_free(parsed_sdp);
	janus_request_ice_disabled_m_line(ice_handle, audio, video, data, sdp_merged);

	if(!updating) {
		if(offer) {
			/* We set the flag to wait for an answer before handling trickle candidates */
			janus_flags_set(&ice_handle->webrtc_flags, JANUS_ICE_HANDLE_WEBRTC_PROCESSING_OFFER);
		} else {
			JANUS_LOG(LOG_VERB, "[%"SCNu64"] Done! Ready to setup remote candidates and send connectivity checks...\n", ice_handle->handle_id);
			janus_mutex_lock(&ice_handle->mutex);
			janus_request_ice_handle_answer(ice_handle, audio, video, data, NULL);
			janus_mutex_unlock(&ice_handle->mutex);
		}
	}

	/* Prepare JSON event */
	json_t *jsep = json_object();
	json_object_set_new(jsep, "type", json_string(sdp_type));
	json_object_set_new(jsep, "sdp", json_string(sdp_merged));
	ice_handle->local_sdp = sdp_merged;
	return jsep;
}

void janus_plugin_relay_rtp(janus_plugin_session *plugin_session, int video, char *buf, int len) {
	if((plugin_session < (janus_plugin_session *)0x1000) || g_atomic_int_get(&plugin_session->stopped) || buf == NULL || len < 1)
		return;
	janus_ice_handle *handle = (janus_ice_handle *)plugin_session->gateway_handle;
	if(!handle || janus_flags_is_set(&handle->webrtc_flags, JANUS_ICE_HANDLE_WEBRTC_STOP)
			|| janus_flags_is_set(&handle->webrtc_flags, JANUS_ICE_HANDLE_WEBRTC_ALERT))
		return;
	janus_ice_relay_rtp(handle, video, buf, len);
}

void janus_plugin_relay_rtcp(janus_plugin_session *plugin_session, int video, char *buf, int len) {
	if((plugin_session < (janus_plugin_session *)0x1000) || g_atomic_int_get(&plugin_session->stopped) || buf == NULL || len < 1)
		return;
	janus_ice_handle *handle = (janus_ice_handle *)plugin_session->gateway_handle;
	if(!handle || janus_flags_is_set(&handle->webrtc_flags, JANUS_ICE_HANDLE_WEBRTC_STOP)
			|| janus_flags_is_set(&handle->webrtc_flags, JANUS_ICE_HANDLE_WEBRTC_ALERT))
		return;
	janus_ice_relay_rtcp(handle, video, buf, len);
}

void janus_plugin_relay_data(janus_plugin_session *plugin_session, char *buf, int len) {
	if((plugin_session < (janus_plugin_session *)0x1000) || g_atomic_int_get(&plugin_session->stopped) || buf == NULL || len < 1)
		return;
	janus_ice_handle *handle = (janus_ice_handle *)plugin_session->gateway_handle;
	if(!handle || janus_flags_is_set(&handle->webrtc_flags, JANUS_ICE_HANDLE_WEBRTC_STOP)
			|| janus_flags_is_set(&handle->webrtc_flags, JANUS_ICE_HANDLE_WEBRTC_ALERT))
		return;
#ifdef HAVE_SCTP
	janus_ice_relay_data(handle, buf, len);
#else
	JANUS_LOG(LOG_WARN, "Asked to relay data, but Data Channels support has not been compiled...\n");
#endif
}

void janus_plugin_close_pc(janus_plugin_session *plugin_session) {
	/* A plugin asked to get rid of a PeerConnection */
	if((plugin_session < (janus_plugin_session *)0x1000) || !janus_plugin_session_is_alive(plugin_session) || g_atomic_int_get(&plugin_session->stopped))
		return;
	janus_ice_handle *ice_handle = (janus_ice_handle *)plugin_session->gateway_handle;
	if(!ice_handle)
		return;
	if(janus_flags_is_set(&ice_handle->webrtc_flags, JANUS_ICE_HANDLE_WEBRTC_STOP)
			|| janus_flags_is_set(&ice_handle->webrtc_flags, JANUS_ICE_HANDLE_WEBRTC_ALERT))
		return;
	janus_session *session = (janus_session *)ice_handle->session;
	if(!session)
		return;

	JANUS_LOG(LOG_VERB, "[%"SCNu64"] Plugin asked to hangup PeerConnection: sending alert\n", ice_handle->handle_id);
	/* Send an alert on all the DTLS connections */
	janus_ice_webrtc_hangup(ice_handle, "Close PC");
}

void janus_plugin_end_session(janus_plugin_session *plugin_session) {
	/* A plugin asked to get rid of a handle */
	if((plugin_session < (janus_plugin_session *)0x1000) || !janus_plugin_session_is_alive(plugin_session) || g_atomic_int_get(&plugin_session->stopped))
		return;
	janus_ice_handle *ice_handle = (janus_ice_handle *)plugin_session->gateway_handle;
	if(!ice_handle)
		return;
	janus_session *session = (janus_session *)ice_handle->session;
	if(!session)
		return;
	/* Destroy the handle */
	janus_session_handles_remove(session, ice_handle);
}

void janus_plugin_notify_event(janus_plugin *plugin, janus_plugin_session *plugin_session, json_t *event) {
	/* A plugin asked to notify an event to the handlers */
	if(!plugin || !event || !json_is_object(event))
		return;
	guint64 session_id = 0, handle_id = 0;
	if(plugin_session != NULL) {
		if((plugin_session < (janus_plugin_session *)0x1000) || !janus_plugin_session_is_alive(plugin_session) || plugin_session->stopped) {
			json_decref(event);
			return;
		}
		janus_ice_handle *ice_handle = (janus_ice_handle *)plugin_session->gateway_handle;
		if(!ice_handle) {
			json_decref(event);
			return;
		}
		handle_id = ice_handle->handle_id;
		janus_session *session = (janus_session *)ice_handle->session;
		if(!session) {
			json_decref(event);
			return;
		}
		session_id = session->session_id;
	}
	/* Notify event handlers */
	if(janus_events_is_enabled()) {
		janus_events_notify_handlers(JANUS_EVENT_TYPE_PLUGIN,
			session_id, handle_id, plugin->get_package(), event);
	} else {
		json_decref(event);
	}
}


/* Main */
gint main(int argc, char *argv[])
{
	/* Core dumps may be disallowed by parent of this process; change that */
	struct rlimit core_limits;
	core_limits.rlim_cur = core_limits.rlim_max = RLIM_INFINITY;
	setrlimit(RLIMIT_CORE, &core_limits);

	g_print("Janus commit: %s\n", janus_build_git_sha);
	g_print("Compiled on:  %s\n\n", janus_build_git_time);

	struct gengetopt_args_info args_info;
	/* Let's call our cmdline parser */
	if(cmdline_parser(argc, argv, &args_info) != 0)
		exit(1);

	/* Any configuration to open? */
	if(args_info.config_given) {
		config_file = g_strdup(args_info.config_arg);
	}
	if(args_info.configs_folder_given) {
		configs_folder = g_strdup(args_info.configs_folder_arg);
	} else {
		configs_folder = g_strdup (CONFDIR);
	}
	if(config_file == NULL) {
		char file[255];
		g_snprintf(file, 255, "%s/janus.cfg", configs_folder);
		config_file = g_strdup(file);
	}
	if((config = janus_config_parse(config_file)) == NULL) {
		if(args_info.config_given) {
			/* We only give up if the configuration file was explicitly provided */
			g_print("Error reading configuration from %s\n", configs_folder);
			exit(1);
		}
		g_print("Error reading/parsing the configuration file in %s, going on with the defaults and the command line arguments\n",
			configs_folder);
		config = janus_config_create("janus.cfg");
		if(config == NULL) {
			/* If we can't even create an empty configuration, something's definitely wrong */
			exit(1);
		}
	}

	/* Check if we need to log to console and/or file */
	gboolean use_stdout = TRUE;
	if(args_info.disable_stdout_given) {
		use_stdout = FALSE;
		janus_config_add_item(config, "general", "log_to_stdout", "no");
	} else {
		/* Check if the configuration file is saying anything about this */
		janus_config_item *item = janus_config_get_item_drilldown(config, "general", "log_to_stdout");
		if(item && item->value && !janus_is_true(item->value))
			use_stdout = FALSE;
	}
	const char *logfile = NULL;
	if(args_info.log_file_given) {
		logfile = args_info.log_file_arg;
		janus_config_add_item(config, "general", "log_to_file", "no");
	} else {
		/* Check if the configuration file is saying anything about this */
		janus_config_item *item = janus_config_get_item_drilldown(config, "general", "log_to_file");
		if(item && item->value)
			logfile = item->value;
	}

	/* Check if we're going to daemonize Janus */
	if(args_info.daemon_given) {
		daemonize = TRUE;
		janus_config_add_item(config, "general", "daemonize", "yes");
	} else {
		/* Check if the configuration file is saying anything about this */
		janus_config_item *item = janus_config_get_item_drilldown(config, "general", "daemonize");
		if(item && item->value && janus_is_true(item->value))
			daemonize = TRUE;
	}
	/* If we're going to daemonize, make sure logging to stdout is disabled and a log file has been specified */
	if(daemonize && use_stdout) {
		use_stdout = FALSE;
	}
	if(daemonize && logfile == NULL) {
		g_print("Running Janus as a daemon but no log file provided, giving up...\n");
		exit(1);
	}
	/* Daemonize now, if we need to */
	if(daemonize) {
		g_print("Running Janus as a daemon\n");

		/* Create a pipe for parent<->child communication during the startup phase */
		if(pipe(pipefd) == -1) {
			g_print("pipe error!\n");
			exit(1);
		}

		/* Fork off the parent process */
		pid_t pid = fork();
		if(pid < 0) {
			g_print("Fork error!\n");
			exit(1);
		}
		if(pid > 0) {
			/* Ok, we're the parent: let's wait for the child to tell us everything started fine */
			close(pipefd[1]);
			int code = -1;
			struct pollfd pollfds;

			while(code < 0) {
				pollfds.fd = pipefd[0];
				pollfds.events = POLLIN;
				int res = poll(&pollfds, 1, -1);
				if(res < 0)
					break;
				if(res == 0)
					continue;
				if(pollfds.revents & POLLERR || pollfds.revents & POLLHUP)
					break;
				if(pollfds.revents & POLLIN) {
					res = read(pipefd[0], &code, sizeof(int));
					break;
				}
			}
			if(code < 0)
				code = 1;

			/* Leave the parent and return the exit code we received from the child */
			if(code)
				g_print("Error launching Janus (error code %d), check the logs for more details\n", code);
			exit(code);
		}
		/* Child here */
		close(pipefd[0]);

		/* Change the file mode mask */
		umask(0);

		/* Create a new SID for the child process */
		pid_t sid = setsid();
		if(sid < 0) {
			g_print("Error setting SID!\n");
			exit(1);
		}
		/* Change the current working directory */
		if((chdir("/")) < 0) {
			g_print("Error changing the current working directory!\n");
			exit(1);
		}
		/* We close stdin/stdout/stderr when initializing the logger */
	}

	/* Initialize logger */
	if(janus_log_init(daemonize, use_stdout, logfile) < 0)
		exit(1);

	JANUS_PRINT("---------------------------------------------------\n");
	JANUS_PRINT("  Starting Meetecho Janus (WebRTC Gateway) v%s\n", JANUS_VERSION_STRING);
	JANUS_PRINT("---------------------------------------------------\n\n");

	/* Handle SIGINT (CTRL-C), SIGTERM (from service managers) */
	signal(SIGINT, janus_handle_signal);
	signal(SIGTERM, janus_handle_signal);
	atexit(janus_termination_handler);

	/* Setup Glib */
#if !GLIB_CHECK_VERSION(2, 36, 0)
	g_type_init();
#endif

	/* Logging level: default is info and no timestamps */
	janus_log_level = LOG_INFO;
	janus_log_timestamps = FALSE;
	janus_log_colors = TRUE;
	if(args_info.debug_level_given) {
		if(args_info.debug_level_arg < LOG_NONE)
			args_info.debug_level_arg = 0;
		else if(args_info.debug_level_arg > LOG_MAX)
			args_info.debug_level_arg = LOG_MAX;
		janus_log_level = args_info.debug_level_arg;
	}

	/* Any PID we need to create? */
	const char *pidfile = NULL;
	if(args_info.pid_file_given) {
		pidfile = args_info.pid_file_arg;
		janus_config_add_item(config, "general", "pid_file", pidfile);
	} else {
		/* Check if the configuration file is saying anything about this */
		janus_config_item *item = janus_config_get_item_drilldown(config, "general", "pid_file");
		if(item && item->value)
			pidfile = item->value;
	}
	if(janus_pidfile_create(pidfile) < 0)
		exit(1);

	/* Proceed with the rest of the configuration */
	janus_config_print(config);
	if(args_info.debug_level_given) {
		char debug[5];
		g_snprintf(debug, 5, "%d", args_info.debug_level_arg);
		janus_config_add_item(config, "general", "debug_level", debug);
	} else {
		/* No command line directive on logging, try the configuration file */
		janus_config_item *item = janus_config_get_item_drilldown(config, "general", "debug_level");
		if(item && item->value) {
			int temp_level = atoi(item->value);
			if(temp_level == 0 && strcmp(item->value, "0")) {
				JANUS_PRINT("Invalid debug level %s (configuration), using default (info=4)\n", item->value);
			} else {
				janus_log_level = temp_level;
				if(janus_log_level < LOG_NONE)
					janus_log_level = 0;
				else if(janus_log_level > LOG_MAX)
					janus_log_level = LOG_MAX;
			}
		}
	}
	/* Any command line argument that should overwrite the configuration? */
	JANUS_PRINT("Checking command line arguments...\n");
	if(args_info.debug_timestamps_given) {
		janus_config_add_item(config, "general", "debug_timestamps", "yes");
	}
	if(args_info.disable_colors_given) {
		janus_config_add_item(config, "general", "debug_colors", "no");
	}
	if(args_info.server_name_given) {
		janus_config_add_item(config, "general", "server_name", args_info.server_name_arg);
	}
	if(args_info.session_timeout_given) {
		char st[20];
		g_snprintf(st, 20, "%d", args_info.session_timeout_arg);
		janus_config_add_item(config, "general", "session_timeout", st);
	}
 	if(args_info.interface_given) {
		janus_config_add_item(config, "general", "interface", args_info.interface_arg);
	}
	if(args_info.configs_folder_given) {
		janus_config_add_item(config, "general", "configs_folder", args_info.configs_folder_arg);
	}
	if(args_info.plugins_folder_given) {
		janus_config_add_item(config, "general", "plugins_folder", args_info.plugins_folder_arg);
	}
	if(args_info.apisecret_given) {
		janus_config_add_item(config, "general", "api_secret", args_info.apisecret_arg);
	}
	if(args_info.token_auth_given) {
		janus_config_add_item(config, "general", "token_auth", "yes");
	}
	if(args_info.cert_pem_given) {
		janus_config_add_item(config, "certificates", "cert_pem", args_info.cert_pem_arg);
	}
	if(args_info.cert_key_given) {
		janus_config_add_item(config, "certificates", "cert_key", args_info.cert_key_arg);
	}
	if(args_info.stun_server_given) {
		/* Split in server and port (if port missing, use 3478 as default) */
		char *stunport = strrchr(args_info.stun_server_arg, ':');
		if(stunport != NULL) {
			*stunport = '\0';
			stunport++;
			janus_config_add_item(config, "nat", "stun_server", args_info.stun_server_arg);
			janus_config_add_item(config, "nat", "stun_port", stunport);
		} else {
			janus_config_add_item(config, "nat", "stun_server", args_info.stun_server_arg);
			janus_config_add_item(config, "nat", "stun_port", "3478");
		}
	}
	if(args_info.nat_1_1_given) {
		janus_config_add_item(config, "nat", "nat_1_1_mapping", args_info.nat_1_1_arg);
	}
	if(args_info.ice_enforce_list_given) {
		janus_config_add_item(config, "nat", "ice_enforce_list", args_info.ice_enforce_list_arg);
	}
	if(args_info.ice_ignore_list_given) {
		janus_config_add_item(config, "nat", "ice_ignore_list", args_info.ice_ignore_list_arg);
	}
	if(args_info.libnice_debug_given) {
		janus_config_add_item(config, "nat", "nice_debug", "true");
	}
	if(args_info.ice_lite_given) {
		janus_config_add_item(config, "nat", "ice_lite", "true");
	}
	if(args_info.ice_tcp_given) {
		janus_config_add_item(config, "nat", "ice_tcp", "true");
	}
	if(args_info.ipv6_candidates_given) {
		janus_config_add_item(config, "media", "ipv6", "true");
	}
	if(args_info.force_bundle_given) {
		janus_config_add_item(config, "media", "force-bundle", "true");
	}
	if(args_info.force_rtcp_mux_given) {
		janus_config_add_item(config, "media", "force-rtcp-mux", "true");
	}
	if(args_info.max_nack_queue_given) {
		char mnq[20];
		g_snprintf(mnq, 20, "%d", args_info.max_nack_queue_arg);
		janus_config_add_item(config, "media", "max_nack_queue", mnq);
	}
	if(args_info.no_media_timer_given) {
		char nmt[20];
		g_snprintf(nmt, 20, "%d", args_info.no_media_timer_arg);
		janus_config_add_item(config, "media", "no_media_timer", nmt);
	}
	if(args_info.rtp_port_range_given) {
		janus_config_add_item(config, "media", "rtp_port_range", args_info.rtp_port_range_arg);
	}
	if(args_info.event_handlers_given) {
		janus_config_add_item(config, "events", "broadcast", "yes");
	}
	janus_config_print(config);

	/* Logging/debugging */
	JANUS_PRINT("Debug/log level is %d\n", janus_log_level);
	janus_config_item *item = janus_config_get_item_drilldown(config, "general", "debug_timestamps");
	if(item && item->value)
		janus_log_timestamps = janus_is_true(item->value);
	JANUS_PRINT("Debug/log timestamps are %s\n", janus_log_timestamps ? "enabled" : "disabled");
	item = janus_config_get_item_drilldown(config, "general", "debug_colors");
	if(item && item->value)
		janus_log_colors = janus_is_true(item->value);
	JANUS_PRINT("Debug/log colors are %s\n", janus_log_colors ? "enabled" : "disabled");

	/* Any IP/interface to enforce/ignore? */
	item = janus_config_get_item_drilldown(config, "nat", "ice_enforce_list");
	if(item && item->value) {
		gchar **list = g_strsplit(item->value, ",", -1);
		gchar *index = list[0];
		if(index != NULL) {
			int i=0;
			while(index != NULL) {
				if(strlen(index) > 0) {
					JANUS_LOG(LOG_INFO, "Adding '%s' to the ICE enforce list...\n", index);
					janus_ice_enforce_interface(g_strdup(index));
				}
				i++;
				index = list[i];
			}
		}
		g_clear_pointer(&list, g_strfreev);
	}
	item = janus_config_get_item_drilldown(config, "nat", "ice_ignore_list");
	if(item && item->value) {
		gchar **list = g_strsplit(item->value, ",", -1);
		gchar *index = list[0];
		if(index != NULL) {
			int i=0;
			while(index != NULL) {
				if(strlen(index) > 0) {
					JANUS_LOG(LOG_INFO, "Adding '%s' to the ICE ignore list...\n", index);
					janus_ice_ignore_interface(g_strdup(index));
				}
				i++;
				index = list[i];
			}
		}
		g_clear_pointer(&list, g_strfreev);
	}
	/* What is the local IP? */
	JANUS_LOG(LOG_VERB, "Selecting local IP address...\n");
	item = janus_config_get_item_drilldown(config, "general", "interface");
	if(item && item->value) {
		JANUS_LOG(LOG_VERB, "  -- Will try to use %s\n", item->value);
		/* Verify that the address is valid */
		struct ifaddrs *ifas = NULL;
		janus_network_address iface;
		janus_network_address_string_buffer ibuf;
		if(getifaddrs(&ifas) || ifas == NULL) {
			JANUS_LOG(LOG_ERR, "Unable to acquire list of network devices/interfaces; some configurations may not work as expected...\n");
		} else {
			if(janus_network_lookup_interface(ifas, item->value, &iface) != 0) {
				JANUS_LOG(LOG_WARN, "Error setting local IP address to %s, falling back to detecting IP address...\n", item->value);
			} else {
				if(janus_network_address_to_string_buffer(&iface, &ibuf) != 0 || janus_network_address_string_buffer_is_null(&ibuf)) {
					JANUS_LOG(LOG_WARN, "Error getting local IP address from %s, falling back to detecting IP address...\n", item->value);
				} else {
					local_ip = g_strdup(janus_network_address_string_from_buffer(&ibuf));
				}
			}
		}
	}
	if(local_ip == NULL) {
		local_ip = janus_network_detect_local_ip_as_string(janus_network_query_options_any_ip);
		if(local_ip == NULL) {
			JANUS_LOG(LOG_WARN, "Couldn't find any address! using 127.0.0.1 as the local IP... (which is NOT going to work out of your machine)\n");
			local_ip = g_strdup("127.0.0.1");
		}
	}
	JANUS_LOG(LOG_INFO, "Using %s as local IP...\n", local_ip);

	/* Was a custom instance name provided? */
	item = janus_config_get_item_drilldown(config, "general", "server_name");
	if(item && item->value) {
		server_name = g_strdup(item->value);
	}

	/* Check if a custom session timeout value was specified */
	item = janus_config_get_item_drilldown(config, "general", "session_timeout");
	if(item && item->value) {
		int st = atoi(item->value);
		if(st < 0) {
			JANUS_LOG(LOG_WARN, "Ignoring session_timeout value as it's not a positive integer\n");
		} else {
			if(st == 0) {
				JANUS_LOG(LOG_WARN, "Session timeouts have been disabled (note, may result in orphaned sessions)\n");
			}
			session_timeout = st;
		}
	}

	/* Is there any API secret to consider? */
	api_secret = NULL;
	item = janus_config_get_item_drilldown(config, "general", "api_secret");
	if(item && item->value) {
		api_secret = g_strdup(item->value);
	}
	/* Is there any API secret to consider? */
	admin_api_secret = NULL;
	item = janus_config_get_item_drilldown(config, "general", "admin_secret");
	if(item && item->value) {
		admin_api_secret = g_strdup(item->value);
	}
	/* Also check if the token based authentication mechanism needs to be enabled */
	item = janus_config_get_item_drilldown(config, "general", "token_auth");
	janus_auth_init(item && item->value && janus_is_true(item->value));

	/* Initialize the recorder code */
	item = janus_config_get_item_drilldown(config, "general", "recordings_tmp_ext");
	if(item && item->value) {
		janus_recorder_init(TRUE, item->value);
	} else {
		janus_recorder_init(FALSE, NULL);
	}

	/* Setup ICE stuff (e.g., checking if the provided STUN server is correct) */
	char *stun_server = NULL, *turn_server = NULL;
	uint16_t stun_port = 0, turn_port = 0;
	char *turn_type = NULL, *turn_user = NULL, *turn_pwd = NULL;
	char *turn_rest_api = NULL, *turn_rest_api_key = NULL;
#ifdef HAVE_LIBCURL
	char *turn_rest_api_method = NULL;
#endif
	const char *nat_1_1_mapping = NULL;
	uint16_t rtp_min_port = 0, rtp_max_port = 0;
	gboolean ice_lite = FALSE, ice_tcp = FALSE, ipv6 = FALSE;
	item = janus_config_get_item_drilldown(config, "media", "ipv6");
	ipv6 = (item && item->value) ? janus_is_true(item->value) : FALSE;
	item = janus_config_get_item_drilldown(config, "media", "rtp_port_range");
	if(item && item->value) {
		/* Split in min and max port */
		char *maxport = strrchr(item->value, '-');
		if(maxport != NULL) {
			*maxport = '\0';
			maxport++;
			rtp_min_port = atoi(item->value);
			rtp_max_port = atoi(maxport);
			maxport--;
			*maxport = '-';
		}
		if(rtp_min_port > rtp_max_port) {
			int temp_port = rtp_min_port;
			rtp_min_port = rtp_max_port;
			rtp_max_port = temp_port;
		}
		if(rtp_max_port == 0)
			rtp_max_port = 65535;
		JANUS_LOG(LOG_INFO, "RTP port range: %u -- %u\n", rtp_min_port, rtp_max_port);
	}
	/* Check if we need to enable the ICE Lite mode */
	item = janus_config_get_item_drilldown(config, "nat", "ice_lite");
	ice_lite = (item && item->value) ? janus_is_true(item->value) : FALSE;
	/* Check if we need to enable ICE-TCP support (warning: still broken, for debugging only) */
	item = janus_config_get_item_drilldown(config, "nat", "ice_tcp");
	ice_tcp = (item && item->value) ? janus_is_true(item->value) : FALSE;
	/* Any STUN server to use in Janus? */
	item = janus_config_get_item_drilldown(config, "nat", "stun_server");
	if(item && item->value)
		stun_server = (char *)item->value;
	item = janus_config_get_item_drilldown(config, "nat", "stun_port");
	if(item && item->value)
		stun_port = atoi(item->value);
	/* Any 1:1 NAT mapping to take into account? */
	item = janus_config_get_item_drilldown(config, "nat", "nat_1_1_mapping");
	if(item && item->value) {
		JANUS_LOG(LOG_VERB, "Using nat_1_1_mapping for public ip - %s\n", item->value);
		if(!janus_network_string_is_valid_address(janus_network_query_options_any_ip, item->value)) {
			JANUS_LOG(LOG_WARN, "Invalid nat_1_1_mapping address %s, disabling...\n", item->value);
		} else {
			nat_1_1_mapping = item->value;
			janus_set_public_ip(item->value);
			janus_ice_enable_nat_1_1();
		}
	}
	/* Any TURN server to use in Janus? */
	item = janus_config_get_item_drilldown(config, "nat", "turn_server");
	if(item && item->value)
		turn_server = (char *)item->value;
	item = janus_config_get_item_drilldown(config, "nat", "turn_port");
	if(item && item->value)
		turn_port = atoi(item->value);
	item = janus_config_get_item_drilldown(config, "nat", "turn_type");
	if(item && item->value)
		turn_type = (char *)item->value;
	item = janus_config_get_item_drilldown(config, "nat", "turn_user");
	if(item && item->value)
		turn_user = (char *)item->value;
	item = janus_config_get_item_drilldown(config, "nat", "turn_pwd");
	if(item && item->value)
		turn_pwd = (char *)item->value;
	/* Check if there's any TURN REST API backend to use */
	item = janus_config_get_item_drilldown(config, "nat", "turn_rest_api");
	if(item && item->value)
		turn_rest_api = (char *)item->value;
	item = janus_config_get_item_drilldown(config, "nat", "turn_rest_api_key");
	if(item && item->value)
		turn_rest_api_key = (char *)item->value;
#ifdef HAVE_LIBCURL
	item = janus_config_get_item_drilldown(config, "nat", "turn_rest_api_method");
	if(item && item->value)
		turn_rest_api_method = (char *)item->value;
#endif
	/* Initialize the ICE stack now */
	janus_ice_init(ice_lite, ice_tcp, ipv6, rtp_min_port, rtp_max_port);
	if(janus_ice_set_stun_server(stun_server, stun_port) < 0) {
		JANUS_LOG(LOG_FATAL, "Invalid STUN address %s:%u\n", stun_server, stun_port);
		exit(1);
	}
	if(janus_ice_set_turn_server(turn_server, turn_port, turn_type, turn_user, turn_pwd) < 0) {
		JANUS_LOG(LOG_FATAL, "Invalid TURN address %s:%u\n", turn_server, turn_port);
		exit(1);
	}
#ifndef HAVE_LIBCURL
	if(turn_rest_api != NULL || turn_rest_api_key != NULL) {
		JANUS_LOG(LOG_WARN, "A TURN REST API backend specified in the settings, but libcurl support has not been built\n");
	}
#else
	if(janus_ice_set_turn_rest_api(turn_rest_api, turn_rest_api_key, turn_rest_api_method) < 0) {
		JANUS_LOG(LOG_FATAL, "Invalid TURN REST API configuration: %s (%s, %s)\n", turn_rest_api, turn_rest_api_key, turn_rest_api_method);
		exit(1);
	}
#endif
	item = janus_config_get_item_drilldown(config, "nat", "nice_debug");
	if(item && item->value && janus_is_true(item->value)) {
		/* Enable libnice debugging */
		janus_ice_debugging_enable();
	}
	if(stun_server == NULL && turn_server == NULL) {
		/* No STUN and TURN server provided for Janus: make sure it isn't on a private address */
		gboolean private_address = FALSE;
		const char *test_ip = nat_1_1_mapping ? nat_1_1_mapping : local_ip;
		janus_network_address addr;
		if(janus_network_string_to_address(janus_network_query_options_any_ip, test_ip, &addr) != 0) {
			JANUS_LOG(LOG_ERR, "Invalid address %s..?\n", test_ip);
		} else {
			if(addr.family == AF_INET) {
				unsigned short int ip[4];
				sscanf(test_ip, "%hu.%hu.%hu.%hu", &ip[0], &ip[1], &ip[2], &ip[3]);
				if(ip[0] == 10) {
					/* Class A private address */
					private_address = TRUE;
				} else if(ip[0] == 172 && (ip[1] >= 16 && ip[1] <= 31)) {
					/* Class B private address */
					private_address = TRUE;
				} else if(ip[0] == 192 && ip[1] == 168) {
					/* Class C private address */
					private_address = TRUE;
				}
			} else {
				/* TODO Similar check for IPv6... */
			}
		}
		if(private_address) {
			JANUS_LOG(LOG_WARN, "Janus is deployed on a private address (%s) but you didn't specify any STUN server!"
			                    " Expect trouble if this is supposed to work over the internet and not just in a LAN...\n", test_ip);
		}
	}
	/* Are we going to force BUNDLE and/or rtcp-mux? */
	gboolean force_bundle = FALSE, force_rtcpmux = FALSE;
	item = janus_config_get_item_drilldown(config, "media", "force-bundle");
	force_bundle = (item && item->value) ? janus_is_true(item->value) : FALSE;
	janus_ice_force_bundle(force_bundle);
	item = janus_config_get_item_drilldown(config, "media", "force-rtcp-mux");
	force_rtcpmux = (item && item->value) ? janus_is_true(item->value) : FALSE;
	janus_ice_force_rtcpmux(force_rtcpmux);
	/* NACK related stuff */
	item = janus_config_get_item_drilldown(config, "media", "max_nack_queue");
	if(item && item->value) {
		int mnq = atoi(item->value);
		if(mnq < 0) {
			JANUS_LOG(LOG_WARN, "Ignoring max_nack_queue value as it's not a positive integer\n");
		} else if(mnq > 0 && mnq < 200) {
			JANUS_LOG(LOG_WARN, "Ignoring max_nack_queue value as it's less than 200\n");
		} else {
			janus_set_max_nack_queue(mnq);
		}
	}
	/* no-media timer */
	item = janus_config_get_item_drilldown(config, "media", "no_media_timer");
	if(item && item->value) {
		int nmt = atoi(item->value);
		if(nmt < 0) {
			JANUS_LOG(LOG_WARN, "Ignoring no_media_timer value as it's not a positive integer\n");
		} else {
			janus_set_no_media_timer(nmt);
		}
	}

	/* Setup OpenSSL stuff */
	const char* server_pem;
	item = janus_config_get_item_drilldown(config, "certificates", "cert_pem");
	if(!item || !item->value) {
		server_pem = NULL;
	} else {
		server_pem = item->value;
	}

	const char* server_key;
	item = janus_config_get_item_drilldown(config, "certificates", "cert_key");
	if(!item || !item->value) {
		server_key = NULL;
	} else {
		server_key = item->value;
	}
	JANUS_LOG(LOG_VERB, "Using certificates:\n\t%s\n\t%s\n", server_pem, server_key);

	SSL_library_init();
	SSL_load_error_strings();
	OpenSSL_add_all_algorithms();
	/* ... and DTLS-SRTP in particular */
	if(janus_dtls_srtp_init(server_pem, server_key) < 0) {
		exit(1);
	}
	/* Check if there's any custom value for the starting MTU to use in the BIO filter */
	item = janus_config_get_item_drilldown(config, "media", "dtls_mtu");
	if(item && item->value)
		janus_dtls_bio_filter_set_mtu(atoi(item->value));

#ifdef HAVE_SCTP
	/* Initialize SCTP for DataChannels */
	if(janus_sctp_init() < 0) {
		exit(1);
	}
#else
	JANUS_LOG(LOG_WARN, "Data Channels support not compiled\n");
#endif

	/* Sessions */
	sessions = g_hash_table_new_full(g_int64_hash, g_int64_equal, (GDestroyNotify)g_free, NULL);
	janus_mutex_init(&sessions_mutex);
	/* Start the sessions timeout watchdog */
	sessions_watchdog_context = g_main_context_new();
	GMainLoop *watchdog_loop = g_main_loop_new(sessions_watchdog_context, FALSE);
	GError *error = NULL;
	GThread *watchdog = g_thread_try_new("timeout watchdog", &janus_sessions_watchdog, watchdog_loop, &error);
	if(error != NULL) {
		JANUS_LOG(LOG_FATAL, "Got error %d (%s) trying to start sessions timeout watchdog...\n", error->code, error->message ? error->message : "??");
		exit(1);
	}

	/* Load event handlers */
	const char *path = EVENTDIR;
	item = janus_config_get_item_drilldown(config, "general", "events_folder");
	if(item && item->value)
		path = (char *)item->value;
	JANUS_LOG(LOG_INFO, "Event handler plugins folder: %s\n", path);
	DIR *dir = opendir(path);
	if(!dir) {
		/* Not really fatal, we don't care and go on anyway: event handlers are not fundamental */
		JANUS_LOG(LOG_FATAL, "\tCouldn't access event handler plugins folder...\n");
	} else {
		/* Any event handlers to ignore? */
		gchar **disabled_eventhandlers = NULL;
		item = janus_config_get_item_drilldown(config, "events", "broadcast");
		/* Event handlers are disabled by default: they need to be enabled in the configuration */
		gboolean enable_events = FALSE;
		if(item && item->value)
			enable_events = janus_is_true(item->value);
		if(!enable_events) {
			JANUS_LOG(LOG_WARN, "Event handlers support disabled\n");
		} else {
			item = janus_config_get_item_drilldown(config, "events", "stats_period");
			if(item && item->value) {
				/* Check if we need to use a larger period for pushing statistics to event handlers */
				int period = atoi(item->value);
				if(period < 0) {
					JANUS_LOG(LOG_WARN, "Invalid event handlers statistics period, using default value (1 second)\n");
				} else if(period == 0) {
					janus_ice_set_event_stats_period(0);
					JANUS_LOG(LOG_WARN, "Disabling event handlers statistics period, no media statistics will be pushed to event handlers\n");
				} else {
					janus_ice_set_event_stats_period(period);
					JANUS_LOG(LOG_INFO, "Setting event handlers statistics period to %d seconds\n", period);
				}
			}
			item = janus_config_get_item_drilldown(config, "events", "disable");
			if(item && item->value)
				disabled_eventhandlers = g_strsplit(item->value, ",", -1);
			/* Open the shared objects */
			struct dirent *eventent = NULL;
			char eventpath[1024];
			while((eventent = readdir(dir))) {
				int len = strlen(eventent->d_name);
				if (len < 4) {
					continue;
				}
				if (strcasecmp(eventent->d_name+len-strlen(SHLIB_EXT), SHLIB_EXT)) {
					continue;
				}
				/* Check if this event handler has been disabled in the configuration file */
				if(disabled_eventhandlers != NULL) {
					gchar *index = disabled_eventhandlers[0];
					if(index != NULL) {
						int i=0;
						gboolean skip = FALSE;
						while(index != NULL) {
							while(isspace(*index))
								index++;
							if(strlen(index) && !strcmp(index, eventent->d_name)) {
								JANUS_LOG(LOG_WARN, "Event handler plugin '%s' has been disabled, skipping...\n", eventent->d_name);
								skip = TRUE;
								break;
							}
							i++;
							index = disabled_eventhandlers[i];
						}
						if(skip)
							continue;
					}
				}
				JANUS_LOG(LOG_INFO, "Loading event handler plugin '%s'...\n", eventent->d_name);
				memset(eventpath, 0, 1024);
				g_snprintf(eventpath, 1024, "%s/%s", path, eventent->d_name);
				void *event = dlopen(eventpath, RTLD_LAZY);
				if (!event) {
					JANUS_LOG(LOG_ERR, "\tCouldn't load event handler plugin '%s': %s\n", eventent->d_name, dlerror());
				} else {
					create_e *create = (create_e*) dlsym(event, "create");
					const char *dlsym_error = dlerror();
					if (dlsym_error) {
						JANUS_LOG(LOG_ERR, "\tCouldn't load symbol 'create': %s\n", dlsym_error);
						continue;
					}
					janus_eventhandler *janus_eventhandler = create();
					if(!janus_eventhandler) {
						JANUS_LOG(LOG_ERR, "\tCouldn't use function 'create'...\n");
						continue;
					}
					/* Are all the mandatory methods and callbacks implemented? */
					if(!janus_eventhandler->init || !janus_eventhandler->destroy ||
							!janus_eventhandler->get_api_compatibility ||
							!janus_eventhandler->get_version ||
							!janus_eventhandler->get_version_string ||
							!janus_eventhandler->get_description ||
							!janus_eventhandler->get_package ||
							!janus_eventhandler->get_name ||
							!janus_eventhandler->incoming_event) {
						JANUS_LOG(LOG_ERR, "\tMissing some mandatory methods/callbacks, skipping this event handler plugin...\n");
						continue;
					}
					if(janus_eventhandler->get_api_compatibility() < JANUS_EVENTHANDLER_API_VERSION) {
						JANUS_LOG(LOG_ERR, "The '%s' event handler plugin was compiled against an older version of the API (%d < %d), skipping it: update it to enable it again\n",
							janus_eventhandler->get_package(), janus_eventhandler->get_api_compatibility(), JANUS_EVENTHANDLER_API_VERSION);
						continue;
					}
					janus_eventhandler->init(configs_folder);
					JANUS_LOG(LOG_VERB, "\tVersion: %d (%s)\n", janus_eventhandler->get_version(), janus_eventhandler->get_version_string());
					JANUS_LOG(LOG_VERB, "\t   [%s] %s\n", janus_eventhandler->get_package(), janus_eventhandler->get_name());
					JANUS_LOG(LOG_VERB, "\t   %s\n", janus_eventhandler->get_description());
					JANUS_LOG(LOG_VERB, "\t   Plugin API version: %d\n", janus_eventhandler->get_api_compatibility());
					JANUS_LOG(LOG_VERB, "\t   Subscriptions:");
					if(janus_eventhandler->events_mask == 0) {
						JANUS_LOG(LOG_VERB, " none");
					} else {
						if(janus_flags_is_set(&janus_eventhandler->events_mask, JANUS_EVENT_TYPE_SESSION))
							JANUS_LOG(LOG_VERB, " sessions");
						if(janus_flags_is_set(&janus_eventhandler->events_mask, JANUS_EVENT_TYPE_HANDLE))
							JANUS_LOG(LOG_VERB, " handles");
						if(janus_flags_is_set(&janus_eventhandler->events_mask, JANUS_EVENT_TYPE_JSEP))
							JANUS_LOG(LOG_VERB, " jsep");
						if(janus_flags_is_set(&janus_eventhandler->events_mask, JANUS_EVENT_TYPE_WEBRTC))
							JANUS_LOG(LOG_VERB, " webrtc");
						if(janus_flags_is_set(&janus_eventhandler->events_mask, JANUS_EVENT_TYPE_MEDIA))
							JANUS_LOG(LOG_VERB, " media");
						if(janus_flags_is_set(&janus_eventhandler->events_mask, JANUS_EVENT_TYPE_PLUGIN))
							JANUS_LOG(LOG_VERB, " plugins");
						if(janus_flags_is_set(&janus_eventhandler->events_mask, JANUS_EVENT_TYPE_TRANSPORT))
							JANUS_LOG(LOG_VERB, " transports");
					}
					JANUS_LOG(LOG_VERB, "\n");
					if(eventhandlers == NULL)
						eventhandlers = g_hash_table_new(g_str_hash, g_str_equal);
					g_hash_table_insert(eventhandlers, (gpointer)janus_eventhandler->get_package(), janus_eventhandler);
					if(eventhandlers_so == NULL)
						eventhandlers_so = g_hash_table_new(g_str_hash, g_str_equal);
					g_hash_table_insert(eventhandlers_so, (gpointer)janus_eventhandler->get_package(), event);
				}
			}
		}
		closedir(dir);
		if(disabled_eventhandlers != NULL)
			g_strfreev(disabled_eventhandlers);
		disabled_eventhandlers = NULL;
		/* Initialize the event broadcaster */
		if(janus_events_init(enable_events, eventhandlers) < 0) {
			JANUS_LOG(LOG_FATAL, "Error initializing the Event handlers mechanism...\n");
			exit(1);
		}
	}

	/* Load plugins */
	path = PLUGINDIR;
	item = janus_config_get_item_drilldown(config, "general", "plugins_folder");
	if(item && item->value)
		path = (char *)item->value;
	JANUS_LOG(LOG_INFO, "Plugins folder: %s\n", path);
	dir = opendir(path);
	if(!dir) {
		JANUS_LOG(LOG_FATAL, "\tCouldn't access plugins folder...\n");
		exit(1);
	}
	/* Any plugin to ignore? */
	gchar **disabled_plugins = NULL;
	item = janus_config_get_item_drilldown(config, "plugins", "disable");
	if(item && item->value)
		disabled_plugins = g_strsplit(item->value, ",", -1);
	/* Open the shared objects */
	struct dirent *pluginent = NULL;
	char pluginpath[1024];
	while((pluginent = readdir(dir))) {
		int len = strlen(pluginent->d_name);
		if (len < 4) {
			continue;
		}
		if (strcasecmp(pluginent->d_name+len-strlen(SHLIB_EXT), SHLIB_EXT)) {
			continue;
		}
		/* Check if this plugins has been disabled in the configuration file */
		if(disabled_plugins != NULL) {
			gchar *index = disabled_plugins[0];
			if(index != NULL) {
				int i=0;
				gboolean skip = FALSE;
				while(index != NULL) {
					while(isspace(*index))
						index++;
					if(strlen(index) && !strcmp(index, pluginent->d_name)) {
						JANUS_LOG(LOG_WARN, "Plugin '%s' has been disabled, skipping...\n", pluginent->d_name);
						skip = TRUE;
						break;
					}
					i++;
					index = disabled_plugins[i];
				}
				if(skip)
					continue;
			}
		}
		JANUS_LOG(LOG_INFO, "Loading plugin '%s'...\n", pluginent->d_name);
		memset(pluginpath, 0, 1024);
		g_snprintf(pluginpath, 1024, "%s/%s", path, pluginent->d_name);
		void *plugin = dlopen(pluginpath, RTLD_LOCAL | RTLD_LAZY);
		if (!plugin) {
			JANUS_LOG(LOG_ERR, "\tCouldn't load plugin '%s': %s\n", pluginent->d_name, dlerror());
		} else {
			create_p *create = (create_p*) dlsym(plugin, "create");
			const char *dlsym_error = dlerror();
			if (dlsym_error) {
				JANUS_LOG(LOG_ERR, "\tCouldn't load symbol 'create': %s\n", dlsym_error);
				continue;
			}
			janus_plugin *janus_plugin = create();
			if(!janus_plugin) {
				JANUS_LOG(LOG_ERR, "\tCouldn't use function 'create'...\n");
				continue;
			}
			/* Are all the mandatory methods and callbacks implemented? */
			if(!janus_plugin->init || !janus_plugin->destroy ||
					!janus_plugin->get_api_compatibility ||
					!janus_plugin->get_version ||
					!janus_plugin->get_version_string ||
					!janus_plugin->get_description ||
					!janus_plugin->get_package ||
					!janus_plugin->get_name ||
					!janus_plugin->create_session ||
					!janus_plugin->query_session ||
					!janus_plugin->destroy_session ||
					!janus_plugin->handle_message ||
					!janus_plugin->setup_media ||
					!janus_plugin->hangup_media) {
				JANUS_LOG(LOG_ERR, "\tMissing some mandatory methods/callbacks, skipping this plugin...\n");
				continue;
			}
			if(janus_plugin->get_api_compatibility() < JANUS_PLUGIN_API_VERSION) {
				JANUS_LOG(LOG_ERR, "The '%s' plugin was compiled against an older version of the API (%d < %d), skipping it: update it to enable it again\n",
					janus_plugin->get_package(), janus_plugin->get_api_compatibility(), JANUS_PLUGIN_API_VERSION);
				continue;
			}
			if(janus_plugin->init(&janus_handler_plugin, configs_folder) < 0) {
				JANUS_LOG(LOG_WARN, "The '%s' plugin could not be initialized\n", janus_plugin->get_package());
				dlclose(plugin);
				continue;
			}
			JANUS_LOG(LOG_VERB, "\tVersion: %d (%s)\n", janus_plugin->get_version(), janus_plugin->get_version_string());
			JANUS_LOG(LOG_VERB, "\t   [%s] %s\n", janus_plugin->get_package(), janus_plugin->get_name());
			JANUS_LOG(LOG_VERB, "\t   %s\n", janus_plugin->get_description());
			JANUS_LOG(LOG_VERB, "\t   Plugin API version: %d\n", janus_plugin->get_api_compatibility());
			if(!janus_plugin->incoming_rtp && !janus_plugin->incoming_rtcp && !janus_plugin->incoming_data) {
				JANUS_LOG(LOG_WARN, "The '%s' plugin doesn't implement any callback for RTP/RTCP/data... is this on purpose?\n",
					janus_plugin->get_package());
			}
			if(!janus_plugin->incoming_rtp && !janus_plugin->incoming_rtcp && janus_plugin->incoming_data) {
				JANUS_LOG(LOG_WARN, "The '%s' plugin will only handle data channels (no RTP/RTCP)... is this on purpose?\n",
					janus_plugin->get_package());
			}
			if(plugins == NULL)
				plugins = g_hash_table_new(g_str_hash, g_str_equal);
			g_hash_table_insert(plugins, (gpointer)janus_plugin->get_package(), janus_plugin);
			if(plugins_so == NULL)
				plugins_so = g_hash_table_new(g_str_hash, g_str_equal);
			g_hash_table_insert(plugins_so, (gpointer)janus_plugin->get_package(), plugin);
		}
	}
	closedir(dir);
	if(disabled_plugins != NULL)
		g_strfreev(disabled_plugins);
	disabled_plugins = NULL;

	/* Create a thread pool to handle incoming requests, no matter what the transport */
	error = NULL;
	tasks = g_thread_pool_new(janus_transport_task, NULL, -1, FALSE, &error);
	if(error != NULL) {
		/* Something went wrong... */
		JANUS_LOG(LOG_FATAL, "Got error %d (%s) trying to launch the request pool task thread...\n", error->code, error->message ? error->message : "??");
		exit(1);
	}
	/* Wait 120 seconds before stopping idle threads to avoid the creation of too many threads for AddressSanitizer. */
	g_thread_pool_set_max_idle_time(120 * 1000);

	/* Load transports */
	gboolean janus_api_enabled = FALSE, admin_api_enabled = FALSE;
	path = TRANSPORTDIR;
	item = janus_config_get_item_drilldown(config, "general", "transports_folder");
	if(item && item->value)
		path = (char *)item->value;
	JANUS_LOG(LOG_INFO, "Transport plugins folder: %s\n", path);
	dir = opendir(path);
	if(!dir) {
		JANUS_LOG(LOG_FATAL, "\tCouldn't access transport plugins folder...\n");
		exit(1);
	}
	/* Any transport to ignore? */
	gchar **disabled_transports = NULL;
	item = janus_config_get_item_drilldown(config, "transports", "disable");
	if(item && item->value)
		disabled_transports = g_strsplit(item->value, ",", -1);
	/* Open the shared objects */
	struct dirent *transportent = NULL;
	char transportpath[1024];
	while((transportent = readdir(dir))) {
		int len = strlen(transportent->d_name);
		if (len < 4) {
			continue;
		}
		if (strcasecmp(transportent->d_name+len-strlen(SHLIB_EXT), SHLIB_EXT)) {
			continue;
		}
		/* Check if this transports has been disabled in the configuration file */
		if(disabled_transports != NULL) {
			gchar *index = disabled_transports[0];
			if(index != NULL) {
				int i=0;
				gboolean skip = FALSE;
				while(index != NULL) {
					while(isspace(*index))
						index++;
					if(strlen(index) && !strcmp(index, transportent->d_name)) {
						JANUS_LOG(LOG_WARN, "Transport plugin '%s' has been disabled, skipping...\n", transportent->d_name);
						skip = TRUE;
						break;
					}
					i++;
					index = disabled_transports[i];
				}
				if(skip)
					continue;
			}
		}
		JANUS_LOG(LOG_INFO, "Loading transport plugin '%s'...\n", transportent->d_name);
		memset(transportpath, 0, 1024);
		g_snprintf(transportpath, 1024, "%s/%s", path, transportent->d_name);
		void *transport = dlopen(transportpath, RTLD_LOCAL | RTLD_LAZY);
		if (!transport) {
			JANUS_LOG(LOG_ERR, "\tCouldn't load transport plugin '%s': %s\n", transportent->d_name, dlerror());
		} else {
			create_t *create = (create_t*) dlsym(transport, "create");
			const char *dlsym_error = dlerror();
			if (dlsym_error) {
				JANUS_LOG(LOG_ERR, "\tCouldn't load symbol 'create': %s\n", dlsym_error);
				continue;
			}
			janus_transport *janus_transport = create();
			if(!janus_transport) {
				JANUS_LOG(LOG_ERR, "\tCouldn't use function 'create'...\n");
				continue;
			}
			/* Are all the mandatory methods and callbacks implemented? */
			if(!janus_transport->init || !janus_transport->destroy ||
					!janus_transport->get_api_compatibility ||
					!janus_transport->get_version ||
					!janus_transport->get_version_string ||
					!janus_transport->get_description ||
					!janus_transport->get_package ||
					!janus_transport->get_name ||
					!janus_transport->send_message ||
					!janus_transport->is_janus_api_enabled ||
					!janus_transport->is_admin_api_enabled ||
					!janus_transport->session_created ||
					!janus_transport->session_over) {
				JANUS_LOG(LOG_ERR, "\tMissing some mandatory methods/callbacks, skipping this transport plugin...\n");
				continue;
			}
			if(janus_transport->get_api_compatibility() < JANUS_TRANSPORT_API_VERSION) {
				JANUS_LOG(LOG_ERR, "The '%s' transport plugin was compiled against an older version of the API (%d < %d), skipping it: update it to enable it again\n",
					janus_transport->get_package(), janus_transport->get_api_compatibility(), JANUS_TRANSPORT_API_VERSION);
				continue;
			}
			if(janus_transport->init(&janus_handler_transport, configs_folder) < 0) {
				JANUS_LOG(LOG_WARN, "The '%s' plugin could not be initialized\n", janus_transport->get_package());
				dlclose(transport);
				continue;
			}
			JANUS_LOG(LOG_VERB, "\tVersion: %d (%s)\n", janus_transport->get_version(), janus_transport->get_version_string());
			JANUS_LOG(LOG_VERB, "\t   [%s] %s\n", janus_transport->get_package(), janus_transport->get_name());
			JANUS_LOG(LOG_VERB, "\t   %s\n", janus_transport->get_description());
			JANUS_LOG(LOG_VERB, "\t   Plugin API version: %d\n", janus_transport->get_api_compatibility());
			JANUS_LOG(LOG_VERB, "\t   Janus API: %s\n", janus_transport->is_janus_api_enabled() ? "enabled" : "disabled");
			JANUS_LOG(LOG_VERB, "\t   Admin API: %s\n", janus_transport->is_admin_api_enabled() ? "enabled" : "disabled");
			janus_api_enabled = janus_api_enabled || janus_transport->is_janus_api_enabled();
			admin_api_enabled = admin_api_enabled || janus_transport->is_admin_api_enabled();
			if(transports == NULL)
				transports = g_hash_table_new(g_str_hash, g_str_equal);
			g_hash_table_insert(transports, (gpointer)janus_transport->get_package(), janus_transport);
			if(transports_so == NULL)
				transports_so = g_hash_table_new(g_str_hash, g_str_equal);
			g_hash_table_insert(transports_so, (gpointer)janus_transport->get_package(), transport);
		}
	}
	closedir(dir);
	if(disabled_transports != NULL)
		g_strfreev(disabled_transports);
	disabled_transports = NULL;
	/* Make sure at least a Janus API transport is available */
	if(!janus_api_enabled) {
		JANUS_LOG(LOG_FATAL, "No Janus API transport is available... enable at least one and restart Janus\n");
		exit(1);	/* FIXME Should we really give up? */
	}
	/* Make sure at least an admin API transport is available, if the auth mechanism is enabled */
	if(!admin_api_enabled && janus_auth_is_enabled()) {
		JANUS_LOG(LOG_FATAL, "No Admin/monitor transport is available, but the token based authentication mechanism is enabled... this will cause all requests to fail, giving up! If you want to use tokens, enable the Admin/monitor API and restart Janus\n");
		exit(1);	/* FIXME Should we really give up? */
	}

	/* Ok, Janus has started! Let the parent now about this if we're daemonizing */
	if(daemonize) {
		int code = 0;
		ssize_t res = 0;
		do {
			res = write(pipefd[1], &code, sizeof(int));
		} while(res == -1 && errno == EINTR);
	}

	/* If the Event Handlers mechanism is enabled, notify handlers that Janus just started */
	if(janus_events_is_enabled()) {
		json_t *info = json_object();
		json_object_set_new(info, "status", json_string("started"));
		janus_events_notify_handlers(JANUS_EVENT_TYPE_CORE, 0, info);
	}

	while(!g_atomic_int_get(&stop)) {
		/* Loop until we have to stop */
		usleep(250000); /* A signal will cancel usleep() but not g_usleep() */
	}

	/* If the Event Handlers mechanism is enabled, notify handlers that Janus is hanging up */
	if(janus_events_is_enabled()) {
		json_t *info = json_object();
		json_object_set_new(info, "status", json_string("shutdown"));
		json_object_set_new(info, "signum", json_integer(stop_signal));
		janus_events_notify_handlers(JANUS_EVENT_TYPE_CORE, 0, info);
	}

	/* Done */
	JANUS_LOG(LOG_INFO, "Ending sessions timeout watchdog...\n");
	g_main_loop_quit(watchdog_loop);
	g_thread_join(watchdog);
	watchdog = NULL;
	g_main_loop_unref(watchdog_loop);
	g_main_context_unref(sessions_watchdog_context);

	if(config)
		janus_config_destroy(config);

	JANUS_LOG(LOG_INFO, "Closing transport plugins:\n");
	if(transports != NULL) {
		g_hash_table_foreach(transports, janus_transport_close, NULL);
		g_hash_table_destroy(transports);
	}
	if(transports_so != NULL) {
		g_hash_table_foreach(transports_so, janus_transportso_close, NULL);
		g_hash_table_destroy(transports_so);
	}
	g_thread_pool_free(tasks, FALSE, FALSE);

	JANUS_LOG(LOG_INFO, "Destroying sessions...\n");
	g_clear_pointer(&sessions, g_hash_table_destroy);
	janus_ice_deinit();
	JANUS_LOG(LOG_INFO, "Freeing crypto resources...\n");
	janus_dtls_srtp_cleanup();
	EVP_cleanup();
	ERR_free_strings();
#ifdef HAVE_SCTP
	JANUS_LOG(LOG_INFO, "De-initializing SCTP...\n");
	janus_sctp_deinit();
#endif
	janus_auth_deinit();

	JANUS_LOG(LOG_INFO, "Closing plugins:\n");
	if(plugins != NULL) {
		g_hash_table_foreach(plugins, janus_plugin_close, NULL);
		g_hash_table_destroy(plugins);
	}
	if(plugins_so != NULL) {
		g_hash_table_foreach(plugins_so, janus_pluginso_close, NULL);
		g_hash_table_destroy(plugins_so);
	}

	JANUS_LOG(LOG_INFO, "Closing event handlers:\n");
	janus_events_deinit();
	if(eventhandlers != NULL) {
		g_hash_table_foreach(eventhandlers, janus_eventhandler_close, NULL);
		g_hash_table_destroy(eventhandlers);
	}
	if(eventhandlers_so != NULL) {
		g_hash_table_foreach(eventhandlers_so, janus_eventhandlerso_close, NULL);
		g_hash_table_destroy(eventhandlers_so);
	}

	janus_recorder_deinit();
	g_free(local_ip);

#ifdef REFCOUNT_DEBUG
	/* Any reference counters that are still up while we're leaving? (debug-mode only) */
	janus_mutex_lock(&counters_mutex);
	JANUS_PRINT("Debugging reference counters: %d still allocated\n", g_hash_table_size(counters));
	GHashTableIter iter;
	gpointer value;
	g_hash_table_iter_init(&iter, counters);
	while(g_hash_table_iter_next(&iter, NULL, &value)) {
		JANUS_PRINT("  -- %p\n", value);
	}
	janus_mutex_unlock(&counters_mutex);
#endif

	JANUS_PRINT("Bye!\n");

	exit(0);
}<|MERGE_RESOLUTION|>--- conflicted
+++ resolved
@@ -415,18 +415,10 @@
 static GMainContext *sessions_watchdog_context = NULL;
 
 
-<<<<<<< HEAD
 static void janus_ice_handle_dereference(janus_ice_handle *handle) {
 	if(handle)
 		janus_refcount_decrease(&handle->ref);
 }
-=======
-static gboolean janus_cleanup_session(gpointer user_data) {
-	janus_session *session = (janus_session *) user_data;
-
-	JANUS_LOG(LOG_INFO, "Cleaning up session %"SCNu64"...\n", session->session_id);
-	janus_session_destroy(session->session_id);
->>>>>>> d77b31a5
 
 static void janus_session_free(const janus_refcount *session_ref) {
 	janus_session *session = janus_refcount_containerof(session_ref, janus_session, ref);
@@ -440,43 +432,6 @@
 		session->source = NULL;
 	}
 	g_free(session);
-}
-
-static void janus_session_schedule_destruction(janus_session *session,
-		gboolean lock_sessions, gboolean remove_key, gboolean notify_transport) {
-	if(session == NULL || !g_atomic_int_compare_and_exchange(&session->destroy, 0, 1))
-		return;
-	if(lock_sessions)
-		janus_mutex_lock(&sessions_mutex);
-	/* Schedule the session for deletion */
-	janus_mutex_lock(&session->mutex);
-	/* Remove all handles */
-	if(session->ice_handles != NULL && g_hash_table_size(session->ice_handles) > 0) {
-		GHashTableIter iter;
-		gpointer value;
-		g_hash_table_iter_init(&iter, session->ice_handles);
-		while(g_hash_table_iter_next(&iter, NULL, &value)) {
-			janus_ice_handle *h = value;
-			if(!h || g_atomic_int_get(&stop)) {
-				continue;
-			}
-			janus_ice_handle_destroy(session, h->handle_id);
-			g_hash_table_iter_remove(&iter);
-		}
-	}
-	janus_mutex_unlock(&session->mutex);
-	if(remove_key)
-		g_hash_table_remove(sessions, &session->session_id);
-	g_hash_table_replace(old_sessions, janus_uint64_dup(session->session_id), session);
-	GSource *timeout_source = g_timeout_source_new_seconds(3);
-	g_source_set_callback(timeout_source, janus_cleanup_session, session, NULL);
-	g_source_attach(timeout_source, sessions_watchdog_context);
-	g_source_unref(timeout_source);
-	if(lock_sessions)
-		janus_mutex_unlock(&sessions_mutex);
-	/* Notify the source that the session has been destroyed */
-	if(notify_transport && session->source && session->source->transport)
-		session->source->transport->session_over(session->source->instance, session->session_id, FALSE);
 }
 
 static gboolean janus_check_sessions(gpointer user_data) {
@@ -489,19 +444,7 @@
 		g_hash_table_iter_init(&iter, sessions);
 		while (g_hash_table_iter_next(&iter, NULL, &value)) {
 			janus_session *session = (janus_session *) value;
-<<<<<<< HEAD
 			if (!session || g_atomic_int_get(&session->destroyed)) {
-				continue;
-			}
-			gint64 now = janus_get_monotonic_time();
-			if (now - session->last_activity >= (gint64)session_timeout * G_USEC_PER_SEC && !g_atomic_int_get(&session->timeout)) {
-				JANUS_LOG(LOG_INFO, "Timeout expired for session %"SCNu64"...\n", session->session_id);
-				/* Mark the session as over, we'll deal with it later */
-				session->timeout = 1;
-				/* Remove all handles */
-				janus_session_handles_clear(session);
-=======
-			if (!session || g_atomic_int_get(&session->destroy)) {
 				continue;
 			}
 			gint64 now = janus_get_monotonic_time();
@@ -509,8 +452,7 @@
 					!g_atomic_int_compare_and_exchange(&session->timeout, 0, 1)) {
 				JANUS_LOG(LOG_INFO, "Timeout expired for session %"SCNu64"...\n", session->session_id);
 				/* Mark the session as over, we'll deal with it later */
-				janus_session_schedule_destruction(session, FALSE, FALSE, FALSE);
->>>>>>> d77b31a5
+				janus_session_handles_clear(session);
 				/* Notify the transport */
 				if(session->source) {
 					json_t *event = janus_create_message("timeout", session->session_id, NULL);
@@ -524,14 +466,8 @@
 
 				/* FIXME Is this safe? apparently it causes hash table errors on the console */
 				g_hash_table_iter_remove(&iter);
-<<<<<<< HEAD
-
-				/* Mark the session as over, we'll deal with it later */
-				g_atomic_int_set(&session->timeout, 1);
+
 				janus_session_destroy(session);
-=======
-				g_hash_table_replace(old_sessions, janus_uint64_dup(session->session_id), session);
->>>>>>> d77b31a5
 			}
 		}
 	}
@@ -582,11 +518,7 @@
 	session->session_id = session_id;
 	janus_refcount_init(&session->ref, janus_session_free);
 	session->source = NULL;
-<<<<<<< HEAD
 	g_atomic_int_set(&session->destroyed, 0);
-=======
-	g_atomic_int_set(&session->destroy, 0);
->>>>>>> d77b31a5
 	g_atomic_int_set(&session->timeout, 0);
 	session->last_activity = janus_get_monotonic_time();
 	janus_mutex_init(&session->mutex);
@@ -599,32 +531,17 @@
 janus_session *janus_session_find(guint64 session_id) {
 	janus_mutex_lock(&sessions_mutex);
 	janus_session *session = g_hash_table_lookup(sessions, &session_id);
-<<<<<<< HEAD
 	if(session != NULL) {
 		/* A successful find automatically increases the reference counter:
 		 * it's up to the caller to decrease it again when done */
 		janus_refcount_increase(&session->ref);
 	}
-=======
 	janus_mutex_unlock(&sessions_mutex);
 	return session;
 }
 
-janus_session *janus_session_find_destroyed(guint64 session_id) {
-	janus_mutex_lock(&sessions_mutex);
-	janus_session *session = g_hash_table_lookup(old_sessions, &session_id);
-	g_hash_table_remove(old_sessions, &session_id);
->>>>>>> d77b31a5
-	janus_mutex_unlock(&sessions_mutex);
-	return session;
-}
-
 void janus_session_notify_event(janus_session *session, json_t *event) {
-<<<<<<< HEAD
 	if(session != NULL && !g_atomic_int_get(&session->destroyed) && session->source != NULL && session->source->transport != NULL) {
-=======
-	if(session != NULL && !g_atomic_int_get(&session->destroy) && session->source != NULL && session->source->transport != NULL) {
->>>>>>> d77b31a5
 		/* Send this to the transport client */
 		JANUS_LOG(LOG_HUGE, "Sending event to %s (%p)\n", session->source->transport->get_package(), session->source->instance);
 		session->source->transport->send_message(session->source->instance, NULL, FALSE, event);
@@ -1182,9 +1099,7 @@
 			ret = janus_process_error(request, session_id, transaction_text, JANUS_ERROR_INVALID_REQUEST_PATH, "Unhandled request '%s' at this path", message_text);
 			goto jsondone;
 		}
-<<<<<<< HEAD
 		janus_mutex_lock(&sessions_mutex);
-		janus_session_handles_clear(session);
 		g_hash_table_remove(sessions, &session->session_id);
 		janus_mutex_unlock(&sessions_mutex);
 		/* Notify the source that the session has been destroyed */
@@ -1193,10 +1108,6 @@
 		}
 		/* Schedule the session for deletion */
 		janus_session_destroy(session);
-=======
-		/* Mark the session as destroyed */
-		janus_session_schedule_destruction(session, TRUE, TRUE, TRUE);
->>>>>>> d77b31a5
 
 		/* Prepare JSON reply */
 		json_t *reply = janus_create_message("success", session_id, transaction_text);
@@ -2547,16 +2458,12 @@
 		g_hash_table_iter_init(&iter, sessions);
 		while(g_hash_table_iter_next(&iter, NULL, &value)) {
 			janus_session *session = (janus_session *) value;
-<<<<<<< HEAD
 			if(!session || g_atomic_int_get(&session->destroyed) || g_atomic_int_get(&session->timeout) || session->last_activity == 0)
-=======
-			if(!session || g_atomic_int_get(&session->destroy) || g_atomic_int_get(&session->timeout) || session->last_activity == 0)
->>>>>>> d77b31a5
 				continue;
 			if(session->source && session->source->instance == transport) {
 				JANUS_LOG(LOG_VERB, "  -- Marking Session %"SCNu64" as over\n", session->session_id);
 				/* Mark the session as destroyed */
-				janus_session_schedule_destruction(session, FALSE, FALSE, FALSE);
+				janus_session_destroy(session);
 				g_hash_table_iter_remove(&iter);
 			}
 		}
@@ -2663,11 +2570,7 @@
 	if(!ice_handle || janus_flags_is_set(&ice_handle->webrtc_flags, JANUS_ICE_HANDLE_WEBRTC_STOP))
 		return JANUS_ERROR_SESSION_NOT_FOUND;
 	janus_session *session = ice_handle->session;
-<<<<<<< HEAD
 	if(!session || g_atomic_int_get(&session->destroyed))
-=======
-	if(!session || g_atomic_int_get(&session->destroy))
->>>>>>> d77b31a5
 		return JANUS_ERROR_SESSION_NOT_FOUND;
 	/* Make sure this is a JSON object */
 	if(!json_is_object(message)) {
