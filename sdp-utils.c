/*! \file    sdp-utils.c
 * \author   Lorenzo Miniero <lorenzo@meetecho.com>
 * \copyright GNU General Public License v3
 * \brief    SDP utilities
 * \details  Implementation of an internal SDP representation. Allows
 * to parse SDP strings to an internal janus_sdp object, the manipulation
 * of such object by playing with its properties, and a serialization
 * to an SDP string that can be passed around. Since they don't have any
 * core dependencies, these utilities can be used by plugins as well.
 *
 * \ingroup core
 * \ref core
 */

#include <string.h>

#include "sdp-utils.h"
#include "rtp.h"
#include "utils.h"
#include "debug.h"

#define JANUS_BUFSIZE	8192

/* Preferred codecs when negotiating audio/video, and number of supported codecs */
const char *janus_preferred_audio_codecs[] = {
	"opus", "multiopus", "pcmu", "pcma", "g722", "isac16", "isac32"
};
uint janus_audio_codecs = sizeof(janus_preferred_audio_codecs)/sizeof(*janus_preferred_audio_codecs);
const char *janus_preferred_video_codecs[] = {
	"vp8", "vp9", "h264", "av1", "h265"
};
uint janus_video_codecs = sizeof(janus_preferred_video_codecs)/sizeof(*janus_preferred_video_codecs);

/* Reference counters management */
void janus_sdp_destroy(janus_sdp *sdp) {
	if(!sdp || !g_atomic_int_compare_and_exchange(&sdp->destroyed, 0, 1))
		return;
	janus_refcount_decrease(&sdp->ref);
}

void janus_sdp_mline_destroy(janus_sdp_mline *m) {
	if(!m || !g_atomic_int_compare_and_exchange(&m->destroyed, 0, 1))
		return;
	janus_refcount_decrease(&m->ref);
}

void janus_sdp_attribute_destroy(janus_sdp_attribute *a) {
	if(!a || !g_atomic_int_compare_and_exchange(&a->destroyed, 0, 1))
		return;
	janus_refcount_decrease(&a->ref);
}

/* Internal frees */
static void janus_sdp_free(const janus_refcount *sdp_ref) {
	janus_sdp *sdp = janus_refcount_containerof(sdp_ref, janus_sdp, ref);
	/* This SDP instance can be destroyed, free all the resources */
	g_free(sdp->o_name);
	g_free(sdp->o_addr);
	g_free(sdp->s_name);
	g_free(sdp->c_addr);
	GList *temp = sdp->attributes;
	while(temp) {
		janus_sdp_attribute *a = (janus_sdp_attribute *)temp->data;
		janus_sdp_attribute_destroy(a);
		temp = temp->next;
	}
	g_list_free(sdp->attributes);
	sdp->attributes = NULL;
	temp = sdp->m_lines;
	while(temp) {
		janus_sdp_mline *m = (janus_sdp_mline *)temp->data;
		janus_sdp_mline_destroy(m);
		temp = temp->next;
	}
	g_list_free(sdp->m_lines);
	sdp->m_lines = NULL;
	g_free(sdp);
}

static void janus_sdp_mline_free(const janus_refcount *mline_ref) {
	janus_sdp_mline *mline = janus_refcount_containerof(mline_ref, janus_sdp_mline, ref);
	/* This SDP m-line instance can be destroyed, free all the resources */
	g_free(mline->type_str);
	g_free(mline->proto);
	g_free(mline->c_addr);
	g_free(mline->b_name);
	g_list_free_full(mline->fmts, (GDestroyNotify)g_free);
	mline->fmts = NULL;
	g_list_free(mline->ptypes);
	mline->ptypes = NULL;
	GList *temp = mline->attributes;
	while(temp) {
		janus_sdp_attribute *a = (janus_sdp_attribute *)temp->data;
		janus_sdp_attribute_destroy(a);
		temp = temp->next;
	}
	g_list_free(mline->attributes);
	g_free(mline);
}

static void janus_sdp_attribute_free(const janus_refcount *attr_ref) {
	janus_sdp_attribute *attr = janus_refcount_containerof(attr_ref, janus_sdp_attribute, ref);
	/* This SDP attribute instance can be destroyed, free all the resources */
	g_free(attr->name);
	g_free(attr->value);
	g_free(attr);
}


/* SDP and m-lines/attributes code */
janus_sdp_mline *janus_sdp_mline_create(janus_sdp_mtype type, guint16 port, const char *proto, janus_sdp_mdirection direction) {
	janus_sdp_mline *m = g_malloc0(sizeof(janus_sdp_mline));
	g_atomic_int_set(&m->destroyed, 0);
	janus_refcount_init(&m->ref, janus_sdp_mline_free);
	m->type = type;
	const char *type_str = janus_sdp_mtype_str(type);
	if(type_str == NULL) {
		JANUS_LOG(LOG_WARN, "Unknown media type, type_str will have to be set manually\n");
	} else {
		m->type_str = g_strdup(type_str);
	}
	m->port = port;
	m->proto = proto ? g_strdup(proto) : NULL;
	m->direction = direction;
	return m;
}

janus_sdp_mline *janus_sdp_mline_find(janus_sdp *sdp, janus_sdp_mtype type) {
	if(sdp == NULL)
		return NULL;
	GList *ml = sdp->m_lines;
	while(ml) {
		janus_sdp_mline *m = (janus_sdp_mline *)ml->data;
		if(m->type == type)
			return m;
		ml = ml->next;
	}
	return NULL;
}

int janus_sdp_mline_remove(janus_sdp *sdp, janus_sdp_mtype type) {
	if(sdp == NULL)
		return -1;
	GList *ml = sdp->m_lines;
	while(ml) {
		janus_sdp_mline *m = (janus_sdp_mline *)ml->data;
		if(m->type == type) {
			/* Found! */
			sdp->m_lines = g_list_remove(sdp->m_lines, m);
			janus_sdp_mline_destroy(m);
			return 0;
		}
		ml = ml->next;
	}
	/* If we got here, we couldn't the m-line */
	return -2;
}

janus_sdp_attribute *janus_sdp_attribute_create(const char *name, const char *value, ...) {
	if(!name)
		return NULL;
	janus_sdp_attribute *a = g_malloc(sizeof(janus_sdp_attribute));
	g_atomic_int_set(&a->destroyed, 0);
	janus_refcount_init(&a->ref, janus_sdp_attribute_free);
	a->name = g_strdup(name);
	a->direction = JANUS_SDP_DEFAULT;
	a->value = NULL;
	if(value) {
		char buffer[512];
		va_list ap;
		va_start(ap, value);
		g_vsnprintf(buffer, sizeof(buffer), value, ap);
		va_end(ap);
		a->value = g_strdup(buffer);
	}
	return a;
}

int janus_sdp_attribute_add_to_mline(janus_sdp_mline *mline, janus_sdp_attribute *attr) {
	if(!mline || !attr)
		return -1;
	mline->attributes = g_list_append(mline->attributes, attr);
	return 0;
}

janus_sdp_mtype janus_sdp_parse_mtype(const char *type) {
	if(type == NULL)
		return JANUS_SDP_OTHER;
	if(!strcasecmp(type, "audio"))
		return JANUS_SDP_AUDIO;
	if(!strcasecmp(type, "video"))
		return JANUS_SDP_VIDEO;
	if(!strcasecmp(type, "application"))
		return JANUS_SDP_APPLICATION;
	return JANUS_SDP_OTHER;
}

const char *janus_sdp_mtype_str(janus_sdp_mtype type) {
	switch(type) {
		case JANUS_SDP_AUDIO:
			return "audio";
		case JANUS_SDP_VIDEO:
			return "video";
		case JANUS_SDP_APPLICATION:
			return "application";
		case JANUS_SDP_OTHER:
		default:
			break;
	}
	return NULL;
}

janus_sdp_mdirection janus_sdp_parse_mdirection(const char *direction) {
	if(direction == NULL)
		return JANUS_SDP_INVALID;
	if(!strcasecmp(direction, "sendrecv"))
		return JANUS_SDP_SENDRECV;
	if(!strcasecmp(direction, "sendonly"))
		return JANUS_SDP_SENDONLY;
	if(!strcasecmp(direction, "recvonly"))
		return JANUS_SDP_RECVONLY;
	if(!strcasecmp(direction, "inactive"))
		return JANUS_SDP_INACTIVE;
	return JANUS_SDP_INVALID;
}

const char *janus_sdp_mdirection_str(janus_sdp_mdirection direction) {
	switch(direction) {
		case JANUS_SDP_DEFAULT:
		case JANUS_SDP_SENDRECV:
			return "sendrecv";
		case JANUS_SDP_SENDONLY:
			return "sendonly";
		case JANUS_SDP_RECVONLY:
			return "recvonly";
		case JANUS_SDP_INACTIVE:
			return "inactive";
		case JANUS_SDP_INVALID:
		default:
			break;
	}
	return NULL;
}

janus_sdp *janus_sdp_parse(const char *sdp, char *error, size_t errlen) {
	if(!sdp)
		return NULL;
	if(strstr(sdp, "v=") != sdp) {
		if(error)
			g_snprintf(error, errlen, "Invalid SDP (doesn't start with v=)");
		return NULL;
	}
	janus_sdp *imported = g_malloc0(sizeof(janus_sdp));
	g_atomic_int_set(&imported->destroyed, 0);
	janus_refcount_init(&imported->ref, janus_sdp_free);
	imported->o_ipv4 = TRUE;
	imported->c_ipv4 = TRUE;

	gboolean success = TRUE;
	janus_sdp_mline *mline = NULL;

	gchar **parts = g_strsplit(sdp, "\n", -1);
	if(parts) {
		int index = 0;
		char *line = NULL, *cr = NULL;
		while(success && (line = parts[index]) != NULL) {
			cr = strchr(line, '\r');
			if(cr != NULL)
				*cr = '\0';
			if(*line == '\0') {
				if(cr != NULL)
					*cr = '\r';
				index++;
				continue;
			}
			if(strlen(line) < 3) {
				if(error)
					g_snprintf(error, errlen, "Invalid line (%zu bytes): %s", strlen(line), line);
				success = FALSE;
				break;
			}
			if(*(line+1) != '=') {
				if(error)
					g_snprintf(error, errlen, "Invalid line (2nd char is not '='): %s", line);
				success = FALSE;
				break;
			}
			char c = *line;
			if(mline == NULL) {
				/* Global stuff */
				switch(c) {
					case 'v': {
						if(sscanf(line, "v=%d", &imported->version) != 1) {
							if(error)
								g_snprintf(error, errlen, "Invalid v= line: %s", line);
							success = FALSE;
							break;
						}
						break;
					}
					case 'o': {
						if(imported->o_name || imported->o_addr) {
							if(error)
								g_snprintf(error, errlen, "Multiple o= lines: %s", line);
							success = FALSE;
							break;
						}
						char name[256], addrtype[6], addr[256];
						if(sscanf(line, "o=%255s %"SCNu64" %"SCNu64" IN %5s %255s",
								name, &imported->o_sessid, &imported->o_version, addrtype, addr) != 5) {
							if(error)
								g_snprintf(error, errlen, "Invalid o= line: %s", line);
							success = FALSE;
							break;
						}
						if(!strcasecmp(addrtype, "IP4"))
							imported->o_ipv4 = TRUE;
						else if(!strcasecmp(addrtype, "IP6"))
							imported->o_ipv4 = FALSE;
						else {
							if(error)
								g_snprintf(error, errlen, "Invalid o= line (unsupported protocol %s): %s", addrtype, line);
							success = FALSE;
							break;
						}
						imported->o_name = g_strdup(name);
						imported->o_addr = g_strdup(addr);
						break;
					}
					case 's': {
						if(imported->s_name) {
							if(error)
								g_snprintf(error, errlen, "Multiple s= lines: %s", line);
							success = FALSE;
							break;
						}
						imported->s_name = g_strdup(line+2);
						break;
					}
					case 't': {
						if(sscanf(line, "t=%"SCNu64" %"SCNu64, &imported->t_start, &imported->t_stop) != 2) {
							if(error)
								g_snprintf(error, errlen, "Invalid t= line: %s", line);
							success = FALSE;
							break;
						}
						break;
					}
					case 'c': {
						if(imported->c_addr) {
							if(error)
								g_snprintf(error, errlen, "Multiple global c= lines: %s", line);
							success = FALSE;
							break;
						}
						char addrtype[6], addr[256];
						if(sscanf(line, "c=IN %5s %255s", addrtype, addr) != 2) {
							if(error)
								g_snprintf(error, errlen, "Invalid c= line: %s", line);
							success = FALSE;
							break;
						}
						if(!strcasecmp(addrtype, "IP4"))
							imported->c_ipv4 = TRUE;
						else if(!strcasecmp(addrtype, "IP6"))
							imported->c_ipv4 = FALSE;
						else {
							if(error)
								g_snprintf(error, errlen, "Invalid c= line (unsupported protocol %s): %s", addrtype, line);
							success = FALSE;
							break;
						}
						imported->c_addr = g_strdup(addr);
						break;
					}
					case 'a': {
						janus_sdp_attribute *a = g_malloc0(sizeof(janus_sdp_attribute));
						janus_refcount_init(&a->ref, janus_sdp_attribute_free);
						line += 2;
						char *semicolon = strchr(line, ':');
						if(semicolon == NULL) {
							a->name = g_strdup(line);
							a->value = NULL;
						} else {
							if(*(semicolon+1) == '\0') {
								janus_sdp_attribute_destroy(a);
								if(error)
									g_snprintf(error, errlen, "Invalid a= line: %s", line);
								success = FALSE;
								break;
							}
							*semicolon = '\0';
							a->name = g_strdup(line);
							a->value = g_strdup(semicolon+1);
							a->direction = JANUS_SDP_DEFAULT;
							*semicolon = ':';
							if(strstr(line, "/sendonly"))
								a->direction = JANUS_SDP_SENDONLY;
							else if(strstr(line, "/recvonly"))
								a->direction = JANUS_SDP_RECVONLY;
							if(strstr(line, "/inactive"))
								a->direction = JANUS_SDP_INACTIVE;
						}
						imported->attributes = g_list_prepend(imported->attributes, a);
						break;
					}
					case 'm': {
						janus_sdp_mline *m = g_malloc0(sizeof(janus_sdp_mline));
						g_atomic_int_set(&m->destroyed, 0);
						janus_refcount_init(&m->ref, janus_sdp_mline_free);
						/* Start with media type, port and protocol */
						char type[32];
						char proto[64];
						if(strlen(line) > 200) {
							janus_sdp_mline_destroy(m);
							if(error)
								g_snprintf(error, errlen, "Invalid m= line (too long): %zu", strlen(line));
							success = FALSE;
							break;
						}
						if(sscanf(line, "m=%31s %"SCNu16" %63s %*s", type, &m->port, proto) != 3) {
							janus_sdp_mline_destroy(m);
							if(error)
								g_snprintf(error, errlen, "Invalid m= line: %s", line);
							success = FALSE;
							break;
						}
						m->type = janus_sdp_parse_mtype(type);
						if(m->type == JANUS_SDP_OTHER) {
							janus_sdp_mline_destroy(m);
							if(error)
								g_snprintf(error, errlen, "Invalid m= line: %s", line);
							success = FALSE;
							break;
						}
						m->type_str = g_strdup(type);
						m->proto = g_strdup(proto);
						m->direction = JANUS_SDP_SENDRECV;
						m->c_ipv4 = TRUE;
						/* Now let's check the payload types/formats */
						gchar **mline_parts = g_strsplit(line+2, " ", -1);
						if(!mline_parts && (m->port > 0 || m->type == JANUS_SDP_APPLICATION)) {
							janus_sdp_mline_destroy(m);
							if(error)
								g_snprintf(error, errlen, "Invalid m= line (no payload types/formats): %s", line);
							success = FALSE;
							break;
						} else {
							int mindex = 0;
							while(mline_parts[mindex]) {
								if(mindex < 3) {
									/* We've parsed these before */
									mindex++;
									continue;
								}
								/* Add string fmt */
								m->fmts = g_list_prepend(m->fmts, g_strdup(mline_parts[mindex]));
								/* Add numeric payload type */
								int ptype = atoi(mline_parts[mindex]);
								if(ptype < 0) {
									JANUS_LOG(LOG_ERR, "Invalid payload type (%s)\n", mline_parts[mindex]);
								} else {
									m->ptypes = g_list_prepend(m->ptypes, GINT_TO_POINTER(ptype));
								}
								mindex++;
							}
							g_strfreev(mline_parts);
							if(m->fmts == NULL || m->ptypes == NULL) {
								janus_sdp_mline_destroy(m);
								if(error)
									g_snprintf(error, errlen, "Invalid m= line (no payload types/formats): %s", line);
								success = FALSE;
								break;
							}
							m->fmts = g_list_reverse(m->fmts);
							m->ptypes = g_list_reverse(m->ptypes);
						}
						/* Append to the list of m-lines */
						imported->m_lines = g_list_prepend(imported->m_lines, m);
						/* From now on, we parse this m-line */
						mline = m;
						break;
					}
					default:
						JANUS_LOG(LOG_WARN, "Ignoring '%c' property\n", c);
						break;
				}
			} else {
				/* m-line stuff */
				switch(c) {
					case 'c': {
						if(mline->c_addr) {
							if(error)
								g_snprintf(error, errlen, "Multiple m-line c= lines: %s", line);
							success = FALSE;
							break;
						}
						char addrtype[6], addr[256];
						if(sscanf(line, "c=IN %5s %255s", addrtype, addr) != 2) {
							if(error)
								g_snprintf(error, errlen, "Invalid c= line: %s", line);
							success = FALSE;
							break;
						}
						if(!strcasecmp(addrtype, "IP4"))
							mline->c_ipv4 = TRUE;
						else if(!strcasecmp(addrtype, "IP6"))
							mline->c_ipv4 = FALSE;
						else {
							if(error)
								g_snprintf(error, errlen, "Invalid c= line (unsupported protocol %s): %s", addrtype, line);
							success = FALSE;
							break;
						}
						mline->c_addr = g_strdup(addr);
						break;
					}
					case 'b': {
						if(mline->b_name) {
							JANUS_LOG(LOG_WARN, "Ignoring extra m-line b= line: %s\n", line);
							if(cr != NULL)
								*cr = '\r';
							index++;
							continue;
						}
						line += 2;
						char *semicolon = strchr(line, ':');
						if(semicolon == NULL || (*(semicolon+1) == '\0')) {
							if(error)
								g_snprintf(error, errlen, "Invalid b= line: %s", line);
							success = FALSE;
							break;
						}
						*semicolon = '\0';
						if(strcmp(line, "AS") && strcmp(line, "TIAS")) {
							/* We only support b=AS and b=TIAS, skip */
							break;
						}
						mline->b_name = g_strdup(line);
						mline->b_value = atol(semicolon+1);
						*semicolon = ':';
						break;
					}
					case 'a': {
						janus_sdp_attribute *a = g_malloc0(sizeof(janus_sdp_attribute));
						janus_refcount_init(&a->ref, janus_sdp_attribute_free);
						line += 2;
						char *semicolon = strchr(line, ':');
						if(semicolon == NULL) {
							/* Is this a media direction attribute? */
							janus_sdp_mdirection direction = janus_sdp_parse_mdirection(line);
							if(direction != JANUS_SDP_INVALID) {
								janus_sdp_attribute_destroy(a);
								mline->direction = direction;
								break;
							}
							a->name = g_strdup(line);
							a->value = NULL;
						} else {
							if(*(semicolon+1) == '\0') {
								janus_sdp_attribute_destroy(a);
								if(error)
									g_snprintf(error, errlen, "Invalid a= line: %s", line);
								success = FALSE;
								break;
							}
							*semicolon = '\0';
							a->name = g_strdup(line);
							a->value = g_strdup(semicolon+1);
							a->direction = JANUS_SDP_DEFAULT;
							*semicolon = ':';
							if(strstr(line, "/sendonly"))
								a->direction = JANUS_SDP_SENDONLY;
							else if(strstr(line, "/recvonly"))
								a->direction = JANUS_SDP_RECVONLY;
							if(strstr(line, "/inactive"))
								a->direction = JANUS_SDP_INACTIVE;
						}
						mline->attributes = g_list_prepend(mline->attributes, a);
						break;
					}
					case 'm': {
						/* Current m-line ended, back to global parsing */
						if(mline && mline->attributes)
							mline->attributes = g_list_reverse(mline->attributes);
						mline = NULL;
						continue;
					}
					default:
						JANUS_LOG(LOG_WARN, "Ignoring '%c' property (m-line)\n", c);
						break;
				}
			}
			if(cr != NULL)
				*cr = '\r';
			index++;
		}
		if(cr != NULL)
			*cr = '\r';
		g_strfreev(parts);
	}
	/* FIXME Do a last check: is all the stuff that's supposed to be there available? */
	if(success && (imported->o_name == NULL || imported->o_addr == NULL || imported->s_name == NULL || imported->m_lines == NULL)) {
		success = FALSE;
		if(error)
			g_snprintf(error, errlen, "Missing mandatory lines (o=, s= or m=)");
	}
	/* If something wrong happened, free and return a failure */
	if(!success) {
		if(error)
			JANUS_LOG(LOG_ERR, "%s\n", error);
		janus_sdp_destroy(imported);
		imported = NULL;
	} else {
		/* Reverse lists for efficiency */
		if(mline && mline->attributes)
			mline->attributes = g_list_reverse(mline->attributes);
		if(imported->attributes)
			imported->attributes = g_list_reverse(imported->attributes);
		if(imported->m_lines)
			imported->m_lines = g_list_reverse(imported->m_lines);
	}
	return imported;
}

int janus_sdp_remove_payload_type(janus_sdp *sdp, int pt) {
	if(!sdp || pt < 0)
		return -1;
	GList *ml = sdp->m_lines;
	while(ml) {
		janus_sdp_mline *m = (janus_sdp_mline *)ml->data;
		/* Remove any reference from the m-line */
		m->ptypes = g_list_remove(m->ptypes, GINT_TO_POINTER(pt));
		/* Also remove all attributes that reference the same payload type */
		GList *ma = m->attributes;
		while(ma) {
			janus_sdp_attribute *a = (janus_sdp_attribute *)ma->data;
			if(a->value && atoi(a->value) == pt) {
				m->attributes = g_list_remove(m->attributes, a);
				ma = m->attributes;
				janus_sdp_attribute_destroy(a);
				continue;
			}
			ma = ma->next;
		}
		ml = ml->next;
	}
	return 0;
}

int janus_sdp_get_codec_pt(janus_sdp *sdp, const char *codec) {
	return janus_sdp_get_codec_pt_full(sdp, codec, NULL);
}

int janus_sdp_get_codec_pt_full(janus_sdp *sdp, const char *codec, const char *profile) {
	if(sdp == NULL || codec == NULL)
		return -1;
	/* Check the format string (note that we only parse what browsers can negotiate) */
	gboolean video = FALSE, vp9 = FALSE, h264 = FALSE;
	const char *format = NULL, *format2 = NULL;
	if(!strcasecmp(codec, "opus")) {
		format = "opus/48000/2";
		format2 = "OPUS/48000/2";
	} else if(!strcasecmp(codec, "multiopus")) {
		/* FIXME We're hardcoding to 6 channels, for now */
		format = "multiopus/48000/6";
		format2 = "MULTIOPUS/48000/6";
	} else if(!strcasecmp(codec, "pcmu")) {
		/* We know the payload type is 0: we just need to make sure it's there */
		format = "pcmu/8000";
		format2 = "PCMU/8000";
	} else if(!strcasecmp(codec, "pcma")) {
		/* We know the payload type is 8: we just need to make sure it's there */
		format = "pcma/8000";
		format2 = "PCMA/8000";
	} else if(!strcasecmp(codec, "g722")) {
		/* We know the payload type is 9: we just need to make sure it's there */
		format = "g722/8000";
		format2 = "G722/8000";
	} else if(!strcasecmp(codec, "isac16")) {
		format = "isac/16000";
		format2 = "ISAC/16000";
	} else if(!strcasecmp(codec, "isac32")) {
		format = "isac/32000";
		format2 = "ISAC/32000";
	} else if(!strcasecmp(codec, "dtmf")) {
		format = "telephone-event/8000";
		format2 = "TELEPHONE-EVENT/8000";
	} else if(!strcasecmp(codec, "vp8")) {
		video = TRUE;
		format = "vp8/90000";
		format2 = "VP8/90000";
	} else if(!strcasecmp(codec, "vp9")) {
		video = TRUE;
		vp9 = TRUE;		/* We may need to filter on profiles */
		format = "vp9/90000";
		format2 = "VP9/90000";
	} else if(!strcasecmp(codec, "h264")) {
		video = TRUE;
		h264 = TRUE;	/* We may need to filter on profiles */
		format = "h264/90000";
		format2 = "H264/90000";
	} else if(!strcasecmp(codec, "av1")) {
		video = TRUE;
		format = "av1/90000";
		format2 = "AV1/90000";
	} else if(!strcasecmp(codec, "h265")) {
		video = TRUE;
		format = "h265/90000";
		format2 = "H265/90000";
	} else {
		JANUS_LOG(LOG_ERR, "Unsupported codec '%s'\n", codec);
		return -1;
	}
	/* Check all m->lines */
	GList *ml = sdp->m_lines;
	while(ml) {
		janus_sdp_mline *m = (janus_sdp_mline *)ml->data;
		if((!video && m->type != JANUS_SDP_AUDIO) || (video && m->type != JANUS_SDP_VIDEO)) {
			ml = ml->next;
			continue;
		}
		/* Look in all rtpmap attributes first */
		GList *ma = m->attributes;
		int pt = -1;
		GList *pts = NULL;
		while(ma) {
			janus_sdp_attribute *a = (janus_sdp_attribute *)ma->data;
			if(a->name != NULL && a->value != NULL && !strcasecmp(a->name, "rtpmap")) {
				pt = atoi(a->value);
				if(pt < 0) {
					JANUS_LOG(LOG_ERR, "Invalid payload type (%s)\n", a->value);
				} else if(strstr(a->value, format) || strstr(a->value, format2)) {
					if(profile != NULL && (vp9 || h264)) {
						/* Let's keep track of this payload type */
						pts = g_list_append(pts, GINT_TO_POINTER(pt));
					} else {
						/* Payload type for codec found */
						return pt;
					}
				}
			}
			ma = ma->next;
		}
		if(profile != NULL) {
			/* Now look for the profile in the fmtp attributes */
			ma = m->attributes;
			while(ma) {
				janus_sdp_attribute *a = (janus_sdp_attribute *)ma->data;
				if(profile != NULL && a->name != NULL && a->value != NULL && !strcasecmp(a->name, "fmtp")) {
					/* Does this match the payload types we're looking for? */
					pt = atoi(a->value);
					if(g_list_find(pts, GINT_TO_POINTER(pt)) == NULL) {
						/* Not what we're looking for */
						ma = ma->next;
						continue;
					}
					if(vp9) {
						char profile_id[20];
						g_snprintf(profile_id, sizeof(profile_id), "profile-id=%s", profile);
						if(strstr(a->value, profile_id) != NULL) {
							/* Found */
							JANUS_LOG(LOG_VERB, "VP9 profile %s found --> %d\n", profile, pt);
							return pt;
						}
					} else if(h264 && strstr(a->value, "packetization-mode=0") == NULL) {
						/* We only support packetization-mode=1, no matter the profile */
						char profile_level_id[30];
						char *profile_lower = g_ascii_strdown(profile, -1);
						g_snprintf(profile_level_id, sizeof(profile_level_id), "profile-level-id=%s", profile_lower);
						g_free(profile_lower);
						if(strstr(a->value, profile_level_id) != NULL) {
							/* Found */
							JANUS_LOG(LOG_VERB, "H.264 profile %s found --> %d\n", profile, pt);
							return pt;
						}
						/* Not found, try converting the profile to upper case */
						char *profile_upper = g_ascii_strup(profile, -1);
						g_snprintf(profile_level_id, sizeof(profile_level_id), "profile-level-id=%s", profile_upper);
						g_free(profile_upper);
						if(strstr(a->value, profile_level_id) != NULL) {
							/* Found */
							JANUS_LOG(LOG_VERB, "H.264 profile %s found --> %d\n", profile, pt);
							return pt;
						}
					}
				}
				ma = ma->next;
			}
		}
		if(pts != NULL)
			g_list_free(pts);
		ml = ml->next;
	}
	return -1;
}

const char *janus_sdp_get_codec_name(janus_sdp *sdp, int pt) {
	if(sdp == NULL || pt < 0)
		return NULL;
	if(pt == 0)
		return "pcmu";
	if(pt == 8)
		return "pcma";
	if(pt == 9)
		return "g722";
	GList *ml = sdp->m_lines;
	while(ml) {
		janus_sdp_mline *m = (janus_sdp_mline *)ml->data;
		/* Look in all rtpmap attributes */
		GList *ma = m->attributes;
		while(ma) {
			janus_sdp_attribute *a = (janus_sdp_attribute *)ma->data;
			if(a->name != NULL && a->value != NULL && !strcasecmp(a->name, "rtpmap")) {
				int a_pt = atoi(a->value);
				if(a_pt == pt) {
					/* Found! */
					if(strstr(a->value, "vp8") || strstr(a->value, "VP8"))
						return "vp8";
					if(strstr(a->value, "vp9") || strstr(a->value, "VP9"))
						return "vp9";
					if(strstr(a->value, "h264") || strstr(a->value, "H264"))
						return "h264";
					if(strstr(a->value, "av1") || strstr(a->value, "AV1"))
						return "av1";
					if(strstr(a->value, "h265") || strstr(a->value, "H265"))
						return "h265";
					if(strstr(a->value, "multiopus") || strstr(a->value, "MULTIOPUS"))
						return "multiopus";
					if(strstr(a->value, "opus") || strstr(a->value, "OPUS"))
						return "opus";
					if(strstr(a->value, "pcmu") || strstr(a->value, "PCMU"))
						return "pcmu";
					if(strstr(a->value, "pcma") || strstr(a->value, "PCMA"))
						return "pcma";
					if(strstr(a->value, "g722") || strstr(a->value, "G722"))
						return "g722";
					if(strstr(a->value, "isac/16") || strstr(a->value, "ISAC/16"))
						return "isac16";
					if(strstr(a->value, "isac/32") || strstr(a->value, "ISAC/32"))
						return "isac32";
					if(strstr(a->value, "telephone-event/8000") || strstr(a->value, "telephone-event/8000"))
						return "dtmf";
					/* RED is not really a codec, but we need to detect it anyway */
					if(strstr(a->value, "red") || strstr(a->value, "RED"))
						return "red";
					JANUS_LOG(LOG_ERR, "Unsupported codec '%s'\n", a->value);
					return NULL;
				}
			}
			ma = ma->next;
		}
		ml = ml->next;
	}
	return NULL;
}

const char *janus_sdp_get_codec_rtpmap(const char *codec) {
	if(codec == NULL)
		return NULL;
	if(!strcasecmp(codec, "opus"))
		return "opus/48000/2";
	if(!strcasecmp(codec, "multiopus"))
		/* FIXME We're hardcoding to 6 channels, for now */
		return "multiopus/48000/6";
	if(!strcasecmp(codec, "pcmu"))
		return "PCMU/8000";
	if(!strcasecmp(codec, "pcma"))
		return "PCMA/8000";
	if(!strcasecmp(codec, "g722"))
		return "G722/8000";
	if(!strcasecmp(codec, "isac16"))
		return "ISAC/16000";
	if(!strcasecmp(codec, "isac32"))
		return "ISAC/32000";
	if(!strcasecmp(codec, "dtmf"))
		return "telephone-event/8000";
	if(!strcasecmp(codec, "vp8"))
		return "VP8/90000";
	if(!strcasecmp(codec, "vp9"))
		return "VP9/90000";
	if(!strcasecmp(codec, "h264"))
		return "H264/90000";
	if(!strcasecmp(codec, "av1"))
		return "AV1/90000";
	if(!strcasecmp(codec, "h265"))
		return "H265/90000";
	JANUS_LOG(LOG_ERR, "Unsupported codec '%s'\n", codec);
	return NULL;
}

const char *janus_sdp_get_fmtp(janus_sdp *sdp, int pt) {
	if(sdp == NULL || pt < 0)
		return NULL;
	GList *ml = sdp->m_lines;
	while(ml) {
		janus_sdp_mline *m = (janus_sdp_mline *)ml->data;
		/* Look in all fmtp attributes */
		GList *ma = m->attributes;
		while(ma) {
			janus_sdp_attribute *a = (janus_sdp_attribute *)ma->data;
			if(a->name != NULL && a->value != NULL && !strcasecmp(a->name, "fmtp")) {
				int a_pt = atoi(a->value);
				if(a_pt == pt) {
					/* Found! */
					char needle[10];
					g_snprintf(needle, sizeof(needle), "%d ", pt);
					if(strstr(a->value, needle) == a->value)
						return a->value + strlen(needle);
				}
			}
			ma = ma->next;
		}
		ml = ml->next;
	}
	return NULL;
}

int janus_sdp_get_opusred_pt(janus_sdp *sdp) {
	if(sdp == NULL)
		return -1;
	/* Check all m->lines */
	GList *ml = sdp->m_lines;
	while(ml) {
		janus_sdp_mline *m = (janus_sdp_mline *)ml->data;
		if(m->type != JANUS_SDP_AUDIO) {
			ml = ml->next;
			continue;
		}
		/* Look in all rtpmap attributes */
		GList *ma = m->attributes;
		while(ma) {
			janus_sdp_attribute *a = (janus_sdp_attribute *)ma->data;
			if(a->name != NULL && a->value != NULL && !strcasecmp(a->name, "rtpmap")) {
				int pt = atoi(a->value);
				if(strstr(a->value, "red/48000/2"))
					return pt;
			}
			ma = ma->next;
		}
		ml = ml->next;
	}
	return -1;
}

char *janus_sdp_write(janus_sdp *imported) {
	if(!imported)
		return NULL;
	janus_refcount_increase(&imported->ref);
	char *sdp = g_malloc(1024), mline[JANUS_BUFSIZE], buffer[512];
	*sdp = '\0';
	size_t sdplen = 1024, mlen = sizeof(mline), offset = 0, moffset = 0;
	/* v= */
	g_snprintf(buffer, sizeof(buffer), "v=%d\r\n", imported->version);
	janus_strlcat_fast(sdp, buffer, sdplen, &offset);
	/* o= */
	g_snprintf(buffer, sizeof(buffer), "o=%s %"SCNu64" %"SCNu64" IN %s %s\r\n",
		imported->o_name, imported->o_sessid, imported->o_version,
		imported->o_ipv4 ? "IP4" : "IP6", imported->o_addr);
	janus_strlcat_fast(sdp, buffer, sdplen, &offset);
	/* s= */
	g_snprintf(buffer, sizeof(buffer), "s=%s\r\n", imported->s_name);
	janus_strlcat_fast(sdp, buffer, sdplen, &offset);
	/* t= */
	g_snprintf(buffer, sizeof(buffer), "t=%"SCNu64" %"SCNu64"\r\n", imported->t_start, imported->t_stop);
	janus_strlcat_fast(sdp, buffer, sdplen, &offset);
	/* c= */
	if(imported->c_addr != NULL) {
		g_snprintf(buffer, sizeof(buffer), "c=IN %s %s\r\n",
			imported->c_ipv4 ? "IP4" : "IP6", imported->c_addr);
		janus_strlcat_fast(sdp, buffer, sdplen, &offset);
	}
	/* a= */
	GList *temp = imported->attributes;
	while(temp) {
		janus_sdp_attribute *a = (janus_sdp_attribute *)temp->data;
		if(a->value != NULL) {
			g_snprintf(buffer, sizeof(buffer), "a=%s:%s\r\n", a->name, a->value);
		} else {
			g_snprintf(buffer, sizeof(buffer), "a=%s\r\n", a->name);
		}
		janus_strlcat_fast(sdp, buffer, sdplen, &offset);
		temp = temp->next;
	}
	/* m= */
	temp = imported->m_lines;
	while(temp) {
		mline[0] = '\0';
		moffset = 0;
		janus_sdp_mline *m = (janus_sdp_mline *)temp->data;
		g_snprintf(buffer, sizeof(buffer), "m=%s %d %s", m->type_str, m->port, m->proto);
		janus_strlcat_fast(mline, buffer, mlen, &moffset);
		if(m->port == 0 && m->type != JANUS_SDP_APPLICATION) {
			/* Remove all payload types/formats if we're rejecting the media */
			g_list_free_full(m->fmts, (GDestroyNotify)g_free);
			m->fmts = NULL;
			g_list_free(m->ptypes);
			m->ptypes = NULL;
			m->ptypes = g_list_append(m->ptypes, GINT_TO_POINTER(0));
			janus_strlcat_fast(mline, " 0", mlen, &moffset);
		} else {
			if(m->proto != NULL && strstr(m->proto, "RTP") != NULL) {
				/* RTP profile, use payload types */
				GList *ptypes = m->ptypes;
				while(ptypes) {
					g_snprintf(buffer, sizeof(buffer), " %d", GPOINTER_TO_INT(ptypes->data));
					janus_strlcat_fast(mline, buffer, mlen, &moffset);
					ptypes = ptypes->next;
				}
			} else {
				/* Something else, use formats */
				GList *fmts = m->fmts;
				while(fmts) {
					g_snprintf(buffer, sizeof(buffer), " %s", (char *)(fmts->data));
					janus_strlcat_fast(mline, buffer, mlen, &moffset);
					fmts = fmts->next;
				}
			}
		}
		janus_strlcat_fast(mline, "\r\n", mlen, &moffset);
		/* c= */
		if(m->c_addr != NULL) {
			g_snprintf(buffer, sizeof(buffer), "c=IN %s %s\r\n",
				m->c_ipv4 ? "IP4" : "IP6", m->c_addr);
			janus_strlcat_fast(mline, buffer, mlen, &moffset);
		}
		if(m->port > 0) {
			/* b= */
			if(m->b_name != NULL) {
				g_snprintf(buffer, sizeof(buffer), "b=%s:%"SCNu32"\r\n", m->b_name, m->b_value);
				janus_strlcat_fast(mline, buffer, mlen, &moffset);
			}
		}
		/* a= (note that we don't format the direction if it's JANUS_SDP_DEFAULT) */
		const char *direction = m->direction != JANUS_SDP_DEFAULT ? janus_sdp_mdirection_str(m->direction) : NULL;
		if(direction != NULL) {
			g_snprintf(buffer, sizeof(buffer), "a=%s\r\n", direction);
			janus_strlcat_fast(mline, buffer, mlen, &moffset);
		}
		GList *temp2 = m->attributes;
		while(temp2) {
			janus_sdp_attribute *a = (janus_sdp_attribute *)temp2->data;
			if(m->port == 0 && strcasecmp(a->name, "mid")) {
				/* This media has been rejected or disabled: we only add the mid attribute, if available */
				temp2 = temp2->next;
				continue;
			}
			if(a->value != NULL) {
				g_snprintf(buffer, sizeof(buffer), "a=%s:%s\r\n", a->name, a->value);
			} else {
				g_snprintf(buffer, sizeof(buffer), "a=%s\r\n", a->name);
			}
			janus_strlcat_fast(mline, buffer, mlen, &moffset);
			temp2 = temp2->next;
		}
		/* Append the generated m-line to the SDP */
		size_t cur_sdplen = strlen(sdp);
		size_t mlinelen = strlen(mline);
		if(cur_sdplen + mlinelen + 1 > sdplen) {
			/* Increase the SDP buffer first */
			if(sdplen < (mlinelen+1))
				sdplen = cur_sdplen + mlinelen + 1;
			else
				sdplen = sdplen*2;
			sdp = g_realloc(sdp, sdplen);
		}
		janus_strlcat_fast(sdp, mline, sdplen, &offset);
		/* Move on */
		temp = temp->next;
	}
	janus_refcount_decrease(&imported->ref);
	return sdp;
}

void janus_sdp_find_preferred_codecs(janus_sdp *sdp, const char **acodec, const char **vcodec) {
	if(sdp == NULL)
		return;
	janus_refcount_increase(&sdp->ref);
	gboolean audio = FALSE, video = FALSE;
	GList *temp = sdp->m_lines;
	while(temp) {
		/* Which media are available? */
		janus_sdp_mline *m = (janus_sdp_mline *)temp->data;
		if(m->type == JANUS_SDP_AUDIO && m->port > 0 && m->direction != JANUS_SDP_INACTIVE) {
			if(audio == FALSE) {
				uint i=0;
				for(i=0; i<janus_audio_codecs; i++) {
					if(janus_sdp_get_codec_pt(sdp, janus_preferred_audio_codecs[i]) > 0) {
						audio = TRUE;
						if(acodec)
							*acodec = janus_preferred_audio_codecs[i];
						break;
					}
				}
			}
		} else if(m->type == JANUS_SDP_VIDEO && m->port > 0 && m->direction != JANUS_SDP_INACTIVE) {
			if(video == FALSE) {
				uint i=0;
				for(i=0; i<janus_video_codecs; i++) {
					if(janus_sdp_get_codec_pt(sdp, janus_preferred_video_codecs[i]) > 0) {
						video = TRUE;
						if(vcodec)
							*vcodec = janus_preferred_video_codecs[i];
						break;
					}
				}
			}
		}
		if(audio && video)
			break;
		temp = temp->next;
	}
	janus_refcount_decrease(&sdp->ref);
}

void janus_sdp_find_first_codecs(janus_sdp *sdp, const char **acodec, const char **vcodec) {
	if(sdp == NULL)
		return;
	janus_refcount_increase(&sdp->ref);
	gboolean audio = FALSE, video = FALSE;
	GList *temp = sdp->m_lines;
	while(temp) {
		/* Which media are available? */
		janus_sdp_mline *m = (janus_sdp_mline *)temp->data;
		if(m->type == JANUS_SDP_AUDIO && m->port > 0 && m->direction != JANUS_SDP_INACTIVE) {
			if(audio == FALSE && m->ptypes) {
				int pt = GPOINTER_TO_INT(m->ptypes->data);
				const char *codec = janus_sdp_get_codec_name(sdp, pt);
				if(codec && !strcasecmp(codec, "red")) {
					/* We're using RED, so check the second payload type for the actual codec */
					pt = m->ptypes->next ? GPOINTER_TO_INT(m->ptypes->next->data) : -1;
					codec = janus_sdp_get_codec_name(sdp, pt);
				}
				codec = janus_sdp_match_preferred_codec(m->type, (char *)codec);
				if(codec) {
					audio = TRUE;
					if(acodec)
						*acodec = codec;
				}
			}
		} else if(m->type == JANUS_SDP_VIDEO && m->port > 0 && m->direction != JANUS_SDP_INACTIVE) {
			if(video == FALSE && m->ptypes) {
				int pt = GPOINTER_TO_INT(m->ptypes->data);
				const char *codec = janus_sdp_get_codec_name(sdp, pt);
				codec = janus_sdp_match_preferred_codec(m->type, (char *)codec);
				if(codec) {
					video = TRUE;
					if(vcodec)
						*vcodec = codec;
				}
			}
		}
		if(audio && video)
			break;
		temp = temp->next;
	}
	janus_refcount_decrease(&sdp->ref);
}

const char *janus_sdp_match_preferred_codec(janus_sdp_mtype type, char *codec) {
	if(codec == NULL)
		return NULL;
	if(type != JANUS_SDP_AUDIO && type != JANUS_SDP_VIDEO)
		return NULL;
	gboolean video = (type == JANUS_SDP_VIDEO);
	uint i=0;
	for(i=0; i<(video ? janus_video_codecs : janus_audio_codecs); i++) {
		if(!strcasecmp(codec, (video ? janus_preferred_video_codecs[i] : janus_preferred_audio_codecs[i]))) {
			/* Found! */
			return video ? janus_preferred_video_codecs[i] : janus_preferred_audio_codecs[i];
		}
	}
	return NULL;
}

janus_sdp *janus_sdp_new(const char *name, const char *address) {
	janus_sdp *sdp = g_malloc(sizeof(janus_sdp));
	g_atomic_int_set(&sdp->destroyed, 0);
	janus_refcount_init(&sdp->ref, janus_sdp_free);
	/* Fill in some predefined stuff */
	sdp->version = 0;
	sdp->o_name = g_strdup("-");
	sdp->o_sessid = janus_get_real_time();
	sdp->o_version = 1;
	sdp->o_ipv4 = TRUE;
	sdp->o_addr = g_strdup(address ? address : "127.0.0.1");
	sdp->s_name = g_strdup(name ? name : "Janus session");
	sdp->t_start = 0;
	sdp->t_stop = 0;
	sdp->c_ipv4 = TRUE;
	sdp->c_addr = g_strdup(address ? address : "127.0.0.1");
	sdp->attributes = NULL;
	sdp->m_lines = NULL;
	/* Done */
	return sdp;
}

static int janus_sdp_id_compare(gconstpointer a, gconstpointer b) {
	return GPOINTER_TO_INT(a) - GPOINTER_TO_INT(b);
}
janus_sdp *janus_sdp_generate_offer(const char *name, const char *address, ...) {
	/* This method has a variable list of arguments, telling us what we should offer */
	va_list args;
	va_start(args, address);
	/* Let's see what we should do with the media */
	gboolean do_audio = TRUE, do_video = TRUE, do_data = TRUE,
		audio_dtmf = FALSE, video_rtcpfb = TRUE, ccfb = FALSE, data_legacy = TRUE;
	const char *audio_codec = NULL, *video_codec = NULL,
		*vp9_profile = NULL, *h264_profile = NULL,
		*audio_fmtp = NULL, *video_fmtp = NULL;
	int audio_pt = 111, video_pt = 96, opusred_pt = 0;
	janus_sdp_mdirection audio_dir = JANUS_SDP_SENDRECV, video_dir = JANUS_SDP_SENDRECV;
	GHashTable *audio_extmaps = NULL, *audio_extids = NULL,
		*video_extmaps = NULL, *video_extids = NULL;
	int property = va_arg(args, int);
	while(property != JANUS_SDP_OA_DONE) {
		if(property == JANUS_SDP_OA_AUDIO) {
			do_audio = va_arg(args, gboolean);
		} else if(property == JANUS_SDP_OA_VIDEO) {
			do_video = va_arg(args, gboolean);
		} else if(property == JANUS_SDP_OA_DATA) {
			do_data = va_arg(args, gboolean);
		} else if(property == JANUS_SDP_OA_AUDIO_DIRECTION) {
			audio_dir = va_arg(args, janus_sdp_mdirection);
		} else if(property == JANUS_SDP_OA_VIDEO_DIRECTION) {
			video_dir = va_arg(args, janus_sdp_mdirection);
		} else if(property == JANUS_SDP_OA_AUDIO_CODEC) {
			audio_codec = va_arg(args, char *);
		} else if(property == JANUS_SDP_OA_VIDEO_CODEC) {
			video_codec = va_arg(args, char *);
		} else if(property == JANUS_SDP_OA_VP9_PROFILE) {
			vp9_profile = va_arg(args, char *);
		} else if(property == JANUS_SDP_OA_H264_PROFILE) {
			h264_profile = va_arg(args, char *);
		} else if(property == JANUS_SDP_OA_AUDIO_PT) {
			audio_pt = va_arg(args, int);
		} else if(property == JANUS_SDP_OA_OPUSRED_PT) {
			opusred_pt = va_arg(args, int);
		} else if(property == JANUS_SDP_OA_VIDEO_PT) {
			video_pt = va_arg(args, int);
		} else if(property == JANUS_SDP_OA_AUDIO_DTMF) {
			audio_dtmf = va_arg(args, gboolean);
		} else if(property == JANUS_SDP_OA_AUDIO_FMTP) {
			audio_fmtp = va_arg(args, char *);
		} else if(property == JANUS_SDP_OA_VIDEO_FMTP) {
			video_fmtp = va_arg(args, char *);
		} else if(property == JANUS_SDP_OA_VIDEO_RTCPFB_DEFAULTS) {
			video_rtcpfb = va_arg(args, gboolean);
		} else if(property == JANUS_SDP_OA_CCFB) {
			ccfb = va_arg(args, gboolean);
		} else if(property == JANUS_SDP_OA_DATA_LEGACY) {
			data_legacy = va_arg(args, gboolean);
		} else if(property == JANUS_SDP_OA_AUDIO_EXTENSION || property == JANUS_SDP_OA_VIDEO_EXTENSION) {
			char *extmap = va_arg(args, char *);
			int id = va_arg(args, int);
			if(extmap != NULL && id > 0 && id < 15) {
				if(audio_extmaps == NULL)
					audio_extmaps = g_hash_table_new(g_str_hash, g_str_equal);
				if(audio_extids == NULL)
					audio_extids = g_hash_table_new(NULL, NULL);
				if(video_extmaps == NULL)
					video_extmaps = g_hash_table_new(g_str_hash, g_str_equal);
				if(video_extids == NULL)
					video_extids = g_hash_table_new(NULL, NULL);
				/* Make sure the extmap and ID have not been added already */
				char *audio_extmap = g_hash_table_lookup(audio_extids, GINT_TO_POINTER(id));
				char *video_extmap = g_hash_table_lookup(video_extids, GINT_TO_POINTER(id));
				if((property == JANUS_SDP_OA_VIDEO_EXTENSION && audio_extmap != NULL && strcasecmp(audio_extmap, extmap)) ||
						(property == JANUS_SDP_OA_AUDIO_EXTENSION && video_extmap != NULL && strcasecmp(video_extmap, extmap))) {
					JANUS_LOG(LOG_WARN, "Ignoring duplicate extension %d (already added: %s)\n",
						id, audio_extmap ? audio_extmap : video_extmap);
				} else {
					if(property == JANUS_SDP_OA_AUDIO_EXTENSION) {
						if(g_hash_table_lookup(audio_extmaps, extmap) != NULL) {
							JANUS_LOG(LOG_WARN, "Ignoring duplicate audio extension %s (already added: %d)\n",
								extmap, GPOINTER_TO_INT(g_hash_table_lookup(audio_extmaps, extmap)));
						} else {
							g_hash_table_insert(audio_extmaps, extmap, GINT_TO_POINTER(id));
							g_hash_table_insert(audio_extids, GINT_TO_POINTER(id), extmap);
						}
					} else {
						if(g_hash_table_lookup(video_extmaps, extmap) != NULL) {
							JANUS_LOG(LOG_WARN, "Ignoring duplicate video extension %s (already added: %d)\n",
								extmap, GPOINTER_TO_INT(g_hash_table_lookup(video_extmaps, extmap)));
						} else {
							g_hash_table_insert(video_extmaps, extmap, GINT_TO_POINTER(id));
							g_hash_table_insert(video_extids, GINT_TO_POINTER(id), extmap);
						}
					}
				}
			}
		} else {
			JANUS_LOG(LOG_WARN, "Unknown property %d for preparing SDP answer, ignoring...\n", property);
		}
		property = va_arg(args, int);
	}
	if(audio_codec == NULL)
		audio_codec = "opus";
	const char *audio_rtpmap = do_audio ? janus_sdp_get_codec_rtpmap(audio_codec) : NULL;
	if(do_audio && audio_rtpmap == NULL) {
		JANUS_LOG(LOG_ERR, "Unsupported audio codec '%s', can't prepare an offer\n", audio_codec);
		va_end(args);
		if(audio_extmaps != NULL)
			g_hash_table_destroy(audio_extmaps);
		if(audio_extids != NULL)
			g_hash_table_destroy(audio_extids);
		if(video_extmaps != NULL)
			g_hash_table_destroy(video_extmaps);
		if(video_extids != NULL)
			g_hash_table_destroy(video_extids);
		return NULL;
	}
	if(video_codec == NULL)
		video_codec = "vp8";
	const char *video_rtpmap = do_video ? janus_sdp_get_codec_rtpmap(video_codec) : NULL;
	if(do_video && video_rtpmap == NULL) {
		JANUS_LOG(LOG_ERR, "Unsupported video codec '%s', can't prepare an offer\n", video_codec);
		va_end(args);
		if(audio_extmaps != NULL)
			g_hash_table_destroy(audio_extmaps);
		if(audio_extids != NULL)
			g_hash_table_destroy(audio_extids);
		if(video_extmaps != NULL)
			g_hash_table_destroy(video_extmaps);
		if(video_extids != NULL)
			g_hash_table_destroy(video_extids);
		return NULL;
	}
#ifndef HAVE_SCTP
	do_data = FALSE;
#endif

	/* Create a new janus_sdp object */
	janus_sdp *offer = janus_sdp_new(name, address);
	/* Now add all the media we should */
	if(do_audio) {
		janus_sdp_mline *m = janus_sdp_mline_create(JANUS_SDP_AUDIO, 1, "UDP/TLS/RTP/SAVPF", audio_dir);
		m->c_ipv4 = TRUE;
		m->c_addr = g_strdup(offer->c_addr);
		/* Add the selected audio codec */
		if(opusred_pt > 0) {
			/* ... but add RED first */
			m->ptypes = g_list_append(m->ptypes, GINT_TO_POINTER(opusred_pt));
			janus_sdp_attribute *a = janus_sdp_attribute_create("rtpmap", "%d red/48000/2", opusred_pt);
			m->attributes = g_list_append(m->attributes, a);
		}
		m->ptypes = g_list_append(m->ptypes, GINT_TO_POINTER(audio_pt));
		janus_sdp_attribute *a = janus_sdp_attribute_create("rtpmap", "%d %s", audio_pt, audio_rtpmap);
		m->attributes = g_list_append(m->attributes, a);
		/* Check if we need to add a payload type for DTMF tones (telephone-event/8000) */
		if(audio_dtmf) {
			/* We do */
			int dtmf_pt = 126;
			m->ptypes = g_list_append(m->ptypes, GINT_TO_POINTER(dtmf_pt));
			a = janus_sdp_attribute_create("rtpmap", "%d %s", dtmf_pt, janus_sdp_get_codec_rtpmap("dtmf"));
			m->attributes = g_list_append(m->attributes, a);
		}
		/* If RED is being offered, add an fmtp line for that */
		if(opusred_pt > 0) {
			janus_sdp_attribute *a = janus_sdp_attribute_create("fmtp", "%d %d/%d", opusred_pt, audio_pt, audio_pt);
			m->attributes = g_list_append(m->attributes, a);
		}
		/* Check if there's a custom fmtp line to add for audio */
		if(audio_fmtp) {
			a = janus_sdp_attribute_create("fmtp", "%d %s", audio_pt, audio_fmtp);
			m->attributes = g_list_append(m->attributes, a);
		}
		if(ccfb) {
			/* Add rtcp-fb ccfb attribute */
			a = janus_sdp_attribute_create("rtcp-fb", "* ack ccfb");
			m->attributes = g_list_append(m->attributes, a);
		} else {
			/* It is safe to add transport-wide rtcp feedback message here, won't be used unless the header extension is negotiated */
			a = janus_sdp_attribute_create("rtcp-fb", "%d transport-cc", audio_pt);
			m->attributes = g_list_append(m->attributes, a);
		}
		/* Check if we need to add audio extensions to the SDP */
		if(audio_extids != NULL) {
			GList *ids = g_list_sort(g_hash_table_get_keys(audio_extids), janus_sdp_id_compare), *iter = ids;
			while(iter) {
				char *extmap = g_hash_table_lookup(audio_extids, iter->data);
				if(extmap != NULL) {
<<<<<<< HEAD
					if(ccfb && !strcasecmp(extmap, JANUS_RTP_EXTMAP_TRANSPORT_WIDE_CC)) {
						/* We're using ccfb for feedback, drop TWCC */
						iter = iter->next;
						continue;
					}
					a = janus_sdp_attribute_create("extmap",
=======
					janus_sdp_attribute *a = janus_sdp_attribute_create("extmap",
>>>>>>> e111be27
						"%d %s", GPOINTER_TO_INT(iter->data), extmap);
					janus_sdp_attribute_add_to_mline(m, a);
				}
				iter = iter->next;
			}
			g_list_free(ids);
		}
		offer->m_lines = g_list_append(offer->m_lines, m);
	}
	if(do_video) {
		janus_sdp_mline *m = janus_sdp_mline_create(JANUS_SDP_VIDEO, 1, "UDP/TLS/RTP/SAVPF", video_dir);
		m->c_ipv4 = TRUE;
		m->c_addr = g_strdup(offer->c_addr);
		/* Add the selected video codec */
		m->ptypes = g_list_append(m->ptypes, GINT_TO_POINTER(video_pt));
		janus_sdp_attribute *a = janus_sdp_attribute_create("rtpmap", "%d %s", video_pt, video_rtpmap);
		m->attributes = g_list_append(m->attributes, a);
		if(video_rtcpfb) {
			/* Add rtcp-fb attributes */
			a = janus_sdp_attribute_create("rtcp-fb", "%d ccm fir", video_pt);
			m->attributes = g_list_append(m->attributes, a);
			a = janus_sdp_attribute_create("rtcp-fb", "%d nack", video_pt);
			m->attributes = g_list_append(m->attributes, a);
			a = janus_sdp_attribute_create("rtcp-fb", "%d nack pli", video_pt);
			m->attributes = g_list_append(m->attributes, a);
			a = janus_sdp_attribute_create("rtcp-fb", "%d goog-remb", video_pt);
			m->attributes = g_list_append(m->attributes, a);
		}
<<<<<<< HEAD
		if(ccfb) {
			/* Add rtcp-fb ccfb attribute */
			a = janus_sdp_attribute_create("rtcp-fb", "* ack ccfb");
			m->attributes = g_list_append(m->attributes, a);
		} else {
			/* It is safe to add transport-wide rtcp feedback message here, won't be used unless the header extension is negotiated */
			a = janus_sdp_attribute_create("rtcp-fb", "%d transport-cc", video_pt);
			m->attributes = g_list_append(m->attributes, a);
		}
=======
		/* It is safe to add transport-wide rtcp feedback message here, won't be used unless the header extension is negotiated */
		a = janus_sdp_attribute_create("rtcp-fb", "%d transport-cc", video_pt);
		m->attributes = g_list_append(m->attributes, a);
>>>>>>> e111be27
		/* Check if we need to add audio extensions to the SDP */
		if(video_extids != NULL) {
			GList *ids = g_list_sort(g_hash_table_get_keys(video_extids), janus_sdp_id_compare), *iter = ids;
			while(iter) {
				char *extmap = g_hash_table_lookup(video_extids, iter->data);
				if(extmap != NULL) {
<<<<<<< HEAD
					if(ccfb && !strcasecmp(extmap, JANUS_RTP_EXTMAP_TRANSPORT_WIDE_CC)) {
						/* We're using ccfb for feedback, drop TWCC */
						iter = iter->next;
						continue;
					}
					a = janus_sdp_attribute_create("extmap",
=======
					janus_sdp_attribute *a = janus_sdp_attribute_create("extmap",
>>>>>>> e111be27
						"%d %s", GPOINTER_TO_INT(iter->data), extmap);
					janus_sdp_attribute_add_to_mline(m, a);
				}
				iter = iter->next;
			}
			g_list_free(ids);
		}
		if(!strcasecmp(video_codec, "vp9") && vp9_profile) {
			/* Add a profile-id fmtp attribute */
			a = janus_sdp_attribute_create("fmtp", "%d profile-id=%s", video_pt, vp9_profile);
			m->attributes = g_list_append(m->attributes, a);
		} else if(!strcasecmp(video_codec, "h264") && h264_profile) {
			/* Add a profile-level-id fmtp attribute */
			a = janus_sdp_attribute_create("fmtp", "%d profile-level-id=%s;packetization-mode=1", video_pt, h264_profile);
			m->attributes = g_list_append(m->attributes, a);
		} else if(video_fmtp) {
			/* There's a custom fmtp line to add for video */
			a = janus_sdp_attribute_create("fmtp", "%d %s", video_pt, video_fmtp);
			m->attributes = g_list_append(m->attributes, a);
		}
		offer->m_lines = g_list_append(offer->m_lines, m);
	}
	if(do_data) {
		janus_sdp_mline *m = janus_sdp_mline_create(JANUS_SDP_APPLICATION, 1,
			data_legacy ? "DTLS/SCTP" : "UDP/DTLS/SCTP", JANUS_SDP_DEFAULT);
		m->c_ipv4 = TRUE;
		m->c_addr = g_strdup(offer->c_addr);
		m->fmts = g_list_append(m->fmts, g_strdup(data_legacy ? "5000" : "webrtc-datachannel"));
		/* Add an sctpmap attribute */
		if(data_legacy) {
			janus_sdp_attribute *aa = janus_sdp_attribute_create("sctpmap", "5000 webrtc-datachannel 16");
			m->attributes = g_list_append(m->attributes, aa);
		} else {
			janus_sdp_attribute *aa = janus_sdp_attribute_create("sctp-port", "5000");
			m->attributes = g_list_append(m->attributes, aa);
		}
		offer->m_lines = g_list_append(offer->m_lines, m);
	}
	if(audio_extmaps != NULL)
		g_hash_table_destroy(audio_extmaps);
	if(audio_extids != NULL)
		g_hash_table_destroy(audio_extids);
	if(video_extmaps != NULL)
		g_hash_table_destroy(video_extmaps);
	if(video_extids != NULL)
		g_hash_table_destroy(video_extids);

	/* Done */
	va_end(args);

	return offer;
}

janus_sdp *janus_sdp_generate_answer(janus_sdp *offer, ...) {
	if(offer == NULL)
		return NULL;

	janus_refcount_increase(&offer->ref);
	/* This method has a variable list of arguments, telling us how we should respond */
	va_list args;
	va_start(args, offer);
	/* Let's see what we should do with the media */
	gboolean do_audio = TRUE, do_video = TRUE, do_data = TRUE,
<<<<<<< HEAD
		audio_dtmf = FALSE, video_rtcpfb = TRUE, ccfb = FALSE;
=======
		audio_dtmf = FALSE, audio_opusred = FALSE, video_rtcpfb = TRUE;
>>>>>>> e111be27
	const char *audio_codec = NULL, *video_codec = NULL,
		*vp9_profile = NULL, *h264_profile = NULL,
		*audio_fmtp = NULL, *video_fmtp = NULL;
	char *custom_audio_fmtp = NULL;
	GList *extmaps = NULL;
	janus_sdp_mdirection audio_dir = JANUS_SDP_SENDRECV, video_dir = JANUS_SDP_SENDRECV;
	int property = va_arg(args, int);
	while(property != JANUS_SDP_OA_DONE) {
		if(property == JANUS_SDP_OA_AUDIO) {
			do_audio = va_arg(args, gboolean);
		} else if(property == JANUS_SDP_OA_VIDEO) {
			do_video = va_arg(args, gboolean);
		} else if(property == JANUS_SDP_OA_DATA) {
			do_data = va_arg(args, gboolean);
		} else if(property == JANUS_SDP_OA_AUDIO_DIRECTION) {
			audio_dir = va_arg(args, janus_sdp_mdirection);
		} else if(property == JANUS_SDP_OA_VIDEO_DIRECTION) {
			video_dir = va_arg(args, janus_sdp_mdirection);
		} else if(property == JANUS_SDP_OA_AUDIO_CODEC) {
			audio_codec = va_arg(args, char *);
		} else if(property == JANUS_SDP_OA_VIDEO_CODEC) {
			video_codec = va_arg(args, char *);
		} else if(property == JANUS_SDP_OA_VP9_PROFILE) {
			vp9_profile = va_arg(args, char *);
		} else if(property == JANUS_SDP_OA_H264_PROFILE) {
			h264_profile = va_arg(args, char *);
		} else if(property == JANUS_SDP_OA_AUDIO_DTMF) {
			audio_dtmf = va_arg(args, gboolean);
		} else if(property == JANUS_SDP_OA_AUDIO_FMTP) {
			audio_fmtp = va_arg(args, char *);
		} else if(property == JANUS_SDP_OA_VIDEO_FMTP) {
			video_fmtp = va_arg(args, char *);
		} else if(property == JANUS_SDP_OA_VIDEO_RTCPFB_DEFAULTS) {
			video_rtcpfb = va_arg(args, gboolean);
		} else if(property == JANUS_SDP_OA_CCFB) {
			ccfb = va_arg(args, gboolean);
		} else if(property == JANUS_SDP_OA_ACCEPT_EXTMAP) {
			const char *extension = va_arg(args, char *);
			if(extension != NULL)
				extmaps = g_list_append(extmaps, (char *)extension);
		} else if(property == JANUS_SDP_OA_ACCEPT_OPUSRED) {
			audio_opusred = va_arg(args, gboolean);
		} else {
			JANUS_LOG(LOG_WARN, "Unknown property %d for preparing SDP answer, ignoring...\n", property);
		}
		property = va_arg(args, int);
	}
#ifndef HAVE_SCTP
	do_data = FALSE;
#endif

	janus_sdp *answer = g_malloc(sizeof(janus_sdp));
	g_atomic_int_set(&answer->destroyed, 0);
	janus_refcount_init(&answer->ref, janus_sdp_free);
	/* Start by copying some of the headers */
	answer->version = offer->version;
	answer->o_name = g_strdup(offer->o_name ? offer->o_name : "-");
	answer->o_sessid = offer->o_sessid;
	answer->o_version = offer->o_version;
	answer->o_ipv4 = offer->o_ipv4;
	answer->o_addr = g_strdup(offer->o_addr ? offer->o_addr : "127.0.0.1");
	answer->s_name = g_strdup(offer->s_name ? offer->s_name : "Janus session");
	answer->t_start = 0;
	answer->t_stop = 0;
	answer->c_ipv4 = offer->c_ipv4;
	answer->c_addr = g_strdup(offer->c_addr ? offer->c_addr : "127.0.0.1");
	answer->attributes = NULL;
	answer->m_lines = NULL;

	/* Now iterate on all media, and let's see what we should do */
	int audio = 0, video = 0, data = 0, red = 0;
	GList *temp = offer->m_lines;
	while(temp) {
		janus_sdp_mline *m = (janus_sdp_mline *)temp->data;
		/* For each m-line we parse, we'll need a corresponding one in the answer */
		janus_sdp_mline *am = g_malloc0(sizeof(janus_sdp_mline));
		g_atomic_int_set(&am->destroyed, 0);
		janus_refcount_init(&am->ref, janus_sdp_mline_free);
		am->type = m->type;
		am->type_str = m->type_str ? g_strdup(m->type_str) : NULL;
		am->proto = g_strdup(m->proto ? m->proto : "UDP/TLS/RTP/SAVPF");
		am->port = m->port;
		am->c_ipv4 = m->c_ipv4;
		am->c_addr = g_strdup(am->c_addr ? am->c_addr : "127.0.0.1");
		am->direction = JANUS_SDP_INACTIVE;	/* We'll change this later */
		/* Append to the list of m-lines in the answer */
		answer->m_lines = g_list_append(answer->m_lines, am);
		/* Let's see what this is */
		if(m->type == JANUS_SDP_AUDIO) {
			if(m->port > 0) {
				audio++;
			}
			if(!do_audio || audio > 1) {
				/* Reject */
				if(audio > 1)
					am->port = 0;
				temp = temp->next;
				continue;
			}
		} else if(m->type == JANUS_SDP_VIDEO && m->port > 0) {
			if(m->port > 0) {
				video++;
			}
			if(!do_video || video > 1) {
				/* Reject */
				if(video > 1)
					am->port = 0;
				temp = temp->next;
				continue;
			}
		} else if(m->type == JANUS_SDP_APPLICATION && m->port > 0) {
			if(m->port > 0) {
				data++;
			}
			if(!do_data || data > 1) {
				/* Reject */
				am->port = 0;
				/* Add the format anyway, to keep Firefox happy */
				GList *fmt = m->fmts;
				if(fmt) {
					char *fmt_str = (char *)fmt->data;
					if(fmt_str)
						am->fmts = g_list_append(am->fmts, g_strdup(fmt_str));
				}
				temp = temp->next;
				continue;
			}
		}
		if(m->type == JANUS_SDP_AUDIO || m->type == JANUS_SDP_VIDEO) {
			janus_sdp_mdirection target_dir = m->type == JANUS_SDP_AUDIO ? audio_dir : video_dir;
			/* What is the direction we were offered? And how were we asked to react?
			 * Adapt the direction in our answer accordingly */
			switch(m->direction) {
				case JANUS_SDP_RECVONLY:
					if(target_dir == JANUS_SDP_SENDRECV || target_dir == JANUS_SDP_SENDONLY) {
						/* Peer is recvonly, we'll only send */
						am->direction = JANUS_SDP_SENDONLY;
					} else {
						/* Peer is recvonly, but we're not ok to send, so reply with inactive */
						JANUS_LOG(LOG_WARN, "%s offered as '%s', but we need '%s' for us: using 'inactive'\n",
							m->type == JANUS_SDP_AUDIO ? "Audio" : "Video",
							janus_sdp_mdirection_str(m->direction), janus_sdp_mdirection_str(target_dir));
						am->direction = JANUS_SDP_INACTIVE;
					}
					break;
				case JANUS_SDP_SENDONLY:
					if(target_dir == JANUS_SDP_SENDRECV || target_dir == JANUS_SDP_RECVONLY) {
						/* Peer is sendonly, we'll only receive */
						am->direction = JANUS_SDP_RECVONLY;
					} else {
						/* Peer is sendonly, but we're not ok to receive, so reply with inactive */
						JANUS_LOG(LOG_WARN, "%s offered as '%s', but we need '%s' for us: using 'inactive'\n",
							m->type == JANUS_SDP_AUDIO ? "Audio" : "Video",
							janus_sdp_mdirection_str(m->direction), janus_sdp_mdirection_str(target_dir));
						am->direction = JANUS_SDP_INACTIVE;
					}
					break;
				case JANUS_SDP_INACTIVE:
					/* Peer inactive, set inactive in the answer to */
					am->direction = JANUS_SDP_INACTIVE;
					break;
				case JANUS_SDP_SENDRECV:
				default:
					/* The peer is fine with everything, so use our constraint */
					am->direction = target_dir;
					break;
			}
			/* Look for the right codec and stick to that */
			const char *codec = m->type == JANUS_SDP_AUDIO ? audio_codec : video_codec;
			if(codec == NULL) {
				/* FIXME User didn't provide a codec to accept? Let's see if Opus (for audio)
				 * of VP8 (for video) were negotiated: if so, use them, otherwise let's
				 * pick some other codec we know about among the ones that were offered.
				 * Notice that if it's not a codec we understand, we reject the medium,
				 * as browsers would reject it anyway. If you need more flexibility you'll
				 * have to generate an answer yourself, rather than automatically... */
				codec = m->type == JANUS_SDP_AUDIO ? "opus" : "vp8";
				if(janus_sdp_get_codec_pt(offer, codec) < 0) {
					/* We couldn't find our preferred codec, let's try something else */
					if(m->type == JANUS_SDP_AUDIO) {
						/* Opus not found, maybe mu-law? */
						codec = "pcmu";
						if(janus_sdp_get_codec_pt(offer, codec) < 0) {
							/* mu-law not found, maybe a-law? */
							codec = "pcma";
							if(janus_sdp_get_codec_pt(offer, codec) < 0) {
								/* a-law not found, maybe G.722? */
								codec = "g722";
								if(janus_sdp_get_codec_pt(offer, codec) < 0) {
									/* G.722 not found, maybe isac32? */
									codec = "isac32";
									if(janus_sdp_get_codec_pt(offer, codec) < 0) {
										/* isac32 not found, maybe isac16? */
										codec = "isac16";
										if(janus_sdp_get_codec_pt(offer, codec) < 0) {
											/* isac16 not found, maybe multiopus? */
											codec = "multiopus";
										}
									}
								}
							}
						}
					} else {
						/* VP8 not found, maybe VP9? */
						codec = "vp9";
						if(janus_sdp_get_codec_pt_full(offer, codec, vp9_profile) < 0) {
							/* VP9 not found either, maybe H.264? */
							codec = "h264";
							if(janus_sdp_get_codec_pt(offer, codec) < 0) {
								/* H.264 not found either, maybe AV1? */
								codec = "av1";
								if(janus_sdp_get_codec_pt(offer, codec) < 0) {
									/* AV1 not found either, maybe H.265? */
									codec = "h265";
								}
							}
						}
					}
				}
			}
			const char *video_profile = NULL;
			if(codec && !strcasecmp(codec, "vp9"))
				video_profile = vp9_profile;
			else if(codec && !strcasecmp(codec, "h264"))
				video_profile = h264_profile;
			int pt = janus_sdp_get_codec_pt_full(offer, codec, video_profile);
			if(pt < 0) {
				/* Reject */
				JANUS_LOG(LOG_WARN, "Couldn't find codec we needed (%s) in the offer, rejecting %s\n",
					codec, m->type == JANUS_SDP_AUDIO ? "audio" : "video");
				am->port = 0;
				am->direction = JANUS_SDP_INACTIVE;
				temp = temp->next;
				continue;
			}
			if(!strcasecmp(codec, "multiopus") && (audio_fmtp == NULL ||
					strstr(audio_fmtp, "channel_mapping") == NULL)) {
				/* Missing channel mapping for the multiopus m-line, check the offer */
				GList *mo = m->attributes;
				while(mo) {
					janus_sdp_attribute *a = (janus_sdp_attribute *)mo->data;
					if(a->name && strstr(a->name, "fmtp") && a->value) {
						char *tmp = strchr(a->value, ' ');
						if(tmp && strlen(tmp) > 1 && custom_audio_fmtp == NULL) {
							tmp++;
							custom_audio_fmtp = g_strdup(tmp);
							/* FIXME We should integrate the existing audio_fmtp */
						}
						break;
					}
					mo = mo->next;
				}
			}
			am->ptypes = g_list_append(am->ptypes, GINT_TO_POINTER(pt));
			/* Add the related attributes */
			if(m->type == JANUS_SDP_AUDIO) {
				/* Add rtpmap attribute */
				const char *codec_rtpmap = janus_sdp_get_codec_rtpmap(codec);
				janus_sdp_attribute *a = NULL;
				if(codec_rtpmap) {
					/* If we're supposed to negotiate opus/red as well, check if it's there */
					if(!strcasecmp(codec, "opus") && audio_opusred) {
						red = janus_sdp_get_opusred_pt(offer);
						if(red > 0) {
							/* Add rtpmap attribute for opus/red too */
							am->ptypes = g_list_prepend(am->ptypes, GINT_TO_POINTER(red));
							a = janus_sdp_attribute_create("rtpmap", "%d red/48000/2", red);
							am->attributes = g_list_append(am->attributes, a);
						}
					}
					a = janus_sdp_attribute_create("rtpmap", "%d %s", pt, codec_rtpmap);
					am->attributes = g_list_append(am->attributes, a);
					/* Check if we need to add a payload type for DTMF tones (telephone-event/8000) */
					if(audio_dtmf) {
						int dtmf_pt = janus_sdp_get_codec_pt(offer, "dtmf");
						if(dtmf_pt >= 0) {
							/* We do */
							am->ptypes = g_list_append(am->ptypes, GINT_TO_POINTER(dtmf_pt));
							a = janus_sdp_attribute_create("rtpmap", "%d %s", dtmf_pt, janus_sdp_get_codec_rtpmap("dtmf"));
							am->attributes = g_list_append(am->attributes, a);
						}
					}
<<<<<<< HEAD
					if(ccfb) {
						/* Add rtcp-fb ccfb attribute */
						a = janus_sdp_attribute_create("rtcp-fb", "* ack ccfb");
						am->attributes = g_list_append(am->attributes, a);
					} else {
						/* It is safe to add transport-wide rtcp feedback message here, won't be used unless the header extension is negotiated */
						a = janus_sdp_attribute_create("rtcp-fb", "%d transport-cc", pt);
=======
					/* If we're negotiating opus/red, add an fmtp line for that */
					if(audio_opusred && red > 0) {
						a = janus_sdp_attribute_create("fmtp", "%d %d/%d", red, pt, pt);
>>>>>>> e111be27
						am->attributes = g_list_append(am->attributes, a);
					}
					/* Check if there's a custom fmtp line to add for audio
					 * FIXME We should actually check if it matches the offer */
					if(audio_fmtp || custom_audio_fmtp) {
						a = janus_sdp_attribute_create("fmtp", "%d %s",
							pt, custom_audio_fmtp ? custom_audio_fmtp : audio_fmtp);
						am->attributes = g_list_append(am->attributes, a);
					}
				}
			} else {
				/* Add rtpmap attribute */
				const char *codec_rtpmap = janus_sdp_get_codec_rtpmap(codec);
				janus_sdp_attribute *a = NULL;
				if(codec_rtpmap) {
					a = janus_sdp_attribute_create("rtpmap", "%d %s", pt, codec_rtpmap);
					am->attributes = g_list_append(am->attributes, a);
					if(video_rtcpfb) {
						/* Add rtcp-fb attributes */
						a = janus_sdp_attribute_create("rtcp-fb", "%d ccm fir", pt);
						am->attributes = g_list_append(am->attributes, a);
						a = janus_sdp_attribute_create("rtcp-fb", "%d nack", pt);
						am->attributes = g_list_append(am->attributes, a);
						a = janus_sdp_attribute_create("rtcp-fb", "%d nack pli", pt);
						am->attributes = g_list_append(am->attributes, a);
						a = janus_sdp_attribute_create("rtcp-fb", "%d goog-remb", pt);
						am->attributes = g_list_append(am->attributes, a);
					}
					if(ccfb) {
						/* Add rtcp-fb ccfb attribute */
						a = janus_sdp_attribute_create("rtcp-fb", "* ack ccfb");
						am->attributes = g_list_append(am->attributes, a);
					} else {
						/* It is safe to add transport-wide rtcp feedback message here, won't be used unless the header extension is negotiated */
						a = janus_sdp_attribute_create("rtcp-fb", "%d transport-cc", pt);
						am->attributes = g_list_append(am->attributes, a);
					}
				}
				if(!strcasecmp(codec, "vp9") && vp9_profile) {
					/* Add a profile-id fmtp attribute */
					a = janus_sdp_attribute_create("fmtp", "%d profile-id=%s", pt, vp9_profile);
					am->attributes = g_list_append(am->attributes, a);
				} else if(!strcasecmp(codec, "h264") && h264_profile) {
					/* Add a profile-level-id fmtp attribute */
					a = janus_sdp_attribute_create("fmtp", "%d profile-level-id=%s;packetization-mode=1", pt, h264_profile);
					am->attributes = g_list_append(am->attributes, a);
				} else if(video_fmtp) {
					/* There's a custom fmtp line to add for video
					 * FIXME We should actually check if it matches the offer */
					a = janus_sdp_attribute_create("fmtp", "%d %s", pt, video_fmtp);
					am->attributes = g_list_append(am->attributes, a);
				}
			}
			/* Add the extmap attributes, if needed */
			if(extmaps != NULL) {
				GList *ma = m->attributes;
				while(ma) {
					/* Iterate on all attributes, to see if there's an extension to accept */
					janus_sdp_attribute *a = (janus_sdp_attribute *)ma->data;
					if(a->name && strstr(a->name, "extmap") && a->value) {
						GList *temp = extmaps;
						while(temp != NULL) {
							char *extension = (char *)temp->data;
							if(strstr(a->value, extension)) {
								/* Accept the extension */
								if(ccfb && !strcasecmp(extension, JANUS_RTP_EXTMAP_TRANSPORT_WIDE_CC)) {
									/* We're using ccfb for feedback, drop TWCC */
									temp = temp->next;
									continue;
								}
								int id = atoi(a->value);
								if(id < 0) {
									JANUS_LOG(LOG_ERR, "Invalid extension ID (%d)\n", id);
									temp = temp->next;
									continue;
								}
								const char *direction = NULL;
								switch(a->direction) {
									case JANUS_SDP_SENDONLY:
										direction = "/recvonly";
										break;
									case JANUS_SDP_RECVONLY:
									case JANUS_SDP_INACTIVE:
										direction = "/inactive";
										break;
									default:
										direction = "";
										break;
								}
								a = janus_sdp_attribute_create("extmap",
									"%d%s %s", id, direction, extension);
								janus_sdp_attribute_add_to_mline(am, a);
							}
							temp = temp->next;
						}
					} else if(m->type == JANUS_SDP_VIDEO && a->name && strstr(a->name, "fmtp") && a->value && atoi(a->value) == pt) {
						/* Check if we need to copy the fmtp attribute too */
						if(((!strcasecmp(codec, "vp8") && video_fmtp == NULL)) ||
								((!strcasecmp(codec, "vp9") && vp9_profile == NULL && video_fmtp == NULL)) ||
								((!strcasecmp(codec, "h264") && h264_profile == NULL && video_fmtp == NULL))) {
							/* FIXME Copy the fmtp attribute (we should check if we support it) */
							a = janus_sdp_attribute_create("fmtp", "%s", a->value);
							janus_sdp_attribute_add_to_mline(am, a);
						}
					}
					ma = ma->next;
				}
			}
		} else {
			/* This is for data, add formats and an sctpmap attribute */
			am->direction = JANUS_SDP_DEFAULT;
			GList *fmt = m->fmts;
			while(fmt) {
				char *fmt_str = (char *)fmt->data;
				if(fmt_str)
					am->fmts = g_list_append(am->fmts, g_strdup(fmt_str));
				fmt = fmt->next;
			}
		}
		temp = temp->next;
	}
	janus_refcount_decrease(&offer->ref);

	/* Done */
	g_list_free(extmaps);
	g_free(custom_audio_fmtp);
	va_end(args);

	return answer;
}<|MERGE_RESOLUTION|>--- conflicted
+++ resolved
@@ -1380,16 +1380,12 @@
 			while(iter) {
 				char *extmap = g_hash_table_lookup(audio_extids, iter->data);
 				if(extmap != NULL) {
-<<<<<<< HEAD
 					if(ccfb && !strcasecmp(extmap, JANUS_RTP_EXTMAP_TRANSPORT_WIDE_CC)) {
 						/* We're using ccfb for feedback, drop TWCC */
 						iter = iter->next;
 						continue;
 					}
 					a = janus_sdp_attribute_create("extmap",
-=======
-					janus_sdp_attribute *a = janus_sdp_attribute_create("extmap",
->>>>>>> e111be27
 						"%d %s", GPOINTER_TO_INT(iter->data), extmap);
 					janus_sdp_attribute_add_to_mline(m, a);
 				}
@@ -1418,7 +1414,6 @@
 			a = janus_sdp_attribute_create("rtcp-fb", "%d goog-remb", video_pt);
 			m->attributes = g_list_append(m->attributes, a);
 		}
-<<<<<<< HEAD
 		if(ccfb) {
 			/* Add rtcp-fb ccfb attribute */
 			a = janus_sdp_attribute_create("rtcp-fb", "* ack ccfb");
@@ -1428,27 +1423,18 @@
 			a = janus_sdp_attribute_create("rtcp-fb", "%d transport-cc", video_pt);
 			m->attributes = g_list_append(m->attributes, a);
 		}
-=======
-		/* It is safe to add transport-wide rtcp feedback message here, won't be used unless the header extension is negotiated */
-		a = janus_sdp_attribute_create("rtcp-fb", "%d transport-cc", video_pt);
-		m->attributes = g_list_append(m->attributes, a);
->>>>>>> e111be27
 		/* Check if we need to add audio extensions to the SDP */
 		if(video_extids != NULL) {
 			GList *ids = g_list_sort(g_hash_table_get_keys(video_extids), janus_sdp_id_compare), *iter = ids;
 			while(iter) {
 				char *extmap = g_hash_table_lookup(video_extids, iter->data);
 				if(extmap != NULL) {
-<<<<<<< HEAD
 					if(ccfb && !strcasecmp(extmap, JANUS_RTP_EXTMAP_TRANSPORT_WIDE_CC)) {
 						/* We're using ccfb for feedback, drop TWCC */
 						iter = iter->next;
 						continue;
 					}
 					a = janus_sdp_attribute_create("extmap",
-=======
-					janus_sdp_attribute *a = janus_sdp_attribute_create("extmap",
->>>>>>> e111be27
 						"%d %s", GPOINTER_TO_INT(iter->data), extmap);
 					janus_sdp_attribute_add_to_mline(m, a);
 				}
@@ -1512,11 +1498,7 @@
 	va_start(args, offer);
 	/* Let's see what we should do with the media */
 	gboolean do_audio = TRUE, do_video = TRUE, do_data = TRUE,
-<<<<<<< HEAD
-		audio_dtmf = FALSE, video_rtcpfb = TRUE, ccfb = FALSE;
-=======
-		audio_dtmf = FALSE, audio_opusred = FALSE, video_rtcpfb = TRUE;
->>>>>>> e111be27
+		audio_dtmf = FALSE, audio_opusred = FALSE, video_rtcpfb = TRUE, ccfb = FALSE;
 	const char *audio_codec = NULL, *video_codec = NULL,
 		*vp9_profile = NULL, *h264_profile = NULL,
 		*audio_fmtp = NULL, *video_fmtp = NULL;
@@ -1799,7 +1781,6 @@
 							am->attributes = g_list_append(am->attributes, a);
 						}
 					}
-<<<<<<< HEAD
 					if(ccfb) {
 						/* Add rtcp-fb ccfb attribute */
 						a = janus_sdp_attribute_create("rtcp-fb", "* ack ccfb");
@@ -1807,11 +1788,11 @@
 					} else {
 						/* It is safe to add transport-wide rtcp feedback message here, won't be used unless the header extension is negotiated */
 						a = janus_sdp_attribute_create("rtcp-fb", "%d transport-cc", pt);
-=======
+						am->attributes = g_list_append(am->attributes, a);
+					}
 					/* If we're negotiating opus/red, add an fmtp line for that */
 					if(audio_opusred && red > 0) {
 						a = janus_sdp_attribute_create("fmtp", "%d %d/%d", red, pt, pt);
->>>>>>> e111be27
 						am->attributes = g_list_append(am->attributes, a);
 					}
 					/* Check if there's a custom fmtp line to add for audio
