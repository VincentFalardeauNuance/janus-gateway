--- conflicted
+++ resolved
@@ -111,13 +111,8 @@
 							<button class="btn btn-success margin-bottom-sm" autocomplete="off" id="call">Call</button> <input autocomplete="off" id="dovideo" type="checkbox" />Use Video
 						</div>
 					</div>
-<<<<<<< HEAD
-				<div/>
+				</div>
 				<div id="videos" class="row hide">
-=======
-				</div>
-				<div id="videos" class="hide">
->>>>>>> a4cfa169
 					<div class="col-md-6">
 						<div class="panel panel-default">
 							<div class="panel-heading">
