// We make use of this 'server' variable to provide the address of the
// REST Janus API. By default, in this example we assume that Janus is
// co-located with the web server hosting the HTML pages but listening
// on a different port (8088, the default for HTTP in Janus), which is
// why we make use of the 'window.location.hostname' base address. Since
// Janus can also do HTTPS, and considering we don't really want to make
// use of HTTP for Janus if your demos are served on HTTPS, we also rely
// on the 'window.location.protocol' prefix to build the variable, in
// particular to also change the port used to contact Janus (8088 for
// HTTP and 8089 for HTTPS, if enabled).
// In case you place Janus behind an Apache frontend (as we did on the
// online demos at http://janus.conf.meetecho.com) you can just use a
// relative path for the variable, e.g.:
//
// 		var server = "/janus";
//
// which will take care of this on its own.
//
//
// If you want to use the WebSockets frontend to Janus, instead, you'll
// have to pass a different kind of address, e.g.:
//
// 		var server = "ws://" + window.location.hostname + ":8188";
//
// Of course this assumes that support for WebSockets has been built in
// when compiling the gateway. WebSockets support has not been tested
// as much as the REST API, so handle with care!
//
//
// If you have multiple options available, and want to let the library
// autodetect the best way to contact your gateway (or pool of gateways),
// you can also pass an array of servers, e.g., to provide alternative
// means of access (e.g., try WebSockets first and, if that fails, fall
// back to plain HTTP) or just have failover servers:
//
//		var server = [
//			"ws://" + window.location.hostname + ":8188",
//			"/janus"
//		];
//
// This will tell the library to try connecting to each of the servers
// in the presented order. The first working server will be used for
// the whole session.
//
var server = null;
if(window.location.protocol === 'http:')
	server = "http://" + window.location.hostname + ":8088/janus";
else
	server = "https://" + window.location.hostname + ":8089/janus";

var janus = null;
var sfutest = null;
var opaqueId = "videoroomtest-"+Janus.randomString(12);

var started = false;

var myroom = 1234;	// Demo room
var myusername = null;
var myid = null;
var mystream = null;
// We use this other ID just to map our subscriptions to us
var mypvtid = null;

var feeds = [];
var bitrateTimer = [];

var doSimulcast = (getQueryStringValue("simulcast") === "yes" || getQueryStringValue("simulcast") === "true");

$(document).ready(function() {
	// Initialize the library (all console debuggers enabled)
	Janus.init({debug: "all", callback: function() {
		// Use a button to start the demo
		$('#start').click(function() {
			if(started)
				return;
			started = true;
			$(this).attr('disabled', true).unbind('click');
			// Make sure the browser supports WebRTC
			if(!Janus.isWebrtcSupported()) {
				bootbox.alert("No WebRTC support... ");
				return;
			}
			// Create session
			janus = new Janus(
				{
					server: server,
					success: function() {
						// Attach to video room test plugin
						janus.attach(
							{
								plugin: "janus.plugin.videoroom",
								opaqueId: opaqueId,
								success: function(pluginHandle) {
									$('#details').remove();
									sfutest = pluginHandle;
									Janus.log("Plugin attached! (" + sfutest.getPlugin() + ", id=" + sfutest.getId() + ")");
									Janus.log("  -- This is a publisher/manager");
									// Prepare the username registration
									$('#videojoin').removeClass('hide').show();
									$('#registernow').removeClass('hide').show();
									$('#register').click(registerUsername);
									$('#username').focus();
									$('#start').removeAttr('disabled').html("Stop")
										.click(function() {
											$(this).attr('disabled', true);
											janus.destroy();
										});
								},
								error: function(error) {
									Janus.error("  -- Error attaching plugin...", error);
									bootbox.alert("Error attaching plugin... " + error);
								},
								consentDialog: function(on) {
									Janus.debug("Consent dialog should be " + (on ? "on" : "off") + " now");
									if(on) {
										// Darken screen and show hint
										$.blockUI({ 
											message: '<div><img src="up_arrow.png"/></div>',
											css: {
												border: 'none',
												padding: '15px',
												backgroundColor: 'transparent',
												color: '#aaa',
												top: '10px',
												left: (navigator.mozGetUserMedia ? '-100px' : '300px')
											} });
									} else {
										// Restore screen
										$.unblockUI();
									}
								},
								mediaState: function(medium, on) {
									Janus.log("Janus " + (on ? "started" : "stopped") + " receiving our " + medium);
								},
								webrtcState: function(on) {
									Janus.log("Janus says our WebRTC PeerConnection is " + (on ? "up" : "down") + " now");
									$("#videolocal").parent().parent().unblock();
									// This controls allows us to override the global room bitrate cap
									$('#bitrate').parent().parent().removeClass('hide').show();
									$('#bitrate a').click(function() {
										var id = $(this).attr("id");
										var bitrate = parseInt(id)*1000;
										if(bitrate === 0) {
											Janus.log("Not limiting bandwidth via REMB");
										} else {
											Janus.log("Capping bandwidth to " + bitrate + " via REMB");
										}
										$('#bitrateset').html($(this).html() + '<span class="caret"></span>').parent().removeClass('open');
										sfutest.send({"message": { "request": "configure", "bitrate": bitrate }});
										return false;
									});
								},
								onmessage: function(msg, jsep) {
									Janus.debug(" ::: Got a message (publisher) :::");
									Janus.debug(msg);
									var event = msg["videoroom"];
									Janus.debug("Event: " + event);
									if(event != undefined && event != null) {
										if(event === "joined") {
											// Publisher/manager created, negotiate WebRTC and attach to existing feeds, if any
											myid = msg["id"];
											mypvtid = msg["private_id"];
											Janus.log("Successfully joined room " + msg["room"] + " with ID " + myid);
											publishOwnFeed(true);
											// Any new feed to attach to?
											if(msg["publishers"] !== undefined && msg["publishers"] !== null) {
												var list = msg["publishers"];
												Janus.debug("Got a list of available publishers/feeds:");
												Janus.debug(list);
												for(var f in list) {
													var id = list[f]["id"];
													var display = list[f]["display"];
													var audio = list[f]["audio_codec"];
													var video = list[f]["video_codec"];
													Janus.debug("  >> [" + id + "] " + display + " (audio: " + audio + ", video: " + video + ")");
													newRemoteFeed(id, display, audio, video);
												}
											}
										} else if(event === "destroyed") {
											// The room has been destroyed
											Janus.warn("The room has been destroyed!");
											bootbox.alert("The room has been destroyed", function() {
												window.location.reload();
											});
										} else if(event === "event") {
											// Any new feed to attach to?
											if(msg["publishers"] !== undefined && msg["publishers"] !== null) {
												var list = msg["publishers"];
												Janus.debug("Got a list of available publishers/feeds:");
												Janus.debug(list);
												for(var f in list) {
													var id = list[f]["id"];
													var display = list[f]["display"];
													var audio = list[f]["audio_codec"];
													var video = list[f]["video_codec"];
													Janus.debug("  >> [" + id + "] " + display + " (audio: " + audio + ", video: " + video + ")");
													newRemoteFeed(id, display, audio, video);
												}
											} else if(msg["leaving"] !== undefined && msg["leaving"] !== null) {
												// One of the publishers has gone away?
												var leaving = msg["leaving"];
												Janus.log("Publisher left: " + leaving);
												var remoteFeed = null;
												for(var i=1; i<6; i++) {
													if(feeds[i] != null && feeds[i] != undefined && feeds[i].rfid == leaving) {
														remoteFeed = feeds[i];
														break;
													}
												}
												if(remoteFeed != null) {
													Janus.debug("Feed " + remoteFeed.rfid + " (" + remoteFeed.rfdisplay + ") has left the room, detaching");
													$('#remote'+remoteFeed.rfindex).empty().hide();
													$('#videoremote'+remoteFeed.rfindex).empty();
													feeds[remoteFeed.rfindex] = null;
													remoteFeed.detach();
												}
											} else if(msg["unpublished"] !== undefined && msg["unpublished"] !== null) {
												// One of the publishers has unpublished?
												var unpublished = msg["unpublished"];
												Janus.log("Publisher left: " + unpublished);
												if(unpublished === 'ok') {
													// That's us
													sfutest.hangup();
													return;
												}
												var remoteFeed = null;
												for(var i=1; i<6; i++) {
													if(feeds[i] != null && feeds[i] != undefined && feeds[i].rfid == unpublished) {
														remoteFeed = feeds[i];
														break;
													}
												}
												if(remoteFeed != null) {
													Janus.debug("Feed " + remoteFeed.rfid + " (" + remoteFeed.rfdisplay + ") has left the room, detaching");
													$('#remote'+remoteFeed.rfindex).empty().hide();
													$('#videoremote'+remoteFeed.rfindex).empty();
													feeds[remoteFeed.rfindex] = null;
													remoteFeed.detach();
												}
											} else if(msg["error"] !== undefined && msg["error"] !== null) {
												if(msg["error_code"] === 426) {
													// This is a "no such room" error: give a more meaningful description
													bootbox.alert(
														"<p>Apparently room <code>" + myroom + "</code> (the one this demo uses as a test room) " +
														"does not exist...</p><p>Do you have an updated <code>janus.plugin.videoroom.cfg</code> " +
														"configuration file? If not, make sure you copy the details of room <code>" + myroom + "</code> " +
														"from that sample in your current configuration file, then restart Janus and try again."
													);
												} else {
													bootbox.alert(msg["error"]);
												}
											}
										}
									}
									if(jsep !== undefined && jsep !== null) {
										Janus.debug("Handling SDP as well...");
										Janus.debug(jsep);
										sfutest.handleRemoteJsep({jsep: jsep});
										// Check if any of the media we wanted to publish has
										// been rejected (e.g., wrong or unsupported codec)
										var audio = msg["audio_codec"];
										if(mystream && mystream.getAudioTracks() && mystream.getAudioTracks().length > 0 && !audio) {
											// Audio has been rejected
											toastr.warning("Our audio stream has been rejected, viewers won't hear us");
										}
										var video = msg["video_codec"];
										if(mystream && mystream.getVideoTracks() && mystream.getVideoTracks().length > 0 && !video) {
											// Video has been rejected
											toastr.warning("Our video stream has been rejected, viewers won't hear us");
											// Hide the webcam video
											$('#myvideo').hide();
											$('#videolocal').append(
												'<div class="no-video-container">' +
													'<i class="fa fa-video-camera fa-5 no-video-icon" style="height: 100%;"></i>' +
													'<span class="no-video-text" style="font-size: 16px;">Video rejected, no webcam</span>' +
												'</div>');
										}
									}
								},
								onlocalstream: function(stream) {
									Janus.debug(" ::: Got a local stream :::");
									mystream = stream;
									Janus.debug(stream);
									$('#videolocal').empty();
									$('#videojoin').hide();
									$('#videos').removeClass('hide').show();
									if($('#myvideo').length === 0) {
										$('#videolocal').append('<video class="rounded centered" id="myvideo" width="100%" height="100%" autoplay muted="muted"/>');
										// Add a 'mute' button
										$('#videolocal').append('<button class="btn btn-warning btn-xs" id="mute" style="position: absolute; bottom: 0px; left: 0px; margin: 15px;">Mute</button>');
										$('#mute').click(toggleMute);
										// Add an 'unpublish' button
										$('#videolocal').append('<button class="btn btn-warning btn-xs" id="unpublish" style="position: absolute; bottom: 0px; right: 0px; margin: 15px;">Unpublish</button>');
										$('#unpublish').click(unpublishOwnFeed);
									}
									$('#publisher').removeClass('hide').html(myusername).show();
									Janus.attachMediaStream($('#myvideo').get(0), stream);
									$("#myvideo").get(0).muted = "muted";
									$("#videolocal").parent().parent().block({
										message: '<b>Publishing...</b>',
										css: {
											border: 'none',
											backgroundColor: 'transparent',
											color: 'white'
										}
									});
									var videoTracks = stream.getVideoTracks();
									if(videoTracks === null || videoTracks === undefined || videoTracks.length === 0) {
										// No webcam
										$('#myvideo').hide();
										$('#videolocal').append(
											'<div class="no-video-container">' +
												'<i class="fa fa-video-camera fa-5 no-video-icon" style="height: 100%;"></i>' +
												'<span class="no-video-text" style="font-size: 16px;">No webcam available</span>' +
											'</div>');
									}
								},
								onremotestream: function(stream) {
									// The publisher stream is sendonly, we don't expect anything here
								},
								oncleanup: function() {
									Janus.log(" ::: Got a cleanup notification: we are unpublished now :::");
									mystream = null;
									$('#videolocal').html('<button id="publish" class="btn btn-primary">Publish</button>');
									$('#publish').click(function() { publishOwnFeed(true); });
									$("#videolocal").parent().parent().unblock();
									$('#bitrate').parent().parent().addClass('hide');
									$('#bitrate a').unbind('click');
								}
							});
					},
					error: function(error) {
						Janus.error(error);
						bootbox.alert(error, function() {
							window.location.reload();
						});
					},
					destroyed: function() {
						window.location.reload();
					}
				});
		});
	}});
});

function checkEnter(field, event) {
	var theCode = event.keyCode ? event.keyCode : event.which ? event.which : event.charCode;
	if(theCode == 13) {
		registerUsername();
		return false;
	} else {
		return true;
	}
}

function registerUsername() {
	if($('#username').length === 0) {
		// Create fields to register
		$('#register').click(registerUsername);
		$('#username').focus();
	} else {
		// Try a registration
		$('#username').attr('disabled', true);
		$('#register').attr('disabled', true).unbind('click');
		var username = $('#username').val();
		if(username === "") {
			$('#you')
				.removeClass().addClass('label label-warning')
				.html("Insert your display name (e.g., pippo)");
			$('#username').removeAttr('disabled');
			$('#register').removeAttr('disabled').click(registerUsername);
			return;
		}
		if(/[^a-zA-Z0-9]/.test(username)) {
			$('#you')
				.removeClass().addClass('label label-warning')
				.html('Input is not alphanumeric');
			$('#username').removeAttr('disabled').val("");
			$('#register').removeAttr('disabled').click(registerUsername);
			return;
		}
		var register = { "request": "join", "room": myroom, "ptype": "publisher", "display": username };
		myusername = username;
		sfutest.send({"message": register});
	}
}

function publishOwnFeed(useAudio) {
	// Publish our stream
	$('#publish').attr('disabled', true).unbind('click');
	sfutest.createOffer(
		{
			// Add data:true here if you want to publish datachannels as well
			media: { audioRecv: false, videoRecv: false, audioSend: useAudio, videoSend: true },	// Publishers are sendonly
			// If you want to test simulcasting (Chrome and Firefox only), then
			// pass a ?simulcast=true when opening this demo page: it will turn
			// the following 'simulcast' property to pass to janus.js to true
			simulcast: doSimulcast,
			success: function(jsep) {
				Janus.debug("Got publisher SDP!");
				Janus.debug(jsep);
				var publish = { "request": "configure", "audio": useAudio, "video": true };
				sfutest.send({"message": publish, "jsep": jsep});
			},
			error: function(error) {
				Janus.error("WebRTC error:", error);
				if (useAudio) {
					 publishOwnFeed(false);
				} else {
					bootbox.alert("WebRTC error... " + JSON.stringify(error));
					$('#publish').removeAttr('disabled').click(function() { publishOwnFeed(true); });
				}
			}
		});
}

function toggleMute() {
	var muted = sfutest.isAudioMuted();
	Janus.log((muted ? "Unmuting" : "Muting") + " local stream...");
	if(muted)
		sfutest.unmuteAudio();
	else
		sfutest.muteAudio();
	muted = sfutest.isAudioMuted();
	$('#mute').html(muted ? "Unmute" : "Mute");
}

function unpublishOwnFeed() {
	// Unpublish our stream
	$('#unpublish').attr('disabled', true).unbind('click');
	var unpublish = { "request": "unpublish" };
	sfutest.send({"message": unpublish});
}

<<<<<<< HEAD
function newRemoteFeed(id, display) {
	// A new feed has been published, create a new plugin handle and attach to it as a subscriber
=======
function newRemoteFeed(id, display, audio, video) {
	// A new feed has been published, create a new plugin handle and attach to it as a listener
>>>>>>> 9bc69c13
	var remoteFeed = null;
	janus.attach(
		{
			plugin: "janus.plugin.videoroom",
			opaqueId: opaqueId,
			success: function(pluginHandle) {
				remoteFeed = pluginHandle;
				remoteFeed.simulcastStarted = false;
				Janus.log("Plugin attached! (" + remoteFeed.getPlugin() + ", id=" + remoteFeed.getId() + ")");
				Janus.log("  -- This is a subscriber");
				// We wait for the plugin to send us an offer
				var listen = { "request": "join", "room": myroom, "ptype": "subscriber", "feed": id, "private_id": mypvtid };
				// In case you don't want to receive audio, video or data, even if the
				// publisher is sending them, set the 'offer_audio', 'offer_video' or
				// 'offer_data' properties to false (they're true by default), e.g.:
				// 		listen["offer_video"] = false;
				// For example, if the publisher is VP8 and this is Safari, let's avoid video
				if(video === "vp8" && adapter.browserDetails.browser === "safari") {
					toastr.warning("Publisher is using VP8, but Safari doesn't support it: disabling video");
					listen["offer_video"] = false;
				}
				remoteFeed.send({"message": listen});
			},
			error: function(error) {
				Janus.error("  -- Error attaching plugin...", error);
				bootbox.alert("Error attaching plugin... " + error);
			},
			onmessage: function(msg, jsep) {
				Janus.debug(" ::: Got a message (subscriber) :::");
				Janus.debug(msg);
				var event = msg["videoroom"];
				Janus.debug("Event: " + event);
				if(msg["error"] !== undefined && msg["error"] !== null) {
					bootbox.alert(msg["error"]);
				} else if(event != undefined && event != null) {
					if(event === "attached") {
						// Subscriber created and attached
						for(var i=1;i<6;i++) {
							if(feeds[i] === undefined || feeds[i] === null) {
								feeds[i] = remoteFeed;
								remoteFeed.rfindex = i;
								break;
							}
						}
						remoteFeed.rfid = msg["id"];
						remoteFeed.rfdisplay = msg["display"];
						if(remoteFeed.spinner === undefined || remoteFeed.spinner === null) {
							var target = document.getElementById('videoremote'+remoteFeed.rfindex);
							remoteFeed.spinner = new Spinner({top:100}).spin(target);
						} else {
							remoteFeed.spinner.spin();
						}
						Janus.log("Successfully attached to feed " + remoteFeed.rfid + " (" + remoteFeed.rfdisplay + ") in room " + msg["room"]);
						$('#remote'+remoteFeed.rfindex).removeClass('hide').html(remoteFeed.rfdisplay).show();
					} else if(event === "event") {
						// Check if we got an event on a simulcast-related event from this publisher
						var substream = msg["substream"];
						var temporal = msg["temporal"];
						if((substream !== null && substream !== undefined) || (temporal !== null && temporal !== undefined)) {
							if(!remoteFeed.simulcastStarted) {
								remoteFeed.simulcastStarted = true;
								// Add some new buttons
								addSimulcastButtons(remoteFeed.rfindex);
							}
							// We just received notice that there's been a switch, update the buttons
							updateSimulcastButtons(remoteFeed.rfindex, substream, temporal);
						}
					} else {
						// What has just happened?
					}
				}
				if(jsep !== undefined && jsep !== null) {
					Janus.debug("Handling SDP as well...");
					Janus.debug(jsep);
					// Answer and attach
					remoteFeed.createAnswer(
						{
							jsep: jsep,
							// Add data:true here if you want to subscribe to datachannels as well
							// (obviously only works if the publisher offered them in the first place)
							media: { audioSend: false, videoSend: false },	// We want recvonly audio/video
							success: function(jsep) {
								Janus.debug("Got SDP!");
								Janus.debug(jsep);
								var body = { "request": "start", "room": myroom };
								remoteFeed.send({"message": body, "jsep": jsep});
							},
							error: function(error) {
								Janus.error("WebRTC error:", error);
								bootbox.alert("WebRTC error... " + JSON.stringify(error));
							}
						});
				}
			},
			webrtcState: function(on) {
				Janus.log("Janus says this WebRTC PeerConnection (feed #" + remoteFeed.rfindex + ") is " + (on ? "up" : "down") + " now");
			},
			onlocalstream: function(stream) {
				// The subscriber stream is recvonly, we don't expect anything here
			},
			onremotestream: function(stream) {
				Janus.debug("Remote feed #" + remoteFeed.rfindex);
				if($('#remotevideo'+remoteFeed.rfindex).length > 0) {
					// Been here already: let's see if anything changed
					var videoTracks = stream.getVideoTracks();
					if(videoTracks && videoTracks.length > 0 && !videoTracks[0].muted) {
						$('#novideo'+remoteFeed.rfindex).remove();
						if($("#remotevideo"+remoteFeed.rfindex).get(0).videoWidth)
							$('#remotevideo'+remoteFeed.rfindex).show();
					}
					return;
				}
				// No remote video yet
				$('#videoremote'+remoteFeed.rfindex).append('<video class="rounded centered" id="waitingvideo' + remoteFeed.rfindex + '" width=320 height=240 />');
				$('#videoremote'+remoteFeed.rfindex).append('<video class="rounded centered relative hide" id="remotevideo' + remoteFeed.rfindex + '" width="100%" height="100%" autoplay/>');
				$('#videoremote'+remoteFeed.rfindex).append(
					'<span class="label label-primary hide" id="curres'+remoteFeed.rfindex+'" style="position: absolute; bottom: 0px; left: 0px; margin: 15px;"></span>' +
					'<span class="label label-info hide" id="curbitrate'+remoteFeed.rfindex+'" style="position: absolute; bottom: 0px; right: 0px; margin: 15px;"></span>');
				// Show the video, hide the spinner and show the resolution when we get a playing event
				$("#remotevideo"+remoteFeed.rfindex).bind("playing", function () {
					if(remoteFeed.spinner !== undefined && remoteFeed.spinner !== null)
						remoteFeed.spinner.stop();
					remoteFeed.spinner = null;
					$('#waitingvideo'+remoteFeed.rfindex).remove();
					if(this.videoWidth)
						$('#remotevideo'+remoteFeed.rfindex).removeClass('hide').show();
					var width = this.videoWidth;
					var height = this.videoHeight;
					$('#curres'+remoteFeed.rfindex).removeClass('hide').text(width+'x'+height).show();
					if(adapter.browserDetails.browser === "firefox") {
						// Firefox Stable has a bug: width and height are not immediately available after a playing
						setTimeout(function() {
							var width = $("#remotevideo"+remoteFeed.rfindex).get(0).videoWidth;
							var height = $("#remotevideo"+remoteFeed.rfindex).get(0).videoHeight;
							$('#curres'+remoteFeed.rfindex).removeClass('hide').text(width+'x'+height).show();
						}, 2000);
					}
				});
				Janus.attachMediaStream($('#remotevideo'+remoteFeed.rfindex).get(0), stream);
				var videoTracks = stream.getVideoTracks();
				if(videoTracks === null || videoTracks === undefined || videoTracks.length === 0 || videoTracks[0].muted) {
					// No remote video
					$('#remotevideo'+remoteFeed.rfindex).hide();
					$('#videoremote'+remoteFeed.rfindex).append(
						'<div id="novideo'+remoteFeed.rfindex+'" class="no-video-container">' +
							'<i class="fa fa-video-camera fa-5 no-video-icon" style="height: 100%;"></i>' +
							'<span class="no-video-text" style="font-size: 16px;">No remote video available</span>' +
						'</div>');
				}
				if(adapter.browserDetails.browser === "chrome" || adapter.browserDetails.browser === "firefox" ||
						adapter.browserDetails.browser === "safari") {
					$('#curbitrate'+remoteFeed.rfindex).removeClass('hide').show();
					bitrateTimer[remoteFeed.rfindex] = setInterval(function() {
						// Display updated bitrate, if supported
						var bitrate = remoteFeed.getBitrate();
						$('#curbitrate'+remoteFeed.rfindex).text(bitrate);
						// Check if the resolution changed too
						var width = $("#remotevideo"+remoteFeed.rfindex).get(0).videoWidth;
						var height = $("#remotevideo"+remoteFeed.rfindex).get(0).videoHeight;
						if(width > 0 && height > 0)
							$('#curres'+remoteFeed.rfindex).removeClass('hide').text(width+'x'+height).show();
					}, 1000);
				}
			},
			oncleanup: function() {
				Janus.log(" ::: Got a cleanup notification (remote feed " + id + ") :::");
				if(remoteFeed.spinner !== undefined && remoteFeed.spinner !== null)
					remoteFeed.spinner.stop();
				remoteFeed.spinner = null;
				$('#remotevideo'+remoteFeed.rfindex).remove();
				$('#waitingvideo'+remoteFeed.rfindex).remove();
				$('#novideo'+remoteFeed.rfindex).remove();
				$('#curbitrate'+remoteFeed.rfindex).remove();
				$('#curres'+remoteFeed.rfindex).remove();
				if(bitrateTimer[remoteFeed.rfindex] !== null && bitrateTimer[remoteFeed.rfindex] !== null) 
					clearInterval(bitrateTimer[remoteFeed.rfindex]);
				bitrateTimer[remoteFeed.rfindex] = null;
				remoteFeed.simulcastStarted = false;
				$('#simulcast'+remoteFeed.rfindex).remove();
			}
		});
}

// Helper to parse query string
function getQueryStringValue(name) {
	name = name.replace(/[\[]/, "\\[").replace(/[\]]/, "\\]");
	var regex = new RegExp("[\\?&]" + name + "=([^&#]*)"),
		results = regex.exec(location.search);
	return results === null ? "" : decodeURIComponent(results[1].replace(/\+/g, " "));
}

// Helpers to create Simulcast-related UI, if enabled
function addSimulcastButtons(feed) {
	var index = feed;
	$('#remote'+index).parent().append(
		'<div id="simulcast'+index+'" class="btn-group-vertical btn-group-vertical-xs pull-right">' +
		'	<div class"row">' +
		'		<div class="btn-group btn-group-xs" style="width: 100%">' +
		'			<button id="sl'+index+'-2" type="button" class="btn btn-primary" data-toggle="tooltip" title="Switch to higher quality" style="width: 33%">SL 2</button>' +
		'			<button id="sl'+index+'-1" type="button" class="btn btn-primary" data-toggle="tooltip" title="Switch to normal quality" style="width: 33%">SL 1</button>' +
		'			<button id="sl'+index+'-0" type="button" class="btn btn-primary" data-toggle="tooltip" title="Switch to lower quality" style="width: 34%">SL 0</button>' +
		'		</div>' +
		'	</div>' +
		'	<div class"row">' +
		'		<div class="btn-group btn-group-xs" style="width: 100%">' +
		'			<button id="tl'+index+'-2" type="button" class="btn btn-primary" data-toggle="tooltip" title="Cap to temporal layer 2" style="width: 34%">TL 2</button>' +
		'			<button id="tl'+index+'-1" type="button" class="btn btn-primary" data-toggle="tooltip" title="Cap to temporal layer 1" style="width: 33%">TL 1</button>' +
		'			<button id="tl'+index+'-0" type="button" class="btn btn-primary" data-toggle="tooltip" title="Cap to temporal layer 0" style="width: 33%">TL 0</button>' +
		'		</div>' +
		'	</div>' +
		'</div>'
	);
	// Enable the VP8 simulcast selection buttons
	$('#sl' + index + '-0').removeClass('btn-primary btn-success').addClass('btn-primary')
		.unbind('click').click(function() {
			toastr.info("Switching simulcast substream, wait for it... (lower quality)", null, {timeOut: 2000});
			if(!$('#sl' + index + '-2').hasClass('btn-success'))
				$('#sl' + index + '-2').removeClass('btn-primary btn-info').addClass('btn-primary');
			if(!$('#sl' + index + '-1').hasClass('btn-success'))
				$('#sl' + index + '-1').removeClass('btn-primary btn-info').addClass('btn-primary');
			$('#sl' + index + '-0').removeClass('btn-primary btn-info btn-success').addClass('btn-info');
			feeds[index].send({message: { request: "configure", substream: 0 }});
		});
	$('#sl' + index + '-1').removeClass('btn-primary btn-success').addClass('btn-primary')
		.unbind('click').click(function() {
			toastr.info("Switching simulcast substream, wait for it... (normal quality)", null, {timeOut: 2000});
			if(!$('#sl' + index + '-2').hasClass('btn-success'))
				$('#sl' + index + '-2').removeClass('btn-primary btn-info').addClass('btn-primary');
			$('#sl' + index + '-1').removeClass('btn-primary btn-info btn-success').addClass('btn-info');
			if(!$('#sl' + index + '-0').hasClass('btn-success'))
				$('#sl' + index + '-0').removeClass('btn-primary btn-info').addClass('btn-primary');
			feeds[index].send({message: { request: "configure", substream: 1 }});
		});
	$('#sl' + index + '-2').removeClass('btn-primary btn-success').addClass('btn-primary')
		.unbind('click').click(function() {
			toastr.info("Switching simulcast substream, wait for it... (higher quality)", null, {timeOut: 2000});
			$('#sl' + index + '-2').removeClass('btn-primary btn-info btn-success').addClass('btn-info');
			if(!$('#sl' + index + '-1').hasClass('btn-success'))
				$('#sl' + index + '-1').removeClass('btn-primary btn-info').addClass('btn-primary');
			if(!$('#sl' + index + '-0').hasClass('btn-success'))
				$('#sl' + index + '-0').removeClass('btn-primary btn-info').addClass('btn-primary');
			feeds[index].send({message: { request: "configure", substream: 2 }});
		});
	$('#tl' + index + '-0').removeClass('btn-primary btn-success').addClass('btn-primary')
		.unbind('click').click(function() {
			toastr.info("Capping simulcast temporal layer, wait for it... (lowest FPS)", null, {timeOut: 2000});
			if(!$('#tl' + index + '-2').hasClass('btn-success'))
				$('#tl' + index + '-2').removeClass('btn-primary btn-info').addClass('btn-primary');
			if(!$('#tl' + index + '-1').hasClass('btn-success'))
				$('#tl' + index + '-1').removeClass('btn-primary btn-info').addClass('btn-primary');
			$('#tl' + index + '-0').removeClass('btn-primary btn-info btn-success').addClass('btn-info');
			feeds[index].send({message: { request: "configure", temporal: 0 }});
		});
	$('#tl' + index + '-1').removeClass('btn-primary btn-success').addClass('btn-primary')
		.unbind('click').click(function() {
			toastr.info("Capping simulcast temporal layer, wait for it... (medium FPS)", null, {timeOut: 2000});
			if(!$('#tl' + index + '-2').hasClass('btn-success'))
				$('#tl' + index + '-2').removeClass('btn-primary btn-info').addClass('btn-primary');
			$('#tl' + index + '-1').removeClass('btn-primary btn-info').addClass('btn-info');
			if(!$('#tl' + index + '-0').hasClass('btn-success'))
				$('#tl' + index + '-0').removeClass('btn-primary btn-info').addClass('btn-primary');
			feeds[index].send({message: { request: "configure", temporal: 1 }});
		});
	$('#tl' + index + '-2').removeClass('btn-primary btn-success').addClass('btn-primary')
		.unbind('click').click(function() {
			toastr.info("Capping simulcast temporal layer, wait for it... (highest FPS)", null, {timeOut: 2000});
			$('#tl' + index + '-2').removeClass('btn-primary btn-info btn-success').addClass('btn-info');
			if(!$('#tl' + index + '-1').hasClass('btn-success'))
				$('#tl' + index + '-1').removeClass('btn-primary btn-info').addClass('btn-primary');
			if(!$('#tl' + index + '-0').hasClass('btn-success'))
				$('#tl' + index + '-0').removeClass('btn-primary btn-info').addClass('btn-primary');
			feeds[index].send({message: { request: "configure", temporal: 2 }});
		});
}

function updateSimulcastButtons(feed, substream, temporal) {
	// Check the substream
	var index = feed;
	if(substream === 0) {
		toastr.success("Switched simulcast substream! (lower quality)", null, {timeOut: 2000});
		$('#sl' + index + '-2').removeClass('btn-primary btn-success').addClass('btn-primary');
		$('#sl' + index + '-1').removeClass('btn-primary btn-success').addClass('btn-primary');
		$('#sl' + index + '-0').removeClass('btn-primary btn-info btn-success').addClass('btn-success');
	} else if(substream === 1) {
		toastr.success("Switched simulcast substream! (normal quality)", null, {timeOut: 2000});
		$('#sl' + index + '-2').removeClass('btn-primary btn-success').addClass('btn-primary');
		$('#sl' + index + '-1').removeClass('btn-primary btn-info btn-success').addClass('btn-success');
		$('#sl' + index + '-0').removeClass('btn-primary btn-success').addClass('btn-primary');
	} else if(substream === 2) {
		toastr.success("Switched simulcast substream! (higher quality)", null, {timeOut: 2000});
		$('#sl' + index + '-2').removeClass('btn-primary btn-info btn-success').addClass('btn-success');
		$('#sl' + index + '-1').removeClass('btn-primary btn-success').addClass('btn-primary');
		$('#sl' + index + '-0').removeClass('btn-primary btn-success').addClass('btn-primary');
	}
	// Check the temporal layer
	if(temporal === 0) {
		toastr.success("Capped simulcast temporal layer! (lowest FPS)", null, {timeOut: 2000});
		$('#tl' + index + '-2').removeClass('btn-primary btn-success').addClass('btn-primary');
		$('#tl' + index + '-1').removeClass('btn-primary btn-success').addClass('btn-primary');
		$('#tl' + index + '-0').removeClass('btn-primary btn-info btn-success').addClass('btn-success');
	} else if(temporal === 1) {
		toastr.success("Capped simulcast temporal layer! (medium FPS)", null, {timeOut: 2000});
		$('#tl' + index + '-2').removeClass('btn-primary btn-success').addClass('btn-primary');
		$('#tl' + index + '-1').removeClass('btn-primary btn-info btn-success').addClass('btn-success');
		$('#tl' + index + '-0').removeClass('btn-primary btn-success').addClass('btn-primary');
	} else if(temporal === 2) {
		toastr.success("Capped simulcast temporal layer! (highest FPS)", null, {timeOut: 2000});
		$('#tl' + index + '-2').removeClass('btn-primary btn-info btn-success').addClass('btn-success');
		$('#tl' + index + '-1').removeClass('btn-primary btn-success').addClass('btn-primary');
		$('#tl' + index + '-0').removeClass('btn-primary btn-success').addClass('btn-primary');
	}
}<|MERGE_RESOLUTION|>--- conflicted
+++ resolved
@@ -47,7 +47,7 @@
 	server = "http://" + window.location.hostname + ":8088/janus";
 else
 	server = "https://" + window.location.hostname + ":8089/janus";
-
+server = "ws://" + window.location.hostname + ":8188";
 var janus = null;
 var sfutest = null;
 var opaqueId = "videoroomtest-"+Janus.randomString(12);
@@ -432,13 +432,8 @@
 	sfutest.send({"message": unpublish});
 }
 
-<<<<<<< HEAD
-function newRemoteFeed(id, display) {
+function newRemoteFeed(id, display, audio, video) {
 	// A new feed has been published, create a new plugin handle and attach to it as a subscriber
-=======
-function newRemoteFeed(id, display, audio, video) {
-	// A new feed has been published, create a new plugin handle and attach to it as a listener
->>>>>>> 9bc69c13
 	var remoteFeed = null;
 	janus.attach(
 		{
