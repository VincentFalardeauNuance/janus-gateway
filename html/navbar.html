--- conflicted
+++ resolved
@@ -25,11 +25,8 @@
 					<li><a href="recordplaytest.html">Recorder/Playout</a></li>
 					<li><a href="screensharingtest.html">Screen Sharing</a></li>
 					<li class="divider"></li>
-<<<<<<< HEAD
 					<li><a href="sipretest.html">SIP Gateway (libre)</a></li>
-=======
 					<li><a href="nosiptest.html">NoSIP (SDP/RTP)</a></li>
->>>>>>> 5cbe5563
 					<li class="divider"></li>
 					<li><a href="devicetest.html">Device Selection</a></li>
 					<li><a href="vp9svctest.html">VP9-SVC Video Room</a></li>
