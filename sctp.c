--- conflicted
+++ resolved
@@ -374,11 +374,7 @@
 	return 1;
 }
 
-<<<<<<< HEAD
 void janus_sctp_send_data(janus_sctp_association *sctp, char *label, char *protocol, gboolean textdata, char *buf, int len) {
-	if(sctp == NULL || buf == NULL || len <= 0)
-=======
-void janus_sctp_send_data(janus_sctp_association *sctp, char *label, gboolean textdata, char *buf, int len) {
 	if(sctp == NULL)
 		return;
 	if(sctp->pending_messages != NULL && !g_queue_is_empty(sctp->pending_messages)) {
@@ -397,7 +393,6 @@
 		}
 	}
 	if(buf == NULL || len <= 0)
->>>>>>> 2a98ec28
 		return;
 	if(label == NULL)
 		label = (char *)default_label;
@@ -590,17 +585,10 @@
 	sndinfo.snd_ppid = htonl(DATA_CHANNEL_PPID_CONTROL);
 
 	if(usrsctp_sendv(sock,
-<<<<<<< HEAD
-	                  req, sizeof(janus_datachannel_open_request) + label_size + protocol_size,
-	                  NULL, 0,
-	                  &sndinfo, (socklen_t)sizeof(struct sctp_sndinfo),
-	                  SCTP_SENDV_SNDINFO, 0) < 0) {
-=======
-			req, sizeof(janus_datachannel_open_request) + label_size,
+			req, sizeof(janus_datachannel_open_request) + label_size + protocol_size,
 			NULL, 0,
 			&sndinfo, (socklen_t)sizeof(struct sctp_sndinfo),
 			SCTP_SENDV_SNDINFO, 0) < 0) {
->>>>>>> 2a98ec28
 		JANUS_LOG(LOG_ERR, "usrsctp_sendv error (%d)\n", errno);
 		g_free(req);
 		req = NULL;
@@ -1038,13 +1026,9 @@
 		JANUS_LOG(LOG_HUGE, "[%"SCNu64"] Incoming SCTP contents: %.*s\n",
 			sctp->handle_id, (int)length, buffer);
 		/* Pass this to the core */
-<<<<<<< HEAD
-		janus_dtls_notify_data(sctp->dtls, channel->label,
+		janus_dtls_notify_sctp_data(sctp->dtls, channel->label,
 			strlen(channel->protocol) ? channel->protocol : NULL,
 			textdata, buffer, (int)length);
-=======
-		janus_dtls_notify_sctp_data(sctp->dtls, channel->label, textdata, buffer, (int)length);
->>>>>>> 2a98ec28
 	}
 	return;
 }
